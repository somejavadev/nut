#!/usr/bin/env bash

################################################################################
# This file is based on a template used by zproject, but isn't auto-generated. #
# Its primary use is to automate a number of BUILD_TYPE scenarios for the NUT  #
# CI farm, but for the same reason it can also be useful to reduce typing for  #
# reproducible build attempts with NUT development and refactoring workflows.  #
# Note that it is driven by enviroment variables rather than CLI arguments --  #
# this approach better suits the practicalities of CI build farm technologies. #
################################################################################

set -e

# Quick hijack for interactive development like this:
#   BUILD_TYPE=fightwarn-clang ./ci_build.sh
case "$BUILD_TYPE" in
    fightwarn) ;; # for default compiler
    fightwarn-gcc)
        CC="gcc"
        CXX="g++"
        CPP="cpp"
        BUILD_TYPE=fightwarn
        ;;
    fightwarn-clang)
        CC="clang"
        CXX="clang++"
        CPP="clang-cpp"
        BUILD_TYPE=fightwarn
        ;;
esac

if [ "$BUILD_TYPE" = fightwarn ]; then
    # For CFLAGS/CXXFLAGS keep caller or compiler defaults
    # (including C/C++ revision)
    BUILD_TYPE=default-all-errors
    BUILD_WARNFATAL=yes

    # Current fightwarn goal is to have no warnings at preset level below:
    #[ -n "$BUILD_WARNOPT" ] || BUILD_WARNOPT=hard
    [ -n "$BUILD_WARNOPT" ] || BUILD_WARNOPT=medium

    # Eventually this constraint would be removed to check all present
    # SSL implementations since their ifdef-driven codebases differ and
    # emit varied warnings. But so far would be nice to get the majority
    # of shared codebase clean first:
    [ -n "$NUT_SSL_VARIANTS" ] || NUT_SSL_VARIANTS=auto
fi

# Set this to enable verbose profiling
[ -n "${CI_TIME-}" ] || CI_TIME=""
case "$CI_TIME" in
    [Yy][Ee][Ss]|[Oo][Nn]|[Tt][Rr][Uu][Ee])
        CI_TIME="time -p " ;;
    [Nn][Oo]|[Oo][Ff][Ff]|[Ff][Aa][Ll][Ss][Ee])
        CI_TIME="" ;;
esac

# Set this to enable verbose tracing
[ -n "${CI_TRACE-}" ] || CI_TRACE="no"
case "$CI_TRACE" in
    [Nn][Oo]|[Oo][Ff][Ff]|[Ff][Aa][Ll][Ss][Ee])
        set +x ;;
    [Yy][Ee][Ss]|[Oo][Nn]|[Tt][Rr][Uu][Ee])
        set -x ;;
esac

[ -n "${CI_REQUIRE_GOOD_GITIGNORE-}" ] || CI_REQUIRE_GOOD_GITIGNORE="true"
case "$CI_REQUIRE_GOOD_GITIGNORE" in
    [Nn][Oo]|[Oo][Ff][Ff]|[Ff][Aa][Ll][Ss][Ee])
        CI_REQUIRE_GOOD_GITIGNORE="false" ;;
    [Yy][Ee][Ss]|[Oo][Nn]|[Tt][Rr][Uu][Ee])
        CI_REQUIRE_GOOD_GITIGNORE="true" ;;
esac

[ -n "$MAKE" ] || MAKE=make
[ -n "$GGREP" ] || GGREP=grep

# Set up the parallel make with reasonable limits, using several ways to
# gather and calculate this information. Note that "psrinfo" count is not
# an honest approach (there may be limits of current CPU set etc.) but is
# a better upper bound than nothing...
[ -n "$NCPUS" ] || { \
    NCPUS="`/usr/bin/getconf _NPROCESSORS_ONLN`" || \
    NCPUS="`/usr/bin/getconf NPROCESSORS_ONLN`" || \
    NCPUS="`cat /proc/cpuinfo | grep -wc processor`" || \
    { [ -x /usr/sbin/psrinfo ] && NCPUS="`/usr/sbin/psrinfo | wc -l`"; } \
    || NCPUS=1; } 2>/dev/null
[ x"$NCPUS" != x -a "$NCPUS" -ge 1 ] || NCPUS=1

[ x"$NPARMAKES" = x ] && { NPARMAKES="`expr "$NCPUS" '*' 2`" || NPARMAKES=2; }
[ x"$NPARMAKES" != x -a "$NPARMAKES" -ge 1 ] || NPARMAKES=2
[ x"$MAXPARMAKES" != x ] && [ "$MAXPARMAKES" -ge 1 ] && \
    [ "$NPARMAKES" -gt "$MAXPARMAKES" ] && \
    echo "INFO: Detected or requested NPARMAKES=$NPARMAKES," \
        "however a limit of MAXPARMAKES=$MAXPARMAKES was configured" && \
    NPARMAKES="$MAXPARMAKES"

# GNU make allows to limit spawning of jobs by load average of the host,
# where LA is (roughly) the average amount over the last {timeframe} of
# queued processes that are ready to compute but must wait for CPU.
# The rough estimate for VM builders however seems that they always have
# some non-trivial LA, so we set the default limit per CPU relatively high.
[ x"$PARMAKE_LA_LIMIT" = x ] && PARMAKE_LA_LIMIT="`expr $NCPUS '*' 8`".0

# After all the tunable options above, this is the one which takes effect
# for actual builds with parallel phases. Specify a whitespace to neuter.
if [ -z "$PARMAKE_FLAGS" ]; then
    PARMAKE_FLAGS="-j $NPARMAKES"
    if LANG=C LC_ALL=C "$MAKE" --version 2>&1 | egrep 'GNU Make|Free Software Foundation' > /dev/null ; then
        PARMAKE_FLAGS="$PARMAKE_FLAGS -l $PARMAKE_LA_LIMIT"
        echo "Parallel builds would spawn up to $NPARMAKES jobs (detected $NCPUS CPUs), or peak out at $PARMAKE_LA_LIMIT system load average" >&2
    else
        echo "Parallel builds would spawn up to $NPARMAKES jobs (detected $NCPUS CPUs)" >&2
    fi
fi

# CI builds on Jenkins
[ -z "$NODE_LABELS" ] || \
for L in $NODE_LABELS ; do
    case "$L" in
        "NUT_BUILD_CAPS=cppunit=no")
            [ -n "$CANBUILD_CPPUNIT_TESTS" ] || CANBUILD_CPPUNIT_TESTS=no ;;
        "NUT_BUILD_CAPS=cppunit=no-gcc")
            [ -n "$CANBUILD_CPPUNIT_TESTS" ] || CANBUILD_CPPUNIT_TESTS=no-gcc ;;
        "NUT_BUILD_CAPS=cppunit=no-clang")
            [ -n "$CANBUILD_CPPUNIT_TESTS" ] || CANBUILD_CPPUNIT_TESTS=no-clang ;;
        "NUT_BUILD_CAPS=cppunit"|"NUT_BUILD_CAPS=cppunit=yes")
            [ -n "$CANBUILD_CPPUNIT_TESTS" ] || CANBUILD_CPPUNIT_TESTS=yes ;;

        # Some (QEMU) builders have issues running valgrind as a tool
        "NUT_BUILD_CAPS=valgrind=no")
            [ -n "$CANBUILD_VALGRIND_TESTS" ] || CANBUILD_VALGRIND_TESTS=no ;;
        "NUT_BUILD_CAPS=valgrind"|"NUT_BUILD_CAPS=valgrind=yes")
            [ -n "$CANBUILD_VALGRIND_TESTS" ] || CANBUILD_VALGRIND_TESTS=yes ;;

        "NUT_BUILD_CAPS=cppcheck=no")
            [ -n "$CANBUILD_CPPCHECK_TESTS" ] || CANBUILD_CPPCHECK_TESTS=no ;;
        "NUT_BUILD_CAPS=cppcheck"|"NUT_BUILD_CAPS=cppcheck=yes")
            [ -n "$CANBUILD_CPPCHECK_TESTS" ] || CANBUILD_CPPCHECK_TESTS=yes ;;

        "NUT_BUILD_CAPS=docs:man=no")
            [ -n "$CANBUILD_DOCS_MAN" ] || CANBUILD_DOCS_MAN=no ;;
        "NUT_BUILD_CAPS=docs:man"|"NUT_BUILD_CAPS=docs:man=yes")
            [ -n "$CANBUILD_DOCS_MAN" ] || CANBUILD_DOCS_MAN=yes ;;

        "NUT_BUILD_CAPS=docs:all=no")
            [ -n "$CANBUILD_DOCS_ALL" ] || CANBUILD_DOCS_ALL=no ;;
        "NUT_BUILD_CAPS=docs:all"|"NUT_BUILD_CAPS=docs:all=yes")
            [ -n "$CANBUILD_DOCS_ALL" ] || CANBUILD_DOCS_ALL=yes ;;

        "NUT_BUILD_CAPS=drivers:all=no")
            [ -n "$CANBUILD_DRIVERS_ALL" ] || CANBUILD_DRIVERS_ALL=no ;;
        "NUT_BUILD_CAPS=drivers:all"|"NUT_BUILD_CAPS=drivers:all=yes")
            [ -n "$CANBUILD_DRIVERS_ALL" ] || CANBUILD_DRIVERS_ALL=yes ;;

        "NUT_BUILD_CAPS=drivers:DMF=no")
            [ -n "$CANBUILD_DRIVERS_DMF" ] || CANBUILD_DRIVERS_DMF=no ;;
        "NUT_BUILD_CAPS=drivers:DMF"|"NUT_BUILD_CAPS=drivers:DMF=yes")
            [ -n "$CANBUILD_DRIVERS_DMF" ] || CANBUILD_DRIVERS_DMF=yes ;;

        "NUT_BUILD_CAPS=cgi=no")
            [ -n "$CANBUILD_LIBGD_CGI" ] || CANBUILD_LIBGD_CGI=no ;;
        "NUT_BUILD_CAPS=cgi"|"NUT_BUILD_CAPS=cgi=yes")
            [ -n "$CANBUILD_LIBGD_CGI" ] || CANBUILD_LIBGD_CGI=yes ;;
    esac
done

if [ -z "$CI_OS_NAME" ]; then
    # Check for dynaMatrix node labels support and map into a simple
    # classification styled after (compatible with) that in Travis CI
    for CI_OS_HINT in "$OS_FAMILY-$OS_DISTRO" "`uname -o`" "`uname -s -r -v`" "`uname -a`" ; do
        [ -z "$CI_OS_HINT" -o "$CI_OS_HINT" = "-" ] || break
    done

    case "`echo "$CI_OS_HINT" | tr 'A-Z' 'a-z'`" in
        *freebsd*)
            CI_OS_NAME="freebsd" ;;
        *debian*|*linux*)
            CI_OS_NAME="debian" ;;
        *windows*)
            CI_OS_NAME="windows" ;;
        *[Mm]ac*|*arwin*|*[Oo][Ss][Xx]*)
            CI_OS_NAME="osx" ;;
        *openindiana*)
            CI_OS_NAME="openindiana" ;;
        *omnios*)
            CI_OS_NAME="omnios" ;;
        *bsd*)
            CI_OS_NAME="bsd" ;;
        *illumos*)
            CI_OS_NAME="illumos" ;;
        *solaris*)
            CI_OS_NAME="solaris" ;;
        *sunos*)
            CI_OS_NAME="sunos" ;;
        "-") ;;
        *)  echo "WARNING: Could not recognize CI_OS_NAME from CI_OS_HINT='$CI_OS_HINT', update './ci_build.sh' if needed" >&2
            if [ "$OS_FAMILY-$OS_DISTRO" != "-" ]; then
                echo "WARNING: I was told that OS_FAMILY='$OS_FAMILY' and OS_DISTRO='$OS_DISTRO'" >&2
            fi
            ;;
    esac
    [ -z "$CI_OS_NAME" ] || echo "INFO: Detected CI_OS_NAME='$CI_OS_NAME'" >&2
fi

# CI builds on Travis
[ -n "$CI_OS_NAME" ] || CI_OS_NAME="$TRAVIS_OS_NAME"

# Analyze some environmental choices
if [ -z "${CANBUILD_LIBGD_CGI-}" ]; then
    # No prereq dll and headers on win so far
    [[ "$CI_OS_NAME" = "windows" ]] && CANBUILD_LIBGD_CGI=no

    # NUT CI farm with Jenkins can build it; Travis could not
    [[ "$CI_OS_NAME" = "freebsd" ]] && CANBUILD_LIBGD_CGI=yes \
    || [[ "$TRAVIS_OS_NAME" = "freebsd" ]] && CANBUILD_LIBGD_CGI=no

    # See also below for some compiler-dependent decisions
fi

configure_nut() {
    local CONFIGURE_SCRIPT=./configure
    if [[ "$CI_OS_NAME" == "windows" ]] ; then
        find . -ls
        CONFIGURE_SCRIPT=./configure.bat
    fi

    if [ ! -s "$CONFIGURE_SCRIPT" ]; then
        # Note: modern auto(re)conf requires pkg-config to generate the configure
        # script, so to stage the situation of building without one (as if on an
        # older system) we have to remove it when we already have the script.
        # This matches the use-case of distro-building from release tarballs that
        # include all needed pre-generated files to rely less on OS facilities.
        if [ "$CI_OS_NAME" = "windows" ] ; then
            $CI_TIME ./autogen.sh || true
        else
            $CI_TIME ./autogen.sh ### 2>/dev/null
        fi || exit
    fi

    # Help copy-pasting build setups from CI logs to terminal:
    local CONFIG_OPTS_STR="`for F in "${CONFIG_OPTS[@]}" ; do echo "'$F' " ; done`" ### | tr '\n' ' '`"
    echo "=== CONFIGURING NUT: $CONFIGURE_SCRIPT ${CONFIG_OPTS_STR}"
    echo "=== CC='$CC' CXX='$CXX' CPP='$CPP'"
    $CI_TIME $CONFIGURE_SCRIPT "${CONFIG_OPTS[@]}" \
    || { RES=$?
        echo "FAILED ($RES) to configure nut, will dump config.log in a second to help troubleshoot CI" >&2
        echo "    (or press Ctrl+C to abort now if running interactively)" >&2
        sleep 5
        echo "=========== DUMPING config.log :"
        $GGREP -B 100 -A 1 'Cache variables' config.log 2>/dev/null \
        || cat config.log || true
        echo "=========== END OF config.log"
        echo "FATAL: FAILED ($RES) to ./configure ${CONFIG_OPTS[*]}" >&2
        exit $RES
       }
}

build_to_only_catch_errors() {
    ( echo "`date`: Starting the parallel build attempt (quietly to build what we can)..."; \
      $CI_TIME $MAKE VERBOSE=0 -k $PARMAKE_FLAGS all >/dev/null 2>&1 && echo "`date`: SUCCESS" ; ) || \
    ( echo "`date`: Starting the sequential build attempt (to list remaining files with errors considered fatal for this build configuration)..."; \
      $CI_TIME $MAKE VERBOSE=1 all -k ) || return $?

    echo "`date`: Starting a '$MAKE check' for quick sanity test of the products built with the current compiler and standards"
    $CI_TIME $MAKE VERBOSE=0 check \
    && echo "`date`: SUCCESS" \
    || return $?

    return 0
}

can_clean_check() {
    if [ -s Makefile ] && [ -e .git ] ; then
        return 0
    fi
    return 1
}

optional_maintainer_clean_check() {
    if [ ! -e .git ]; then
        echo "Skipping maintainer-clean check because there is no .git" >&2
        return 0
    fi

    if [ ! -e Makefile ]; then
        echo "WARNING: Skipping maintainer-clean check because there is no Makefile (did we clean in a loop earlier?)" >&2
        return 0
    fi

    if [ "${DO_CLEAN_CHECK-}" = "no" ] || [ "${DO_MAINTAINER_CLEAN_CHECK-}" = "no" ] ; then
        echo "Skipping maintainer-clean check because recipe/developer said so"
    else
        [ -z "$CI_TIME" ] || echo "`date`: Starting maintainer-clean check of currently tested project..."

        # Note: currently Makefile.am has just a dummy "distcleancheck" rule
        $CI_TIME $MAKE VERBOSE=1 DISTCHECK_FLAGS="$DISTCHECK_FLAGS" $PARMAKE_FLAGS maintainer-clean || return

        echo "=== Are GitIgnores good after '$MAKE maintainer-clean'? (should have no output below)"
        if [ ! -e .git ]; then
            echo "WARNING: Skipping maintainer-clean check because there is no `pwd`/.git anymore" >&2
            return 0
        fi
        git status --ignored -s | egrep -v '^.. \.ci.*\.log.*' || echo "WARNING: Could not query git repo while in `pwd`" >&2
        echo "==="

        if [ -n "`git status --ignored -s | egrep -v '^.. \.ci.*\.log.*'`" ] && [ "$CI_REQUIRE_GOOD_GITIGNORE" != false ]; then
            echo "FATAL: There are changes in some files listed above - tracked sources should be updated in the PR, and build products should be added to a .gitignore file, everything made should be cleaned and no tracked files should be removed!" >&2
            git diff || true
            echo "==="
            return 1
        fi
    fi
    return 0
}

optional_dist_clean_check() {
    if [ ! -e .git ]; then
        echo "Skipping distclean check because there is no .git" >&2
        return 0
    fi

    if [ ! -e Makefile ]; then
        echo "WARNING: Skipping distclean check because there is no Makefile (did we clean in a loop earlier?)" >&2
        return 0
    fi

    if [ "${DO_CLEAN_CHECK-}" = "no" ] || [ "${DO_DIST_CLEAN_CHECK-}" = "no" ] ; then
        echo "Skipping distclean check because recipe/developer said so"
    else
        [ -z "$CI_TIME" ] || echo "`date`: Starting dist-clean check of currently tested project..."

        # Note: currently Makefile.am has just a dummy "distcleancheck" rule
        $CI_TIME $MAKE VERBOSE=1 DISTCHECK_FLAGS="$DISTCHECK_FLAGS" $PARMAKE_FLAGS distclean || return

        echo "=== Are GitIgnores good after '$MAKE distclean'? (should have no output below)"
        if [ ! -e .git ]; then
            echo "WARNING: Skipping distclean check because there is no `pwd`/.git anymore" >&2
            return 0
        fi
        git status -s || echo "WARNING: Could not query git repo while in `pwd`" >&2
        echo "==="

        if [ -n "`git status -s`" ] && [ "$CI_REQUIRE_GOOD_GITIGNORE" != false ]; then
            echo "FATAL: There are changes in some files listed above - tracked sources should be updated in the PR, and build products should be added to a .gitignore file, everything made should be cleaned and no tracked files should be removed!" >&2
            git diff || true
            echo "==="
            return 1
        fi
    fi
    return 0
}

echo "Processing BUILD_TYPE='${BUILD_TYPE}' ..."

echo "Build host settings:"
set | egrep '^(CI_.*|CANBUILD_.*|NODE_LABELS|MAKE)=' || true
uname -a
echo "LONG_BIT:`getconf LONG_BIT` WORD_BIT:`getconf WORD_BIT`" || true
if command -v xxd >/dev/null ; then xxd -c 1 -l 6 | tail -1; else if command -v od >/dev/null; then od -N 1 -j 5 -b | head -1 ; else hexdump -s 5 -n 1 -C | head -1; fi; fi < /bin/ls 2>/dev/null | awk '($2 == 1){print "Endianness: LE"}; ($2 == 2){print "Endianness: BE"}' || true

case "$BUILD_TYPE" in
default|default-alldrv|default-alldrv:no-distcheck|default-all-errors|default-spellcheck|default-shellcheck|default-nodoc|default-withdoc|default-withdoc:man|"default-tgt:"*)
    LANG=C
    LC_ALL=C
    export LANG LC_ALL

    if [ -d "./tmp/" ]; then
        rm -rf ./tmp/
    fi
    if [ -d "./.inst/" ]; then
        rm -rf ./.inst/
    fi
    mkdir -p tmp/ .inst/
    BUILD_PREFIX="$PWD/tmp"
    INST_PREFIX="$PWD/.inst"

    echo "PATH='$PATH' before possibly applying CCACHE into the mix"
    ( echo "$PATH" | grep ccache ) >/dev/null && echo "WARNING: ccache is already in PATH"
    if [ -n "$CC" ]; then
        echo "CC='$CC' before possibly applying CCACHE into the mix"
        $CC --version $CFLAGS || \
        $CC --version || true
    fi

    if [ -n "$CXX" ]; then
        echo "CXX='$CXX' before possibly applying CCACHE into the mix"
        $CXX --version $CXXFLAGS || \
        $CXX --version || true
    fi

    PATH="`echo "$PATH" | sed -e 's,^/usr/lib/ccache/?:,,' -e 's,:/usr/lib/ccache/?:,,' -e 's,:/usr/lib/ccache/?$,,' -e 's,^/usr/lib/ccache/?$,,'`"
    CCACHE_PATH="$PATH"
    CCACHE_DIR="${HOME}/.ccache"
    export CCACHE_PATH CCACHE_DIR PATH
    HAVE_CCACHE=no
    if (command -v ccache || which ccache) && ls -la /usr/lib/ccache ; then
        HAVE_CCACHE=yes
    fi
    mkdir -p "${CCACHE_DIR}"/ || HAVE_CCACHE=no

    if [ "$HAVE_CCACHE" = yes ] && [ -d "$CCACHE_DIR" ]; then
        echo "CCache stats before build:"
        ccache -s || true
    fi

    CONFIG_OPTS=()
    COMMON_CFLAGS=""
    EXTRA_CFLAGS=""
    EXTRA_CPPFLAGS=""
    EXTRA_CXXFLAGS=""

    is_gnucc() {
        if [ -n "$1" ] && "$1" --version 2>&1 | grep 'Free Software Foundation' > /dev/null ; then true ; else false ; fi
    }

    is_clang() {
        if [ -n "$1" ] && "$1" --version 2>&1 | grep 'clang version' > /dev/null ; then true ; else false ; fi
    }

    COMPILER_FAMILY=""
    if [ -n "$CC" -a -n "$CXX" ]; then
        if is_gnucc "$CC" && is_gnucc "$CXX" ; then
            COMPILER_FAMILY="GCC"
            export CC CXX
        elif is_clang "$CC" && is_clang "$CXX" ; then
            COMPILER_FAMILY="CLANG"
            export CC CXX
        fi
    else
        if is_gnucc "gcc" && is_gnucc "g++" ; then
            # Autoconf would pick this by default
            COMPILER_FAMILY="GCC"
            [ -n "$CC" ] || CC=gcc
            [ -n "$CXX" ] || CXX=g++
            export CC CXX
        elif is_gnucc "cc" && is_gnucc "c++" ; then
            COMPILER_FAMILY="GCC"
            [ -n "$CC" ] || CC=cc
            [ -n "$CXX" ] || CXX=c++
            export CC CXX
        elif is_clang "clang" && is_clang "clang++" ; then
            # Autoconf would pick this by default
            COMPILER_FAMILY="CLANG"
            [ -n "$CC" ] || CC=clang
            [ -n "$CXX" ] || CXX=clang++
            export CC CXX
        elif is_clang "cc" && is_clang "c++" ; then
            COMPILER_FAMILY="CLANG"
            [ -n "$CC" ] || CC=cc
            [ -n "$CXX" ] || CXX=c++
            export CC CXX
        fi
    fi

    if [ -n "$CPP" ] ; then
        [ -x "$CPP" ] && export CPP
    else
        if is_gnucc "cpp" ; then
            CPP=cpp && export CPP
        fi
    fi

    if [ -z "${CANBUILD_LIBGD_CGI-}" ]; then
        if [[ "$CI_OS_NAME" = "openindiana" ]] ; then
            # For some reason, here gcc-4.x (4.4.4, 4.9) have a problem with
            # configure-time checks of libgd; newer compilers fare okay.
            # Feel free to revise this if the distro packages are fixed
            # (or the way configure script and further build uses them).
            # UPDATE: Per https://github.com/networkupstools/nut/pull/1089
            # This is a systems issue (in current OpenIndiana 2021.04 built
            # with a newer GCC version, the older GCC is not ABI compatible
            # with the libgd shared object file). Maybe this warrants later
            # caring about not just the CI_OS_NAME but also CI_OS_RELEASE...
            if [[ "$COMPILER_FAMILY" = "GCC" ]]; then
                case "`LANG=C $CC --version | head -1`" in
                    *[\ -][01234].*)
                        echo "WARNING: Seems we are running with gcc-4.x or older on $CI_OS_NAME, which last had known issues with libgd; disabling CGI for this build"
                        CANBUILD_LIBGD_CGI=no
                        ;;
                esac
            fi
        fi
    fi

    # Note: Potentially there can be spaces in entries for multiple
    # *FLAGS here; this should be okay as long as entry expands to
    # one token when calling shell (may not be the case for distcheck)
    CONFIG_OPTS+=("CFLAGS=-I${BUILD_PREFIX}/include ${CFLAGS}")
    CONFIG_OPTS+=("CPPFLAGS=-I${BUILD_PREFIX}/include ${CPPFLAGS}")
    CONFIG_OPTS+=("CXXFLAGS=-I${BUILD_PREFIX}/include ${CXXFLAGS}")
    CONFIG_OPTS+=("LDFLAGS=-L${BUILD_PREFIX}/lib")

    DEFAULT_PKG_CONFIG_PATH="${BUILD_PREFIX}/lib/pkgconfig"
    SYSPKG_CONFIG_PATH="" # Let the OS guess... usually
    case "`echo "$CI_OS_NAME" | tr 'A-Z' 'a-z'`" in
        *openindiana*|*omnios*|*solaris*|*illumos*|*sunos*)
            case "$CC$CXX$CFLAGS$CXXFLAGS$LDFLAGS" in
                *-m64*)
                    SYS_PKG_CONFIG_PATH="/usr/lib/64/pkgconfig:/usr/lib/amd64/pkgconfig:/usr/lib/sparcv9/pkgconfig:/usr/lib/pkgconfig"
                    ;;
                *-m32*)
                    SYS_PKG_CONFIG_PATH="/usr/lib/32/pkgconfig:/usr/lib/pkgconfig:/usr/lib/i86pc/pkgconfig:/usr/lib/i386/pkgconfig:/usr/lib/sparcv7/pkgconfig"
                    ;;
                *)
                    case "$ARCH$BITS" in
                        *64*)
                            SYS_PKG_CONFIG_PATH="/usr/lib/64/pkgconfig:/usr/lib/amd64/pkgconfig:/usr/lib/sparcv9/pkgconfig:/usr/lib/pkgconfig"
                            ;;
                        *32*)
                            SYS_PKG_CONFIG_PATH="/usr/lib/32/pkgconfig:/usr/lib/pkgconfig:/usr/lib/i86pc/pkgconfig:/usr/lib/i386/pkgconfig:/usr/lib/sparcv7/pkgconfig"
                            ;;
                    esac
                    ;;
            esac
            ;;
    esac
    if [ -n "$SYS_PKG_CONFIG_PATH" ] ; then
        if [ -n "$PKG_CONFIG_PATH" ] ; then
            PKG_CONFIG_PATH="$SYS_PKG_CONFIG_PATH:$PKG_CONFIG_PATH"
        else
            PKG_CONFIG_PATH="$SYS_PKG_CONFIG_PATH"
        fi
    fi
    if [ -n "$PKG_CONFIG_PATH" ] ; then
        CONFIG_OPTS+=("PKG_CONFIG_PATH=${DEFAULT_PKG_CONFIG_PATH}:${PKG_CONFIG_PATH}")
    else
        CONFIG_OPTS+=("PKG_CONFIG_PATH=${DEFAULT_PKG_CONFIG_PATH}")
    fi

    CONFIG_OPTS+=("--prefix=${BUILD_PREFIX}")
    CONFIG_OPTS+=("--sysconfdir=${BUILD_PREFIX}/etc/nut")
    CONFIG_OPTS+=("--with-udev-dir=${BUILD_PREFIX}/etc/udev")
    CONFIG_OPTS+=("--with-devd-dir=${BUILD_PREFIX}/etc/devd")
    CONFIG_OPTS+=("--with-hotplug-dir=${BUILD_PREFIX}/etc/hotplug")

    if [ -n "${PYTHON-}" ]; then
        # WARNING: Watch out for whitespaces, not handled here!
        CONFIG_OPTS+=("--with-python=${PYTHON}")
    fi

    # Some OSes have broken cppunit support, it crashes either build/link
    # or at run-time. While distros take time to figure out fixes, we can
    # skip the case...
    if [ "${CANBUILD_CPPUNIT_TESTS-}" = no ] \
    || ( [ "${CANBUILD_CPPUNIT_TESTS-}" = "no-gcc" ] && [ "$COMPILER_FAMILY" = "GCC" ] ) \
    || ( [ "${CANBUILD_CPPUNIT_TESTS-}" = "no-clang" ] && [ "$COMPILER_FAMILY" = "CLANG" ] ) \
    ; then
        echo "WARNING: Build agent says it can't build or run libcppunit tests, adding configure option to skip them" >&2
        CONFIG_OPTS+=("--enable-cppunit=no")
    fi

    if [ "${CANBUILD_VALGRIND_TESTS-}" = no ] ; then
        echo "WARNING: Build agent says it has a broken valgrind, adding configure option to skip tests with it" >&2
        CONFIG_OPTS+=("--with-valgrind=no")
    fi

    # This flag is primarily linked with (lack of) docs generation enabled
    # (or not) in some BUILD_TYPE scenarios or workers. Initial value may
    # be set by caller, but codepaths below have the final word.
    [ "${DO_DISTCHECK-}" = no ] || DO_DISTCHECK=yes
    case "$BUILD_TYPE" in
        "default-nodoc")
            CONFIG_OPTS+=("--with-doc=no")
            DO_DISTCHECK=no
            ;;
        "default-spellcheck"|"default-shellcheck")
            CONFIG_OPTS+=("--with-all=no")
            CONFIG_OPTS+=("--with-libltdl=no")
            CONFIG_OPTS+=("--with-doc=man=skip")
            #TBD# CONFIG_OPTS+=("--with-shellcheck=yes")
            DO_DISTCHECK=no
            ;;
        "default-withdoc")
            # If the build agent says what it can not do, honor that
            # TOTHINK: Should this build scenario die with error/unstable instead?
            if [ "${CANBUILD_DOCS_ALL-}" = no ]; then
                if [ "${CANBUILD_DOCS_MAN-}" = no ]; then
                    # TBD: Also html? We'd have man then, and that is needed for distchecks at least
                    echo "WARNING: Build agent says it can build neither 'all' nor 'man' doc types; will ask for what we can build" >&2
                    #?#CONFIG_OPTS+=("--with-doc=no")
                    CONFIG_OPTS+=("--with-doc=auto")
                else
                    echo "WARNING: Build agent says it can't build 'all' doc types, but can build 'man' pages; will ask for what we can build" >&2
                    CONFIG_OPTS+=("--with-doc=auto")
                fi
            else
                if [ "${CANBUILD_DOCS_MAN-}" = no ]; then
                    # TBD: Also html? We'd have man then, and that is needed for distchecks at least
                    echo "WARNING: Build agent says it can't build 'man' pages and says nothing about 'all' doc types; will ask for what we can build" >&2
                    CONFIG_OPTS+=("--with-doc=auto")
                else
                    # Not a "no" in any category (yes or unspecified), request everything
                    CONFIG_OPTS+=("--with-doc=yes")
                fi
            fi
            ;;
        "default-withdoc:man")
            # Some systems lack tools for HTML/PDF generation
            # but may still yield standard man pages
            if [ "${CANBUILD_DOCS_MAN-}" = no ]; then
                echo "WARNING: Build agent says it can't build man pages; will ask for what we can build" >&2
                CONFIG_OPTS+=("--with-doc=auto")
            else
                CONFIG_OPTS+=("--with-doc=man")
            fi
            ;;
        "default-all-errors")
            # Do not build the docs as we are interested in binary code
            CONFIG_OPTS+=("--with-doc=skip")
            # Enable as many binaries to build as current worker setup allows
            CONFIG_OPTS+=("--with-all=auto")

            if [ "${CANBUILD_LIBGD_CGI-}" != "no" ] && [ "${BUILD_LIBGD_CGI-}" != "auto" ]  ; then
                # Currently --with-all implies this, but better be sure to
                # really build everything we can to be certain it builds:
                if pkg-config --exists libgd || pkg-config --exists libgd2 || pkg-config --exists libgd3 || pkg-config --exists gdlib ; then
                    CONFIG_OPTS+=("--with-cgi=yes")
                else
                    # Note: CI-wise, our goal IS to test as much as we can
                    # with this build, so environments should be set up to
                    # facilitate that as much as feasible. But reality is...
                    echo "WARNING: Seems libgd{,2,3} is not present, CGI build may be skipped!" >&2
                    CONFIG_OPTS+=("--with-cgi=auto")
                fi
            else
                CONFIG_OPTS+=("--with-cgi=auto")
            fi
            ;;
        "default-alldrv:no-distcheck")
            DO_DISTCHECK=no
            ;& # fall through
        "default-alldrv")
            # Do not build the docs and make possible a distcheck below
            CONFIG_OPTS+=("--with-doc=skip")
            if [ "${CANBUILD_DRIVERS_ALL-}" = no ]; then
                echo "WARNING: Build agent says it can't build 'all' driver types; will ask for what we can build" >&2
                if [ "$DO_DISTCHECK" != no ]; then
                    echo "WARNING: this is effectively default-tgt:distcheck-light then" >&2
                fi
                CONFIG_OPTS+=("--with-all=auto")
                if [ "${CANBUILD_DRIVERS_DMF-}" = yes ]; then
                    CONFIG_OPTS+=("--with-dmf=yes")
                else
                    CONFIG_OPTS+=("--with-dmf=auto")
                fi
            else
                CONFIG_OPTS+=("--with-all=yes")
                CONFIG_OPTS+=("--with-dmf=yes")
            fi
            ;;
        "default-tgt:cppcheck")
            if [ "${CANBUILD_CPPCHECK_TESTS-}" = no ] ; then
                echo "WARNING: Build agent says it has a broken cppcheck, but we requested a BUILD_TYPE='$BUILD_TYPE'" >&2
                exit 1
            fi
            CONFIG_OPTS+=("--enable-cppcheck=yes")
            CONFIG_OPTS+=("--with-doc=skip")
            ;;
        "default"|"default-tgt:"*|*)
            # Do not build the docs and tell distcheck it is okay
            CONFIG_OPTS+=("--with-doc=skip")
            ;;
    esac
    # NOTE: The case "$BUILD_TYPE" above was about setting CONFIG_OPTS.
    # There is another below for running actual scenarios.

    if [ "$HAVE_CCACHE" = yes ] && [ "${COMPILER_FAMILY}" = GCC -o "${COMPILER_FAMILY}" = CLANG ]; then
        PATH="/usr/lib/ccache:$PATH"
        export PATH
        if [ -n "$CC" ]; then
          if [ -x "/usr/lib/ccache/`basename "$CC"`" ]; then
            case "$CC" in
                *ccache*) ;;
                */*) DIR_CC="`dirname "$CC"`" && [ -n "$DIR_CC" ] && DIR_CC="`cd "$DIR_CC" && pwd `" && [ -n "$DIR_CC" ] && [ -d "$DIR_CC" ] || DIR_CC=""
                    [ -z "$CCACHE_PATH" ] && CCACHE_PATH="$DIR_CC" || \
                    if echo "$CCACHE_PATH" | egrep '(^'"$DIR_CC"':.*|^'"$DIR_CC"'$|:'"$DIR_CC"':|:'"$DIR_CC"'$)' ; then
                        CCACHE_PATH="$DIR_CC:$CCACHE_PATH"
                    fi
                    ;;
            esac
            CC="/usr/lib/ccache/`basename "$CC"`"
          else
            CC="ccache $CC"
          fi
        fi
        if [ -n "$CXX" ]; then
          if [ -x "/usr/lib/ccache/`basename "$CXX"`" ]; then
            case "$CXX" in
                *ccache*) ;;
                */*) DIR_CXX="`dirname "$CXX"`" && [ -n "$DIR_CXX" ] && DIR_CXX="`cd "$DIR_CXX" && pwd `" && [ -n "$DIR_CXX" ] && [ -d "$DIR_CXX" ] || DIR_CXX=""
                    [ -z "$CCACHE_PATH" ] && CCACHE_PATH="$DIR_CXX" || \
                    if echo "$CCACHE_PATH" | egrep '(^'"$DIR_CXX"':.*|^'"$DIR_CXX"'$|:'"$DIR_CXX"':|:'"$DIR_CXX"'$)' ; then
                        CCACHE_PATH="$DIR_CXX:$CCACHE_PATH"
                    fi
                    ;;
            esac
            CXX="/usr/lib/ccache/`basename "$CXX"`"
          else
            CXX="ccache $CXX"
          fi
        fi
        if [ -n "$CPP" ] && [ -x "/usr/lib/ccache/`basename "$CPP"`" ]; then
            case "$CPP" in
                *ccache*) ;;
                */*) DIR_CPP="`dirname "$CPP"`" && [ -n "$DIR_CPP" ] && DIR_CPP="`cd "$DIR_CPP" && pwd `" && [ -n "$DIR_CPP" ] && [ -d "$DIR_CPP" ] || DIR_CPP=""
                    [ -z "$CCACHE_PATH" ] && CCACHE_PATH="$DIR_CPP" || \
                    if echo "$CCACHE_PATH" | egrep '(^'"$DIR_CPP"':.*|^'"$DIR_CPP"'$|:'"$DIR_CPP"':|:'"$DIR_CPP"'$)' ; then
                        CCACHE_PATH="$DIR_CPP:$CCACHE_PATH"
                    fi
                    ;;
            esac
            CPP="/usr/lib/ccache/`basename "$CPP"`"
        else
            : # CPP="ccache $CPP"
        fi

        # Note: Potentially there can be spaces in entries for multiword
        # "ccache gcc" here; this should be okay as long as entry expands to
        # one token when calling shell (may not be the case for distcheck)
        CONFIG_OPTS+=("CC=${CC}")
        CONFIG_OPTS+=("CXX=${CXX}")
        CONFIG_OPTS+=("CPP=${CPP}")
    fi

    # Build and check this project; note that zprojects always have an autogen.sh
    [ -z "$CI_TIME" ] || echo "`date`: Starting build of currently tested project..."
    CCACHE_BASEDIR="${PWD}"
    export CCACHE_BASEDIR

    # Numerous per-compiler variants defined in configure.ac, including
    # aliases "minimal", "medium", "hard", "all"
    if [ -n "${BUILD_WARNOPT-}" ]; then
        CONFIG_OPTS+=("--enable-warnings=${BUILD_WARNOPT}")
    fi

    # Parse from strings that could be populated by a CI Boolean checkbox:
    case "${BUILD_WARNFATAL-}" in
        [Tt][Rr][Uu][Ee]) BUILD_WARNFATAL=yes;;
        [Ff][Aa][Ll][Ss][Ee]) BUILD_WARNFATAL=no;;
    esac
    if [ -n "${BUILD_WARNFATAL-}" ]; then
        CONFIG_OPTS+=("--enable-Werror=${BUILD_WARNFATAL}")
    fi

    # Note: modern auto(re)conf requires pkg-config to generate the configure
    # script, so to stage the situation of building without one (as if on an
    # older system) we have to remove it when we already have the script.
    # This matches the use-case of distro-building from release tarballs that
    # include all needed pre-generated files to rely less on OS facilities.
    if [ -s Makefile ]; then
        ${MAKE} maintainer-clean -k || ${MAKE} distclean -k || true
    fi
    if [ "$CI_OS_NAME" = "windows" ] ; then
        $CI_TIME ./autogen.sh || true
    else
        $CI_TIME ./autogen.sh ### 2>/dev/null
    fi
    if [ "$NO_PKG_CONFIG" == "true" ] && [ "$CI_OS_NAME" = "linux" ] && (command -v dpkg) ; then
        echo "NO_PKG_CONFIG==true : BUTCHER pkg-config for this test case" >&2
        sudo dpkg -r --force all pkg-config
    fi

    if [ "$BUILD_TYPE" != "default-all-errors" ] ; then
        configure_nut
    fi

    # NOTE: There is also a case "$BUILD_TYPE" above for setting CONFIG_OPTS
    # This case runs some specially handled BUILD_TYPEs and exists; support
    # for all other scenarios proceeds.below.
    case "$BUILD_TYPE" in
        "default-tgt:"*) # Hook for matrix of custom distchecks primarily
            # e.g. distcheck-light, distcheck-valgrind, cppcheck, maybe
            # others later, as defined in Makefile.am:
            BUILD_TGT="`echo "$BUILD_TYPE" | sed 's,^default-tgt:,,'`"
            echo "`date`: Starting the sequential build attempt for singular target $BUILD_TGT..."

            # Note: Makefile.am already sets some default DISTCHECK_CONFIGURE_FLAGS
            # that include DISTCHECK_FLAGS if provided
            DISTCHECK_FLAGS="`for F in "${CONFIG_OPTS[@]}" ; do echo "'$F' " ; done | tr '\n' ' '`"
            export DISTCHECK_FLAGS
            $CI_TIME $MAKE VERBOSE=1 DISTCHECK_FLAGS="$DISTCHECK_FLAGS" $PARMAKE_FLAGS "$BUILD_TGT"

            echo "=== Are GitIgnores good after '$MAKE $BUILD_TGT'? (should have no output below)"
            git status -s || echo "WARNING: Could not query git repo while in `pwd`" >&2
            echo "==="
            if git status -s | egrep '\.dmf$' && [ "$CI_REQUIRE_GOOD_GITIGNORE" != false ] ; then
                echo "FATAL: There are changes in DMF files listed above - tracked sources should be updated!" >&2
                git diff -- '*.dmf'
                exit 1
            fi
            if [ "$HAVE_CCACHE" = yes ]; then
                echo "CCache stats after build:"
                ccache -s
            fi

            optional_maintainer_clean_check || exit

            echo "=== Exiting after the custom-build target '$MAKE $BUILD_TGT' succeeded OK"
            exit 0
            ;;
        "default-spellcheck")
            [ -z "$CI_TIME" ] || echo "`date`: Trying to spellcheck documentation of the currently tested project..."
            # Note: use the root Makefile's spellcheck recipe which goes into
            # sub-Makefiles known to check corresponding directory's doc files.
            # Note: no PARMAKE_FLAGS here - better have this output readably
            # ordered in case of issues (in sequential replay below).
            ( echo "`date`: Starting the quiet build attempt for target $BUILD_TYPE..." >&2
              $CI_TIME $MAKE -s VERBOSE=0 SPELLCHECK_ERROR_FATAL=yes -k $PARMAKE_FLAGS spellcheck >/dev/null 2>&1 \
              && echo "`date`: SUCCEEDED the spellcheck" >&2
            ) || \
            ( echo "`date`: FAILED something in spellcheck above; re-starting a verbose build attempt to summarize:" >&2
              $CI_TIME $MAKE -s VERBOSE=1 SPELLCHECK_ERROR_FATAL=yes spellcheck )
            exit $?
            ;;
        "default-shellcheck")
            [ -z "$CI_TIME" ] || echo "`date`: Trying to check shell script syntax validity of the currently tested project..."
            ### Note: currently, shellcheck target calls check-scripts-syntax
            ### so when both are invoked at once, in the end the check is only
            ### executed once. Later it is anticipated that shellcheck would
            ### be implemented by requiring, configuring and calling the tool
            ### named "shellcheck" for even more code inspection and details.
            ### Still, there remains value in also checking the script syntax
            ### by the very version of the shell interpreter that would run
            ### these scripts in production usage of the resulting packages.
            ### Note: no PARMAKE_FLAGS here - better have this output readably
            ### ordered in case of issues.
            ( $CI_TIME $MAKE VERBOSE=1 shellcheck check-scripts-syntax )
            exit $?
            ;;
        "default-all-errors")
            # Try to run various build scenarios to collect build errors
            # (no checks here) as configured further by caller's choice
            # of BUILD_WARNFATAL and/or BUILD_WARNOPT envvars above.
            # Note this is one scenario where we did not configure_nut()
            # in advance.
            RES=0
            FAILED=""
            SUCCEEDED=""
            BUILDSTODO=0

            # Technically, let caller provide this setting explicitly
            if [ -z "$NUT_SSL_VARIANTS" ] ; then
                NUT_SSL_VARIANTS="auto"
                if pkg-config --exists nss && pkg-config --exists openssl && [ "${BUILD_SSL_ONCE-}" != "true" ] ; then
                    # Try builds for both cases as they are ifdef-ed
                    # TODO: Extend if we begin to care about different
                    # major versions of openssl (with their APIs), etc.
                    NUT_SSL_VARIANTS="openssl nss"
                else
                    if [ "${BUILD_SSL_ONCE-}" != "true" ]; then
                        pkg-config --exists nss 2>/dev/null && NUT_SSL_VARIANTS="nss"
                        pkg-config --exists openssl 2>/dev/null && NUT_SSL_VARIANTS="openssl"
                    fi  # else leave at "auto", if we skipped building
                        # two variants while having two possibilities
                fi

                # Consider also a build --without-ssl to test that codepath?
                if [ "$NUT_SSL_VARIANTS" != auto ] && [ "${BUILD_SSL_ONCE-}" != "true" ]; then
                    NUT_SSL_VARIANTS="$NUT_SSL_VARIANTS no"
                fi
            fi

            # Count our expected build variants, so the last one gets the
            # "maintainer-clean" check and not a mere "distclean" check
            # NOTE: When/if we loop other dependency variations, include
            # them in this count!
            for NUT_SSL_VARIANT in $NUT_SSL_VARIANTS ; do
                BUILDSTODO="`expr $BUILDSTODO + 1`"
            done
            BUILDSTODO_INITIAL="$BUILDSTODO"

            #echo "=== Will loop now with $BUILDSTODO build variants..."
            for NUT_SSL_VARIANT in $NUT_SSL_VARIANTS ; do
                # NOTE: Do not repeat a distclean before the loop,
                # we have cleaned above before autogen, and here it
                # would just re-evaluate `configure` to update the
                # Makefile to remove it and other generated data.
                #echo "=== Clean the sandbox, $BUILDSTODO build variants remaining..."
                #$MAKE distclean -k || true

                echo "=== Starting NUT_SSL_VARIANT='$NUT_SSL_VARIANT', $BUILDSTODO build variants remaining..."
                case "$NUT_SSL_VARIANT" in
                    ""|auto|default)
                        # Quietly build one scenario, whatever we can (or not)
                        # configure regarding SSL and other features
                        NUT_SSL_VARIANT=auto
                        configure_nut
                        ;;
                    no)
                        echo "=== Building without SSL support..."
                        ( CONFIG_OPTS+=("--without-ssl")
                          configure_nut
                        )
                        ;;
                    *)
                        echo "=== Building with NUT_SSL_VARIANT='${NUT_SSL_VARIANT}' ..."
                        ( CONFIG_OPTS+=("--with-${NUT_SSL_VARIANT}")
                          configure_nut
                        )
                        ;;
                esac || {
                    RES=$?
                    FAILED="${FAILED} NUT_SSL_VARIANT=${NUT_SSL_VARIANT}[configure]"
                    # TOTHINK: Do we want to try clean-up if we likely have no Makefile?
                    BUILDSTODO="`expr $BUILDSTODO - 1`" || [ "$BUILDSTODO" = "0" ]
                    continue
                }

                echo "=== Configured NUT_SSL_VARIANT='$NUT_SSL_VARIANT', $BUILDSTODO build variants (including this one) remaining to complete; trying to build..."
                build_to_only_catch_errors && {
                    SUCCEEDED="${SUCCEEDED} NUT_SSL_VARIANT=${NUT_SSL_VARIANT}[build]"
                } || {
                    RES=$?
                    FAILED="${FAILED} NUT_SSL_VARIANT=${NUT_SSL_VARIANT}[build]"
                }

                # Note: when `expr` calculates a zero value below, it returns
                # an "erroneous" `1` as exit code. Why oh why?..
                BUILDSTODO="`expr $BUILDSTODO - 1`" || [ "$BUILDSTODO" = "0" ]
                echo "=== Clean the sandbox, $BUILDSTODO build variants remaining..."
                if can_clean_check ; then
                    if [ $BUILDSTODO -gt 0 ]; then
                        ### Avoid having to re-autogen in a loop:
                        optional_dist_clean_check && {
                            SUCCEEDED="${SUCCEEDED} NUT_SSL_VARIANT=${NUT_SSL_VARIANT}[dist_clean]"
                        } || {
                            RES=$?
                            FAILED="${FAILED} NUT_SSL_VARIANT=${NUT_SSL_VARIANT}[dist_clean]"
                        }
                    else
                        optional_maintainer_clean_check && {
                            SUCCEEDED="${SUCCEEDED} NUT_SSL_VARIANT=${NUT_SSL_VARIANT}[maintainer_clean]"
                        } || {
                            RES=$?
                            FAILED="${FAILED} NUT_SSL_VARIANT=${NUT_SSL_VARIANT}[maintainer_clean]"
                        }
                    fi
                else
                    $MAKE distclean -k || true
                fi
            done
            # TODO: Similar loops for other variations like TESTING,
            # MGE SHUT vs other serial protocols, libusb version...

            if can_clean_check ; then
                echo "=== One final try for optional_maintainer_clean_check:"
                optional_maintainer_clean_check && {
                    SUCCEEDED="${SUCCEEDED} [final_maintainer_clean]"
                } || {
                    RES=$?
                    FAILED="${FAILED} [final_maintainer_clean]"
                }
            fi

            if [ -n "$SUCCEEDED" ]; then
                echo "SUCCEEDED build(s) with:${SUCCEEDED}" >&2
            fi

            if [ "$RES" != 0 ]; then
                # Leading space is included in FAILED
                echo "FAILED build(s) with:${FAILED}" >&2
            fi

            echo "Initially estimated ${BUILDSTODO_INITIAL} variations for BUILD_TYPE='$BUILD_TYPE'" >&2
            if [ "$BUILDSTODO" -gt 0 ]; then
                echo "(and missed the mark: ${BUILDSTODO} variations remain - did anything crash early above?)" >&2
            fi

            exit $RES
            ;;
    esac

    ( echo "`date`: Starting the parallel build attempt..."; \
      $CI_TIME $MAKE VERBOSE=1 -k $PARMAKE_FLAGS all; ) || \
    ( echo "`date`: Starting the sequential build attempt..."; \
      $CI_TIME $MAKE VERBOSE=1 all )

    echo "=== Are GitIgnores good after '$MAKE all'? (should have no output below)"
<<<<<<< HEAD
    if git status -s | egrep '\.dmf$' ; then
        echo "FATAL: There are changes in DMF files listed above - tracked sources should be updated, even if generated (not all builders can do so)!" >&2
### Bail out will happen below
#        git diff -- '*.dmf'
#        exit 1
    fi
    git status -s | egrep -v '\.dmf$' || true
=======
    git status -s || echo "WARNING: Could not query git repo while in `pwd`" >&2
>>>>>>> a32e9496
    echo "==="
    if [ -n "`git status -s`" ] && [ "$CI_REQUIRE_GOOD_GITIGNORE" != false ]; then
        echo "FATAL: There are changes in some files listed above - tracked sources should be updated in the PR, and build products should be added to a .gitignore file!" >&2
        git diff || true
        echo "==="
        exit 1
    fi

    [ -z "$CI_TIME" ] || echo "`date`: Trying to install the currently tested project into the custom DESTDIR..."
    $CI_TIME $MAKE VERBOSE=1 DESTDIR="$INST_PREFIX" install
    [ -n "$CI_TIME" ] && echo "`date`: listing files installed into the custom DESTDIR..." && \
        find "$INST_PREFIX" -ls || true

    if [ "$DO_DISTCHECK" == "no" ] ; then
        echo "Skipping distcheck (doc generation is disabled, it would fail)"
    else
        [ -z "$CI_TIME" ] || echo "`date`: Starting distcheck of currently tested project..."
        (
        # Note: Makefile.am already sets some default DISTCHECK_CONFIGURE_FLAGS
        # that include DISTCHECK_FLAGS if provided
        DISTCHECK_FLAGS="`for F in "${CONFIG_OPTS[@]}" ; do echo "'$F' " ; done | tr '\n' ' '`"
        export DISTCHECK_FLAGS
        $CI_TIME $MAKE VERBOSE=1 DISTCHECK_FLAGS="$DISTCHECK_FLAGS" $PARMAKE_FLAGS distcheck

        echo "=== Are GitIgnores good after '$MAKE distcheck'? (should have no output below)"
<<<<<<< HEAD

        if git status -s | egrep '\.dmf$' ; then
            echo "==="
            echo "FATAL: There are changes in DMF files listed above - tracked sources should be updated!" >&2
            git diff -- '*.dmf'
            echo "==="
            if [ "$CI_REQUIRE_GOOD_GITIGNORE" != false ] ; then
                exit 1
            fi
        fi

        git status -s || true
=======
        git status -s || echo "WARNING: Could not query git repo while in `pwd`" >&2
>>>>>>> a32e9496
        echo "==="

        if [ -n "`git status -s`" ] && [ "$CI_REQUIRE_GOOD_GITIGNORE" != false ]; then
            echo "FATAL: There are changes in some files listed above - tracked sources should be updated in the PR, and build products should be added to a .gitignore file!" >&2
            git diff || true
            echo "==="
            exit 1
        fi
        )
    fi

    optional_maintainer_clean_check || exit

    if [ "$HAVE_CCACHE" = yes ]; then
        echo "CCache stats after build:"
        ccache -s
    fi
    ;;
bindings)
    pushd "./bindings/${BINDING}" && ./ci_build.sh
    ;;
"")
    echo "ERROR: No BUILD_TYPE was specified, doing a minimal default ritual without any required options" >&2
    if [ -n "${BUILD_WARNOPT}${BUILD_WARNFATAL}" ]; then
        echo "WARNING: BUILD_WARNOPT and BUILD_WARNFATAL settings are ignored in this mode" >&2
        sleep 5
    fi
    echo ""
    if [ -s Makefile ]; then
        ${MAKE} realclean -k || true
    fi
    ./autogen.sh
    #./configure
    ./configure --with-all=auto --with-cgi=auto --with-serial=auto --with-dev=auto --with-doc=skip
    #$MAKE all && \
    $MAKE $PARMAKE_FLAGS all && \
    $MAKE check
    ;;
*)
    pushd "./builds/${BUILD_TYPE}" && REPO_DIR="$(dirs -l +1)" ./ci_build.sh
    ;;
esac<|MERGE_RESOLUTION|>--- conflicted
+++ resolved
@@ -977,17 +977,13 @@
       $CI_TIME $MAKE VERBOSE=1 all )
 
     echo "=== Are GitIgnores good after '$MAKE all'? (should have no output below)"
-<<<<<<< HEAD
     if git status -s | egrep '\.dmf$' ; then
         echo "FATAL: There are changes in DMF files listed above - tracked sources should be updated, even if generated (not all builders can do so)!" >&2
-### Bail out will happen below
+### Bail out will (optionally) happen below
 #        git diff -- '*.dmf'
 #        exit 1
     fi
-    git status -s | egrep -v '\.dmf$' || true
-=======
-    git status -s || echo "WARNING: Could not query git repo while in `pwd`" >&2
->>>>>>> a32e9496
+    git status -s | egrep -v '\.dmf$' || echo "WARNING: Could not query git repo while in `pwd`" >&2
     echo "==="
     if [ -n "`git status -s`" ] && [ "$CI_REQUIRE_GOOD_GITIGNORE" != false ]; then
         echo "FATAL: There are changes in some files listed above - tracked sources should be updated in the PR, and build products should be added to a .gitignore file!" >&2
@@ -1013,7 +1009,6 @@
         $CI_TIME $MAKE VERBOSE=1 DISTCHECK_FLAGS="$DISTCHECK_FLAGS" $PARMAKE_FLAGS distcheck
 
         echo "=== Are GitIgnores good after '$MAKE distcheck'? (should have no output below)"
-<<<<<<< HEAD
 
         if git status -s | egrep '\.dmf$' ; then
             echo "==="
@@ -1025,10 +1020,7 @@
             fi
         fi
 
-        git status -s || true
-=======
         git status -s || echo "WARNING: Could not query git repo while in `pwd`" >&2
->>>>>>> a32e9496
         echo "==="
 
         if [ -n "`git status -s`" ] && [ "$CI_REQUIRE_GOOD_GITIGNORE" != false ]; then
