--- conflicted
+++ resolved
@@ -404,20 +404,17 @@
         "default-alldrv")
             # Do not build the docs and make possible a distcheck below
             CONFIG_OPTS+=("--with-doc=skip")
-<<<<<<< HEAD
-            CONFIG_OPTS+=("--with-all=yes")
-            CONFIG_OPTS+=("--with-dmf=yes")
-=======
             if [ "${CANBUILD_DRIVERS_ALL-}" = no ]; then
                 echo "WARNING: Build agent says it can't build 'all' driver types; will ask for what we can build" >&2
                 if [ "$DO_DISTCHECK" != no ]; then
                     echo "WARNING: this is effectively default-tgt:distcheck-light then" >&2
                 fi
                 CONFIG_OPTS+=("--with-all=auto")
+                CONFIG_OPTS+=("--with-dmf=auto")
             else
                 CONFIG_OPTS+=("--with-all=yes")
-            fi
->>>>>>> 8809800f
+                CONFIG_OPTS+=("--with-dmf=yes")
+            fi
             ;;
         "default"|"default-tgt:"*|*)
             # Do not build the docs and tell distcheck it is okay
@@ -668,8 +665,7 @@
     ( echo "`date`: Starting the sequential build attempt..."; \
       $CI_TIME $MAKE VERBOSE=1 all )
 
-<<<<<<< HEAD
-    echo "=== Are GitIgnores good after 'make all'? (should have no output below)"
+    echo "=== Are GitIgnores good after '$MAKE all'? (should have no output below)"
     if git status -s | egrep '\.dmf$' ; then
         echo "FATAL: There are changes in DMF files listed above - tracked sources should be updated, even if generated (not all builders can do so)!" >&2
 ### Bail out will happen below
@@ -677,10 +673,6 @@
 #        exit 1
     fi
     git status -s | egrep -v '\.dmf$' || true
-=======
-    echo "=== Are GitIgnores good after '$MAKE all'? (should have no output below)"
-    git status -s || true
->>>>>>> 8809800f
     echo "==="
     if [ -n "`git status -s`" ]; then
         echo "FATAL: There are changes in some files listed above - tracked sources should be updated in the PR, and build products should be added to a .gitignore file!" >&2
