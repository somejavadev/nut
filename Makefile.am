# top-level Makefile for NUT

# include directory for aclocal
ACLOCAL_AMFLAGS = -I m4

# subdirectories to build and distribute. The order matters, as
# several subdirectories depend on stuff in "common" or tools being built first
<<<<<<< HEAD
SUBDIRS = include common clients conf data drivers tools docs \
=======
SUBDIRS = include common clients conf data docs drivers tools \
>>>>>>> fb32b179
  lib scripts server tests

# COPYING is included automatically.
EXTRA_DIST = INSTALL.nut LICENSE-GPL2 LICENSE-GPL3 MAINTAINERS UPGRADING

# ----------------------------------------------------------------------
# flags to pass to ./configure when calling "make distcheck" and "make
# distcheck-light". Try to check as many features as possible! Also
# need to give augeas-lenses-dir, hotplug-dir and udev-dir, so that
# staged install does not fail.

DISTCHECK_FLAGS = --with-all --with-ssl --with-doc=auto
DISTCHECK_LIGHT_FLAGS = --with-all=auto --with-ssl=auto --with-doc=auto
DISTCHECK_LIGHT_MAN_FLAGS = --with-all=auto --with-ssl=auto --with-doc=man
DISTCHECK_VALGRIND_FLAGS = --with-all=auto --with-ssl=auto --with-doc=skip --with-valgrind CXXFLAGS='$(CXXFLAGS) -g' CFLAGS='$(CFLAGS) -g'

# The checks for DMF builds involve several distinct combinations of options
# that the recipes should accept as valid. We generally skip items tested
# previously, since the rebuild-tests take a lot of time even so.
DISTCHECK_DMF_COMMON_FLAGS =  --with-all=no --with-dmf=yes --with-snmp=yes --with-neon=yes --with-dev=yes --with-snmp_dmf=yes --with-doc=skip -C
DISTCHECK_DMF_NOREGEN_FLAGS = --with-dmfsnmp-regenerate=no --with-dmfnutscan-regenerate=no --with-dmfsnmp-validate=no --with-dmfnutscan-validate=no
DISTCHECK_DMF_WITH_LTDL_YES_FLAGS = $(DISTCHECK_DMF_COMMON_FLAGS) $(DISTCHECK_DMF_NOREGEN_FLAGS) --with-libltdl=yes
DISTCHECK_DMF_WITH_LTDL_NO_FLAGS = $(DISTCHECK_DMF_COMMON_FLAGS) $(DISTCHECK_DMF_NOREGEN_FLAGS) --with-libltdl=no
DISTCHECK_DMF_WITH_LUA_YES_FLAGS = $(DISTCHECK_DMF_COMMON_FLAGS) $(DISTCHECK_DMF_NOREGEN_FLAGS) --with-lua=yes --with-snmp_dmf_lua=yes
DISTCHECK_DMF_WITH_LUA_YESNO_FLAGS = $(DISTCHECK_DMF_COMMON_FLAGS) $(DISTCHECK_DMF_NOREGEN_FLAGS) --with-lua=yes --with-snmp_dmf_lua=no --with-dmf_lua=no
DISTCHECK_DMF_WITH_LUA_NO_FLAGS = $(DISTCHECK_DMF_COMMON_FLAGS) $(DISTCHECK_DMF_NOREGEN_FLAGS) --with-lua=no --with-snmp_dmf_lua=no
DISTCHECK_DMF_WITH_REGEN_NO_FLAGS = $(DISTCHECK_DMF_COMMON_FLAGS) $(DISTCHECK_DMF_NOREGEN_FLAGS)
DISTCHECK_DMF_WITH_REGEN_YES_FLAGS = $(DISTCHECK_DMF_COMMON_FLAGS) --with-dmfsnmp-regenerate=yes --with-dmfnutscan-regenerate=yes --with-dmfsnmp-validate=yes --with-dmfnutscan-validate=yes
# Enable all DMF-related options, including again generation and
# validation of DMF files from C sources
DISTCHECK_DMF_ALL = $(DISTCHECK_DMF_WITH_REGEN_YES_FLAGS) --with-snmp_dmf_lua=yes --with-libltdl=yes
# Also have a way to test legacy code structure with no DMF support built in
DISTCHECK_DMF_NO = --with-all=auto --with-dmf=no --with-doc=skip --with-dev=yes -C

DISTCHECK_CONFIGURE_FLAGS = ${DISTCHECK_FLAGS}		\
 --with-systemdsystemunitdir='$${prefix}/lib/systemd/system' \
 --with-systemdshutdowndir='$${prefix}/lib/systemd/system-shutdown' \
 --with-augeas-lenses-dir='$${prefix}/usr/share/augeas/lenses'		\
 --with-hotplug-dir='$${prefix}/etc/hotplug'		\
 --with-udev-dir='$${prefix}/etc/udev'			\
 --with-devd-dir='$${prefix}/etc/devd'

distcheck-light:
	$(MAKE) $(AM_MAKEFLAGS) DISTCHECK_FLAGS="$(DISTCHECK_LIGHT_FLAGS)" distcheck

distcheck-light-man:
	$(MAKE) $(AM_MAKEFLAGS) DISTCHECK_FLAGS="$(DISTCHECK_LIGHT_MAN_FLAGS)" distcheck

# Make a distcheck (and check in particular) with enabled valgrind and debug info
memcheck distcheck-valgrind:
	$(MAKE) $(AM_MAKEFLAGS) DISTCHECK_FLAGS="$(DISTCHECK_VALGRIND_FLAGS)" distcheck

distcheck-dmf-features-REGEN_NO:
	$(MAKE) $(AM_MAKEFLAGS) DISTCHECK_FLAGS="$(DISTCHECK_DMF_WITH_REGEN_NO_FLAGS)" distcheck || 	{ RES=$$? ; echo "FAILED with DISTCHECK_DMF_WITH_REGEN_NO_FLAGS" >&2; exit $$RES; }
	echo "PASSED $@ suite!"

distcheck-dmf-features-LTDL_YES:
	$(MAKE) $(AM_MAKEFLAGS) DISTCHECK_FLAGS="$(DISTCHECK_DMF_WITH_LTDL_YES_FLAGS)" distcheck || 	{ RES=$$? ; echo "FAILED with DISTCHECK_DMF_WITH_LTDL_YES_FLAGS" >&2; exit $$RES; }
	echo "PASSED $@ suite!"

distcheck-dmf-features-LTDL_NO:
	$(MAKE) $(AM_MAKEFLAGS) DISTCHECK_FLAGS="$(DISTCHECK_DMF_WITH_LTDL_NO_FLAGS)" distcheck ||  	{ RES=$$? ; echo "FAILED with DISTCHECK_DMF_WITH_LTDL_NO_FLAGS" >&2; exit $$RES; }
	echo "PASSED $@ suite!"

distcheck-dmf-features-LUA_YES:
	$(MAKE) $(AM_MAKEFLAGS) DISTCHECK_FLAGS="$(DISTCHECK_DMF_WITH_LUA_YES_FLAGS)" distcheck ||  	{ RES=$$? ; echo "FAILED with DISTCHECK_DMF_WITH_LUA_YES_FLAGS" >&2; exit $$RES; }
	echo "PASSED $@ suite!"

distcheck-dmf-features-LUA_YESNO:
	$(MAKE) $(AM_MAKEFLAGS) DISTCHECK_FLAGS="$(DISTCHECK_DMF_WITH_LUA_YESNO_FLAGS)" distcheck ||	{ RES=$$? ; echo "FAILED with DISTCHECK_DMF_WITH_LUA_YESNO_FLAGS" >&2; exit $$RES; }
	echo "PASSED $@ suite!"

distcheck-dmf-features-LUA_NO:
	$(MAKE) $(AM_MAKEFLAGS) DISTCHECK_FLAGS="$(DISTCHECK_DMF_WITH_LUA_NO_FLAGS)" distcheck ||   	{ RES=$$? ; echo "FAILED with DISTCHECK_DMF_WITH_LUA_NO_FLAGS" >&2; exit $$RES; }
	echo "PASSED $@ suite!"

distcheck-dmf-features-REGEN_YES:
	$(MAKE) $(AM_MAKEFLAGS) DISTCHECK_FLAGS="$(DISTCHECK_DMF_WITH_REGEN_YES_FLAGS)" distcheck ||	{ RES=$$? ; echo "FAILED with DISTCHECK_DMF_WITH_REGEN_YES_FLAGS" >&2; exit $$RES; }
	echo "PASSED $@ suite!"

# Intentionally done as one rule, to avoid parallelization and conflicts
distcheck-dmf-features:
	$(MAKE) $(AM_MAKEFLAGS) distcheck-dmf-features-REGEN_NO
	$(MAKE) $(AM_MAKEFLAGS) distcheck-dmf-features-LTDL_YES
	$(MAKE) $(AM_MAKEFLAGS) distcheck-dmf-features-LTDL_NO
	$(MAKE) $(AM_MAKEFLAGS) distcheck-dmf-features-LUA_YES
	$(MAKE) $(AM_MAKEFLAGS) distcheck-dmf-features-LUA_YESNO
	$(MAKE) $(AM_MAKEFLAGS) distcheck-dmf-features-LUA_NO
	$(MAKE) $(AM_MAKEFLAGS) distcheck-dmf-features-REGEN_YES
	echo "PASSED $@ suite!"

# Just test the common useful case of enabling (requiring) everything
# related to DMF at once
distcheck-dmf-all-yes:
	$(MAKE) $(AM_MAKEFLAGS) DISTCHECK_FLAGS="$(DISTCHECK_DMF_ALL)" distcheck ||	{ RES=$$? ; echo "FAILED with DISTCHECK_DMF_ALL" >&2; exit $$RES; }
	echo "PASSED $@ suite!"

distcheck-dmf-no:
	$(MAKE) $(AM_MAKEFLAGS) DISTCHECK_FLAGS="$(DISTCHECK_DMF_NO)" distcheck ||	{ RES=$$? ; echo "FAILED with DISTCHECK_DMF_NO" >&2; exit $$RES; }
	echo "PASSED $@ suite!"

distcheck-dmf-warnings:
	$(MAKE) $(AM_MAKEFLAGS) CFLAGS="$(CFLAGS) -Werror -Wall" DISTCHECK_FLAGS="$(DISTCHECK_DMF_ALL)" distcheck
	echo "PASSED $@ suite!"

distcheck-dmf:
	$(MAKE) $(AM_MAKEFLAGS) distcheck-light-man
	$(MAKE) $(AM_MAKEFLAGS) distcheck-dmf-features
	$(MAKE) $(AM_MAKEFLAGS) distcheck-dmf-warnings
	echo "PASSED $@ suite!"

# workaround the dist generated files that are also part of the distribution
# Note that distcleancheck is disabled for now, while waiting for a proper
# solution, that do not break older unix systems
#distcleancheck_listfiles = \
#	find . -type f -exec sh -c 'test -f $(srcdir)/{} || echo {}' ';'
distcleancheck:
	@:

# Hook the documentation building and validating recipes
# Note: these are optionally available (as determined during configure runs)
spellcheck spellcheck-interactive:
	@RES=0; \
	(cd $(srcdir)/docs && $(MAKE) $@) || RES=$$? ; \
	(cd $(srcdir)/docs/man && $(MAKE) $@) || RES=$$? ; \
	(cd $(srcdir)/conf && $(MAKE) $@) || RES=$$? ; \
	(cd $(srcdir)/data && $(MAKE) $@) || RES=$$? ; \
	exit $$RES

doc spellcheck-sortdict:
	cd $(srcdir)/docs && $(MAKE) $@

# ----------------------------------------------------------------------
# Automatically generate the ChangeLog from Git logs:
MAINTAINERCLEAN_FILES = ChangeLog

# Older boundary of the ChangeLog commits range
# It can be a tag ('v2.2.0'), a commit hash, a date, ...
# See gitrevisions for more information on specifying ranges
#GITLOG_START_POINT=v2.6.0
# For the FTY NUT fork, the interesting list is differences from common master
GITLOG_START_POINT=master

# Force ChangeLog regeneration upon make dist (due to nonexistant 'dummy-stamp'),
# in case it has already been generated previously
dummy-stamp:
ChangeLog: tools/gitlog2changelog.py dummy-stamp
	$(top_srcdir)/tools/gitlog2changelog.py $(GITLOG_START_POINT) || \
		echo "gitlog2changelog.py failed to generate the ChangeLog. See https://github.com/networkupstools/nut/commits/master" > $@

# ----------------------------------------------------------------------
# Maintainers targets: distribution signature and hashes
dist-sig:
	rm -f nut-@PACKAGE_VERSION@.tar.gz.sig
	gpg --detach-sign nut-@PACKAGE_VERSION@.tar.gz

dist-hash:
	md5sum nut-@PACKAGE_VERSION@.tar.gz > nut-@PACKAGE_VERSION@.tar.gz.md5
	sha256sum nut-@PACKAGE_VERSION@.tar.gz > nut-@PACKAGE_VERSION@.tar.gz.sha256

# ----------------------------------------------------------------------
# targets from old build system (pre-automake).
# supported for a period of time for backward "compatibility".

WARN="----------------------------------------------------------------------"

build:
	@echo $(WARN)
	@echo "Warning: 'make build' is deprecated. Use 'make all' instead."
	@echo $(WARN)
	$(MAKE) $(AM_MAKEFLAGS) all
install-bin:
	@echo $(WARN)
	@echo "Warning: 'make install-bin' is deprecated." 
	@echo "Use 'make install-exec' instead for a similar effect."
	@echo $(WARN)
	cd common;  $(MAKE) $(AM_MAKEFLAGS) install
	cd drivers; $(MAKE) $(AM_MAKEFLAGS) install
	cd server;  $(MAKE) $(AM_MAKEFLAGS) install
	cd clients; $(MAKE) $(AM_MAKEFLAGS) install
install-man: install-data-recursive
	@echo $(WARN)
	@echo "Warning: 'make install-man' is deprecated."
	@echo "Use 'cd man; make install' instead."
	@echo $(WARN)
	cd man; $(MAKE) $(AM_MAKEFLAGS) install
install-conf:
	@echo $(WARN)
	@echo "Warning: 'make install-conf' is deprecated."
	@echo "Use 'cd conf; make install' instead."
	@echo $(WARN)
	cd conf; $(MAKE) $(AM_MAKEFLAGS) install
# The target install-data already has a standardized meaning under automake
install-dirs:
	@echo $(WARN)
	@echo "Warning: 'make install-dirs' is deprecated."
	@echo "Use 'make installdirs' instead."
	@echo $(WARN)
	$(MAKE) installdirs
cgi build-cgi install-cgi install-cgi-dir install-cgi-bin \
install-cgi-man install-cgi-conf install-cgi-html: 
	@echo "Error: 'make $@' no longer exists."
	@echo "Use './configure --with-cgi' instead."
install-lib:
	@echo "Error: 'make $@' no longer exists."
	@echo "Use './configure --with-dev' instead."
usb build-usb install-usb:
	@echo "Error: 'make $@' no longer exists."
	@echo "Use './configure --with-usb' instead."
snmp build-snmp install-snmp install-snmp-mgr install-snmp-man: 
	@echo "Error: 'make $@' no longer exists."
	@echo "Use './configure --with-snmp' instead."
setver:
	@echo "Error: 'make setver' no longer exists."
	@echo "Edit configure.ac to set version number."
package:
	DESTDIR="$(abs_builddir)/_install_pkgprotodir" ; export DESTDIR; \
	rm -rf "$$DESTDIR"; \
	case "`uname -s`" in \
	"HP-UX") \
		( cd scripts/HP-UX && \
		  $(MAKE) $(AM_MAKEFLAGS) DESTDIR="$$DESTDIR" package && \
		  mv NUT_HPUX_package.depot $(abs_top_builddir)/NUT_HPUX_package@PACKAGE_VERSION@.depot ) ;; \
	"SunOS") \
		$(MAKE) $(AM_MAKEFLAGS) && \
		$(MAKE) $(AM_MAKEFLAGS) DESTDIR="$$DESTDIR" install && \
		( cd scripts/Solaris && \
		  $(MAKE) $(AM_MAKEFLAGS) DESTDIR="$$DESTDIR" package ) && \
		$(MAKE) $(AM_MAKEFLAGS) DESTDIR="$$DESTDIR" uninstall && \
		rm -rf "$$DESTDIR" || \
		{ echo "FAILED to produce SunOS packages, inspect '$$DESTDIR' for clues" >&2 ; exit 1; } ;; \
	"AIX") \
		if test -d /usr/src/packages/SPECS -a -w /usr/src/packages/SPECS ; then : ; else echo "Can not write to /usr/src/packages/SPECS" >&2 ; exit 1; fi ; \
		if test -d /usr/src/packages/SOURCES -a -w /usr/src/packages/SOURCES ; then : ; else echo "Can not write to /usr/src/packages/SOURCES" >&2 ; exit 1; fi ; \
		$(MAKE) $(AM_MAKEFLAGS) dist && \
		cp scripts/Aix/nut-aix.spec /usr/src/packages/SPECS && \
		cp scripts/Aix/nut.init nut-@PACKAGE_VERSION@.tar.gz /usr/src/packages/SOURCES && \
		rpm -ba /usr/src/packages/SPECS/nut-aix.spec && \
		mv /usr/src/packages/RPMS/nut*rpm $(abs_top_builddir)/ ;; \
	*)	echo "Unsupported OS for 'make $@' (no recipe bound)" >&2; exit 1;; \
	esac<|MERGE_RESOLUTION|>--- conflicted
+++ resolved
@@ -5,11 +5,7 @@
 
 # subdirectories to build and distribute. The order matters, as
 # several subdirectories depend on stuff in "common" or tools being built first
-<<<<<<< HEAD
-SUBDIRS = include common clients conf data drivers tools docs \
-=======
 SUBDIRS = include common clients conf data docs drivers tools \
->>>>>>> fb32b179
   lib scripts server tests
 
 # COPYING is included automatically.
