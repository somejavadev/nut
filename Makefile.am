--- conflicted
+++ resolved
@@ -46,16 +46,11 @@
 # Hook the documentation building and validating recipes
 # Note: these are optionally available (as determined during configure runs)
 spellcheck spellcheck-interactive:
-<<<<<<< HEAD
 	@RES=0; \
 	(cd $(srcdir)/docs && $(MAKE) $@) || RES=$$? ; \
 	(cd $(srcdir)/docs/man && $(MAKE) $@) || RES=$$? ; \
+	(cd $(srcdir)/data && $(MAKE) $@) || RES=$$? ; \
 	exit $$RES
-=======
-	cd $(srcdir)/docs && $(MAKE) $@
-	cd $(srcdir)/docs/man && $(MAKE) $@
-	cd $(srcdir)/data && $(MAKE) $@
->>>>>>> 82e30c58
 
 doc spellcheck-sortdict:
 	cd $(srcdir)/docs && $(MAKE) $@
