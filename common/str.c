/* str.c - Common string-related functions
 *
 * Copyright (C)
 *   2000 Russell Kroll <rkroll@exploits.org>
 *   2015 Daniele Pezzini <hyouko@gmail.com>
 *
 * This program is free software; you can redistribute it and/or modify
 * it under the terms of the GNU General Public License as published by
 * the Free Software Foundation; either version 2 of the License, or
 * (at your option) any later version.
 *
 * This program is distributed in the hope that it will be useful,
 * but WITHOUT ANY WARRANTY; without even the implied warranty of
 * MERCHANTABILITY or FITNESS FOR A PARTICULAR PURPOSE.  See the
 * GNU General Public License for more details.
 *
 * You should have received a copy of the GNU General Public License
 * along with this program; if not, write to the Free Software
 * Foundation, Inc., 59 Temple Place, Suite 330, Boston, MA 02111-1307 USA
 *
 */

#include "config.h"	/* must be first */

#include <ctype.h>
#include <errno.h>
#include <stdlib.h>

#ifdef HAVE_STRING_H
#include <string.h>	/* for strdup() and many others */
#endif

#ifdef HAVE_STRINGS_H
#include <strings.h>	/* for strncasecmp() and strcasecmp() */
#endif

#include <stdarg.h>	/* get the va_* routines */

#include "nut_stdint.h"
#include "str.h"

char	*str_trim(char *string, const char character)
{
	return str_rtrim(str_ltrim(string, character), character);
}

char	*str_trim_m(char *string, const char *characters)
{
	return str_rtrim_m(str_ltrim_m(string, characters), characters);
}

char	*str_ltrim(char *string, const char character)
{
	char	characters[2] = { character, '\0' };

	return str_ltrim_m(string, characters);
}

char	*str_ltrim_m(char *string, const char *characters)
{
	if (
		string == NULL ||
		*string == '\0' ||
		characters == NULL ||
		*characters == '\0'
	)
		return string;

	while (
		*string != '\0' &&
		strchr(characters, *string) != NULL
	)
		memmove(string, string + 1, strlen(string));

	return string;
}

char	*str_rtrim(char *string, const char character)
{
	char	characters[2] = { character, '\0' };

	return str_rtrim_m(string, characters);
}

char	*str_rtrim_m(char *string, const char *characters)
{
	char	*ptr;

	if (
		string == NULL ||
		*string == '\0' ||
		characters == NULL ||
		*characters == '\0'
	)
		return string;

	ptr = &string[strlen(string) - 1];

	while (
		ptr >= string &&
		strchr(characters, *ptr) != NULL
	)
		*ptr-- = '\0';

	return string;
}

char	*str_trim_space(char *string)
{
	return str_rtrim_space(str_ltrim_space(string));
}

char	*str_ltrim_space(char *string)
{
	if (
		string == NULL ||
		*string == '\0'
	)
		return string;

	while (
		*string != '\0' &&
		isspace((size_t)*string)
	)
		memmove(string, string + 1, strlen(string));

	return string;
}

char	*str_rtrim_space(char *string)
{
	char	*ptr;

	if (
		string == NULL ||
		*string == '\0'
	)
		return string;

	ptr = &string[strlen(string) - 1];

	while (
		ptr >= string &&
		isspace((size_t)*ptr)
	)
		*ptr-- = '\0';

	return string;
}

int	str_is_short(const char *string, const int base)
{
	short	number;

	return str_to_short(string, &number, base);
}

int	str_is_short_strict(const char *string, const int base)
{
	short	number;

	return str_to_short_strict(string, &number, base);
}

int	str_is_ushort(const char *string, const int base)
{
	unsigned short	number;

	return str_to_ushort(string, &number, base);
}

int	str_is_ushort_strict(const char *string, const int base)
{
	unsigned short	number;

	return str_to_ushort_strict(string, &number, base);
}

int	str_is_int(const char *string, const int base)
{
	int	number;

	return str_to_int(string, &number, base);
}

int	str_is_int_strict(const char *string, const int base)
{
	int	number;

	return str_to_int_strict(string, &number, base);
}

int	str_is_uint(const char *string, const int base)
{
	unsigned int	number;

	return str_to_uint(string, &number, base);
}

int	str_is_uint_strict(const char *string, const int base)
{
	unsigned int	number;

	return str_to_uint_strict(string, &number, base);
}

int	str_is_long(const char *string, const int base)
{
	long	number;

	return str_to_long(string, &number, base);
}

int	str_is_long_strict(const char *string, const int base)
{
	long	number;

	return str_to_long_strict(string, &number, base);
}

int	str_is_ulong(const char *string, const int base)
{
	unsigned long	number;

	return str_to_ulong(string, &number, base);
}

int	str_is_ulong_strict(const char *string, const int base)
{
	unsigned long	number;

	return str_to_ulong_strict(string, &number, base);
}

int	str_is_double(const char *string, const int base)
{
	double	number;

	return str_to_double(string, &number, base);
}

int	str_is_double_strict(const char *string, const int base)
{
	double	number;

	return str_to_double_strict(string, &number, base);
}

int	str_to_short(const char *string, short *number, const int base)
{
	long	num;

	*number = 0;

	if (!str_to_long(string, &num, base))
		return 0;

	if (
		num < SHRT_MIN ||
		num > SHRT_MAX
	) {
		errno = ERANGE;
		return 0;
	}

	*number = (short)num;
	return 1;
}

int	str_to_short_strict(const char *string, short *number, const int base)
{
	long	num;

	*number = 0;

	if (!str_to_long_strict(string, &num, base))
		return 0;

	if (
		num < SHRT_MIN ||
		num > SHRT_MAX
	) {
		errno = ERANGE;
		return 0;
	}

	*number = (short)num;
	return 1;
}

int	str_to_ushort(const char *string, unsigned short *number, const int base)
{
	unsigned long	num;

	*number = 0;

	if (!str_to_ulong(string, &num, base))
		return 0;

	if (num > USHRT_MAX) {
		errno = ERANGE;
		return 0;
	}

	*number = (unsigned short)num;
	return 1;
}

int	str_to_ushort_strict(const char *string, unsigned short *number, const int base)
{
	unsigned long	num;

	*number = 0;

	if (!str_to_ulong_strict(string, &num, base))
		return 0;

	if (num > USHRT_MAX) {
		errno = ERANGE;
		return 0;
	}

	*number = (unsigned short)num;
	return 1;
}

int	str_to_int(const char *string, int *number, const int base)
{
	long	num; /* long >= int, make sure we fit well */

	*number = 0;

	if (!str_to_long(string, &num, base))
		return 0;

	if (
		num < INT_MIN ||
		num > INT_MAX
	) {
		errno = ERANGE;
		return 0;
	}

	*number = (int)num;
	return 1;
}

int	str_to_int_strict(const char *string, int *number, const int base)
{
	long	num; /* long >= int, make sure we fit well */

	*number = 0;

	if (!str_to_long_strict(string, &num, base))
		return 0;

	if (
		num < INT_MIN ||
		num > INT_MAX
	) {
		errno = ERANGE;
		return 0;
	}

	*number = (int)num;
	return 1;
}

int	str_to_uint(const char *string, unsigned int *number, const int base)
{
	unsigned long	num; /* long >= int, make sure we fit well */

	*number = 0;

	if (!str_to_ulong(string, &num, base))
		return 0;

	if (num > UINT_MAX) {
		errno = ERANGE;
		return 0;
	}

	*number = (unsigned int)num;
	return 1;
}

int	str_to_uint_strict(const char *string, unsigned int *number, const int base)
{
	unsigned long	num; /* long >= int, make sure we fit well */

	*number = 0;

	if (!str_to_ulong_strict(string, &num, base))
		return 0;

	if (num > UINT_MAX) {
		errno = ERANGE;
		return 0;
	}

	*number = (unsigned int)num;
	return 1;
}

int	str_to_long(const char *string, long *number, const int base)
{
	char	*str;

	*number = 0;

	if (
		string == NULL ||
		*string == '\0'
	) {
		errno = EINVAL;
		return 0;
	}

	str = strdup(string);
	if (str == NULL)
		return 0;

	str_trim_space(str);

	if (!str_to_long_strict(str, number, base)) {
		free(str);
		return 0;
	}

	free(str);
	return 1;
}

int	str_to_long_strict(const char *string, long *number, const int base)
{
	char	*ptr = NULL;

	*number = 0;

	if (
		string == NULL ||
		*string == '\0' ||
		isspace((size_t)*string)
	) {
		errno = EINVAL;
		return 0;
	}

	errno = 0;
	*number = strtol(string, &ptr, base);

	if (
		errno == EINVAL ||
		*ptr != '\0'
	) {
		*number = 0;
		errno = EINVAL;
		return 0;
	}

	if (errno == ERANGE) {
		*number = 0;
		return 0;
	}

	return 1;
}

int	str_to_ulong(const char *string, unsigned long *number, const int base)
{
	char	*str;

	*number = 0;

	if (
		string == NULL ||
		*string == '\0'
	) {
		errno = EINVAL;
		return 0;
	}

	str = strdup(string);
	if (str == NULL)
		return 0;

	str_trim_space(str);

	if (!str_to_ulong_strict(str, number, base)) {
		free(str);
		return 0;
	}

	free(str);
	return 1;
}

int	str_to_ulong_strict(const char *string, unsigned long *number, const int base)
{
	char	*ptr = NULL;

	*number = 0;

	if (
		string == NULL ||
		*string == '\0' ||
		*string == '+' ||
		*string == '-' ||
		isspace((size_t)*string)
	) {
		errno = EINVAL;
		return 0;
	}

	errno = 0;
	*number = strtoul(string, &ptr, base);

	if (
		errno == EINVAL ||
		*ptr != '\0'
	) {
		*number = 0;
		errno = EINVAL;
		return 0;
	}

	if (errno == ERANGE) {
		*number = 0;
		return 0;
	}

	return 1;
}

int	str_to_double(const char *string, double *number, const int base)
{
	char	*str;

	*number = 0;

	if (
		string == NULL ||
		*string == '\0'
	) {
		errno = EINVAL;
		return 0;
	}

	str = strdup(string);
	if (str == NULL)
		return 0;

	str_trim_space(str);

	if (!str_to_double_strict(str, number, base)) {
		free(str);
		return 0;
	}

	free(str);
	return 1;
}

int	str_to_double_strict(const char *string, double *number, const int base)
{
	char	*ptr = NULL;

	*number = 0;

	if (
		string == NULL ||
		*string == '\0' ||
		isspace((size_t)*string)
	) {
		errno = EINVAL;
		return 0;
	}

	switch (base)
	{
	case  0:
		break;
	case 10:
		if (strlen(string) != strspn(string, "-+.0123456789Ee")) {
			errno = EINVAL;
			return 0;
		}
		break;
	case 16:
		if (strlen(string) != strspn(string, "-+.0123456789ABCDEFabcdefXxPp")) {
			errno = EINVAL;
			return 0;
		}
		break;
	default:
		errno = EINVAL;
		return 0;
	}

	errno = 0;
	*number = strtod(string, &ptr);

	if (
		errno == EINVAL ||
		*ptr != '\0'
	) {
		*number = 0;
		errno = EINVAL;
		return 0;
	}

	if (errno == ERANGE) {
		*number = 0;
		return 0;
	}

	return 1;
}

int str_ends_with(const char *s, const char *suff) {
	size_t slen;
	size_t sufflen;

	if (!s) return 0;	/* null string does not end with anything */
	if (!suff) return 1;	/* null suffix tails anything */

	slen = strlen(s);
	sufflen = strlen(suff);

	return (slen >= sufflen) && (!memcmp(s + slen - sufflen, suff, sufflen));
}

<<<<<<< HEAD
/* Based on code by "mmdemirbas" posted "Jul 9 '12 at 11:41" to forum page
 * http://stackoverflow.com/questions/8465006/how-to-concatenate-2-strings-in-c
 * This concatenates the given number of strings into one freshly allocated
 * heap object; NOTE that it is up to the caller to free the object afterwards.
 */
char *	str_concat(size_t count, ...)
{
	va_list ap;
	size_t i, len, null_pos;
	char* merged = NULL;

	/* Find required length to store merged string */
	va_start(ap, count);
	len = 1; /* room for '\0' in the end */
	for(i=0 ; i<count ; i++)
		len += strlen(va_arg(ap, char*));
	va_end(ap);

	/* Allocate memory to concat strings */
	merged = (char*)calloc(len,sizeof(char));
	if (merged == NULL)
		return merged;

	/* Actually concatenate strings */
	va_start(ap, count);
	null_pos = 0;
	for(i=0 ; i<count ; i++)
	{
		char *s = va_arg(ap, char*);
		strcpy(merged+null_pos, s);
		null_pos += strlen(s);
	}
	va_end(ap);

	return merged;
}
=======
#ifndef HAVE_STRTOF
# include <errno.h>
# include <stdio.h>
float strtof(const char *nptr, char **endptr)
{
	double d;
	int i;

	if (!nptr || !*nptr) {
		errno = EINVAL;
		return 0;
	}

	i = sscanf(nptr, "%f", &d);
	if (i < 1) {
		errno = EINVAL;
		return 0;
	}

	if (endptr) {
		*endptr = (char*)nptr + i;
	}

	return (float)d;
}
#endif
>>>>>>> 7dcc938b
<|MERGE_RESOLUTION|>--- conflicted
+++ resolved
@@ -630,7 +630,33 @@
 	return (slen >= sufflen) && (!memcmp(s + slen - sufflen, suff, sufflen));
 }
 
-<<<<<<< HEAD
+#ifndef HAVE_STRTOF
+# include <errno.h>
+# include <stdio.h>
+float strtof(const char *nptr, char **endptr)
+{
+	double d;
+	int i;
+
+	if (!nptr || !*nptr) {
+		errno = EINVAL;
+		return 0;
+	}
+
+	i = sscanf(nptr, "%f", &d);
+	if (i < 1) {
+		errno = EINVAL;
+		return 0;
+	}
+
+	if (endptr) {
+		*endptr = (char*)nptr + i;
+	}
+
+	return (float)d;
+}
+#endif
+
 /* Based on code by "mmdemirbas" posted "Jul 9 '12 at 11:41" to forum page
  * http://stackoverflow.com/questions/8465006/how-to-concatenate-2-strings-in-c
  * This concatenates the given number of strings into one freshly allocated
@@ -666,32 +692,4 @@
 	va_end(ap);
 
 	return merged;
-}
-=======
-#ifndef HAVE_STRTOF
-# include <errno.h>
-# include <stdio.h>
-float strtof(const char *nptr, char **endptr)
-{
-	double d;
-	int i;
-
-	if (!nptr || !*nptr) {
-		errno = EINVAL;
-		return 0;
-	}
-
-	i = sscanf(nptr, "%f", &d);
-	if (i < 1) {
-		errno = EINVAL;
-		return 0;
-	}
-
-	if (endptr) {
-		*endptr = (char*)nptr + i;
-	}
-
-	return (float)d;
-}
-#endif
->>>>>>> 7dcc938b
+}