--- conflicted
+++ resolved
@@ -59,15 +59,6 @@
 #include <stdlib.h>
 pid_t get_max_pid_t()
 {
-<<<<<<< HEAD
-	if (sizeof(pid_t) == sizeof(short)) return (pid_t)SHRT_MAX;
-	if (sizeof(pid_t) == sizeof(int)) return (pid_t)INT_MAX;
-	if (sizeof(pid_t) == sizeof(long)) return (pid_t)LONG_MAX;
-#if defined(LLONG_MAX)  /* C99 */
-	if (sizeof(pid_t) == sizeof(long long)) return (pid_t)LLONG_MAX;
-#endif
-	abort();
-=======
 #ifdef HAVE_PRAGMAS_FOR_GCC_DIAGNOSTIC_IGNORED_UNREACHABLE_CODE
 #pragma GCC diagnostic push
 #endif
@@ -93,7 +84,6 @@
 #ifdef HAVE_PRAGMAS_FOR_GCC_DIAGNOSTIC_IGNORED_UNREACHABLE_CODE
 #pragma GCC diagnostic pop
 #endif
->>>>>>> d70124c0
 }
 
 	int	nut_debug_level = 0;
