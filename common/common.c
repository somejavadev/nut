/* common.c - common useful functions

   Copyright (C) 2000  Russell Kroll <rkroll@exploits.org>

   This program is free software; you can redistribute it and/or modify
   it under the terms of the GNU General Public License as published by
   the Free Software Foundation; either version 2 of the License, or
   (at your option) any later version.

   This program is distributed in the hope that it will be useful,
   but WITHOUT ANY WARRANTY; without even the implied warranty of
   MERCHANTABILITY or FITNESS FOR A PARTICULAR PURPOSE.  See the
   GNU General Public License for more details.

   You should have received a copy of the GNU General Public License
   along with this program; if not, write to the Free Software
   Foundation, Inc., 59 Temple Place, Suite 330, Boston, MA 02111-1307 USA
*/

#include "common.h"

#include <ctype.h>
#include <syslog.h>
#include <pwd.h>
#include <grp.h>
#include <dirent.h>

/* the reason we define UPS_VERSION as a static string, rather than a
	macro, is to make dependency tracking easier (only common.o depends
	on nut_version_macro.h), and also to prevent all sources from
	having to be recompiled each time the version changes (they only
	need to be re-linked). */
#include "nut_version.h"
const char *UPS_VERSION = NUT_VERSION_MACRO;

#include <stdio.h>
#include <limits.h>

/* Know which bitness we were built for,
 * to adjust the search paths for get_libname() */
#if UINTPTR_MAX == 0xffffffffffffffffULL
# define BUILD_64   1
#endif

	int	nut_debug_level = 0;
	int	nut_log_level = 0;
	static	int	upslog_flags = UPSLOG_STDERR;

static void xbit_set(int *val, int flag)
{
	*val |= flag;
}

static void xbit_clear(int *val, int flag)
{
	*val ^= (*val & flag);
}

static int xbit_test(int val, int flag)
{
	return ((val & flag) == flag);
}

/* enable writing upslog_with_errno() and upslogx() type messages to
   the syslog */
void syslogbit_set(void)
{
	xbit_set(&upslog_flags, UPSLOG_SYSLOG);
}

/* get the syslog ready for us */
void open_syslog(const char *progname)
{
	int	opt;

	opt = LOG_PID;

	/* we need this to grab /dev/log before chroot */
#ifdef LOG_NDELAY
	opt |= LOG_NDELAY;
#endif

	openlog(progname, opt, LOG_FACILITY);

	switch (nut_log_level)
	{
#if HAVE_SETLOGMASK && HAVE_DECL_LOG_UPTO
	case 7:
		setlogmask(LOG_UPTO(LOG_EMERG));	/* system is unusable */
		break;
	case 6:
		setlogmask(LOG_UPTO(LOG_ALERT));	/* action must be taken immediately */
		break;
	case 5:
		setlogmask(LOG_UPTO(LOG_CRIT));		/* critical conditions */
		break;
	case 4:
		setlogmask(LOG_UPTO(LOG_ERR));		/* error conditions */
		break;
	case 3:
		setlogmask(LOG_UPTO(LOG_WARNING));	/* warning conditions */
		break;
	case 2:
		setlogmask(LOG_UPTO(LOG_NOTICE));	/* normal but significant condition */
		break;
	case 1:
		setlogmask(LOG_UPTO(LOG_INFO));		/* informational */
		break;
	case 0:
		setlogmask(LOG_UPTO(LOG_DEBUG));	/* debug-level messages */
		break;
	default:
                fatalx(EXIT_FAILURE, "Invalid log level threshold");
#else
	case 0:
		break;
	default:
		upslogx(LOG_INFO, "Changing log level threshold not possible");
		break;
#endif
	}
}

/* close ttys and become a daemon */
void background(void)
{
	int	pid;

	if ((pid = fork()) < 0)
		fatal_with_errno(EXIT_FAILURE, "Unable to enter background");

	xbit_set(&upslog_flags, UPSLOG_SYSLOG);
	xbit_clear(&upslog_flags, UPSLOG_STDERR);

	close(0);
	close(1);
	close(2);

	if (pid != 0)
		_exit(EXIT_SUCCESS);		/* parent */

	/* child */

	/* make fds 0-2 point somewhere defined */
	if (open("/dev/null", O_RDWR) != 0)
		fatal_with_errno(EXIT_FAILURE, "open /dev/null");

	if (dup(0) == -1)
		fatal_with_errno(EXIT_FAILURE, "dup");

	if (dup(0) == -1)
		fatal_with_errno(EXIT_FAILURE, "dup");

#ifdef HAVE_SETSID
	setsid();		/* make a new session to dodge signals */
#endif

	upslogx(LOG_INFO, "Startup successful");
}

/* do this here to keep pwd/grp stuff out of the main files */
struct passwd *get_user_pwent(const char *name)
{
	struct passwd *r;
	errno = 0;
	if ((r = getpwnam(name)))
		return r;

	/* POSIX does not specify that "user not found" is an error, so
	   some implementations of getpwnam() do not set errno when this
	   happens. */
	if (errno == 0)
		fatalx(EXIT_FAILURE, "user %s not found", name);
	else
		fatal_with_errno(EXIT_FAILURE, "getpwnam(%s)", name);

	return NULL;  /* to make the compiler happy */
}

/* change to the user defined in the struct */
void become_user(struct passwd *pw)
{
	/* if we can't switch users, then don't even try */
	if ((geteuid() != 0) && (getuid() != 0))
		return;

	if (getuid() == 0)
		if (seteuid(0))
			fatal_with_errno(EXIT_FAILURE, "getuid gave 0, but seteuid(0) failed");

	if (initgroups(pw->pw_name, pw->pw_gid) == -1)
		fatal_with_errno(EXIT_FAILURE, "initgroups");

	if (setgid(pw->pw_gid) == -1)
		fatal_with_errno(EXIT_FAILURE, "setgid");

	if (setuid(pw->pw_uid) == -1)
		fatal_with_errno(EXIT_FAILURE, "setuid");
}

/* drop down into a directory and throw away pointers to the old path */
void chroot_start(const char *path)
{
	if (chdir(path))
		fatal_with_errno(EXIT_FAILURE, "chdir(%s)", path);

	if (chroot(path))
		fatal_with_errno(EXIT_FAILURE, "chroot(%s)", path);

	if (chdir("/"))
		fatal_with_errno(EXIT_FAILURE, "chdir(/)");

	upsdebugx(1, "chrooted into %s", path);
}

/* drop off a pidfile for this process */
void writepid(const char *name)
{
	char	fn[SMALLBUF];
	FILE	*pidf;
	int	mask;

	/* use full path if present, else build filename in PIDPATH */
	if (*name == '/')
		snprintf(fn, sizeof(fn), "%s", name);
	else
		snprintf(fn, sizeof(fn), "%s/%s.pid", PIDPATH, name);

	mask = umask(022);
	pidf = fopen(fn, "w");

	if (pidf) {
		fprintf(pidf, "%d\n", (int) getpid());
		fclose(pidf);
	} else {
		upslog_with_errno(LOG_NOTICE, "writepid: fopen %s", fn);
	}

	umask(mask);
}

/* open pidfn, get the pid, then send it sig */
int sendsignalfn(const char *pidfn, int sig)
{
	char	buf[SMALLBUF];
	FILE	*pidf;
	int	pid, ret;

	pidf = fopen(pidfn, "r");
	if (!pidf) {
		upslog_with_errno(LOG_NOTICE, "fopen %s", pidfn);
		return -1;
	}

	if (fgets(buf, sizeof(buf), pidf) == NULL) {
		upslogx(LOG_NOTICE, "Failed to read pid from %s", pidfn);
		fclose(pidf);
		return -1;
	}

	pid = strtol(buf, (char **)NULL, 10);

	if (pid < 2) {
		upslogx(LOG_NOTICE, "Ignoring invalid pid number %d", pid);
		fclose(pidf);
		return -1;
	}

	/* see if this is going to work first */
	ret = kill(pid, 0);

	if (ret < 0) {
		perror("kill");
		fclose(pidf);
		return -1;
	}

	/* now actually send it */
	ret = kill(pid, sig);

	if (ret < 0) {
		perror("kill");
		fclose(pidf);
		return -1;
	}

	fclose(pidf);
	return 0;
}

int snprintfcat(char *dst, size_t size, const char *fmt, ...)
{
	va_list ap;
	size_t len = strlen(dst);
	int ret;

	size--;
	assert(len <= size);

	va_start(ap, fmt);
	ret = vsnprintf(dst + len, size - len, fmt, ap);
	va_end(ap);

	dst[size] = '\0';
	return len + ret;
}

/* lazy way to send a signal if the program uses the PIDPATH */
int sendsignal(const char *progname, int sig)
{
	char	fn[SMALLBUF];

	snprintf(fn, sizeof(fn), "%s/%s.pid", PIDPATH, progname);

	return sendsignalfn(fn, sig);
}

const char *xbasename(const char *file)
{
	const char *p = strrchr(file, '/');

	if (p == NULL)
		return file;
	return p + 1;
}

static void vupslog(int priority, const char *fmt, va_list va, int use_strerror)
{
	int	ret;
	char	buf[LARGEBUF];

	ret = vsnprintf(buf, sizeof(buf), fmt, va);

	if ((ret < 0) || (ret >= (int) sizeof(buf)))
		syslog(LOG_WARNING, "vupslog: vsnprintf needed more than %d bytes",
			LARGEBUF);

	if (use_strerror)
		snprintfcat(buf, sizeof(buf), ": %s", strerror(errno));

	if (nut_debug_level > 0) {
		static struct timeval	start = { 0 };
		struct timeval		now;

		gettimeofday(&now, NULL);

		if (start.tv_sec == 0) {
			start = now;
		}

		if (start.tv_usec > now.tv_usec) {
			now.tv_usec += 1000000;
			now.tv_sec -= 1;
		}

		fprintf(stderr, "%4.0f.%06ld\t", difftime(now.tv_sec, start.tv_sec), (long)(now.tv_usec - start.tv_usec));
	}

	if (xbit_test(upslog_flags, UPSLOG_STDERR))
		fprintf(stderr, "%s\n", buf);
	if (xbit_test(upslog_flags, UPSLOG_SYSLOG))
		syslog(priority, "%s", buf);
}

/* Return the default path for the directory containing configuration files */
const char * confpath(void)
{
	const char * path;

	if ((path = getenv("NUT_CONFPATH")) == NULL)
		path = CONFPATH;

	return path;
}

/* Return the default path for the directory containing state files */
const char * dflt_statepath(void)
{
	const char * path;

	path = getenv("NUT_STATEPATH");
	if ( (path == NULL) || (*path == '\0') )
		path = STATEPATH;

	return path;
}

/* Return the alternate path for pid files, for processes running as non-root
 * Per documentation and configure script, the fallback value is the
 * state-file path as the daemon and drivers can write there too.
 * Note that this differs from PIDPATH that higher-privileged daemons, such
 * as upsmon, tend to use.
 */
const char * altpidpath(void)
{
	const char * path;

	path = getenv("NUT_ALTPIDPATH");
	if ( (path == NULL) || (*path == '\0') )
		path = getenv("NUT_STATEPATH");

	if ( (path != NULL) && (*path != '\0') )
		return path;

#ifdef ALTPIDPATH
	return ALTPIDPATH;
#else
/* We assume, here and elsewhere, that at least STATEPATH is always defined */
	return STATEPATH;
#endif
}

/* logs the formatted string to any configured logging devices + the output of strerror(errno) */
void upslog_with_errno(int priority, const char *fmt, ...)
{
	va_list va;

	va_start(va, fmt);
	vupslog(priority, fmt, va, 1);
	va_end(va);
}

/* logs the formatted string to any configured logging devices */
void upslogx(int priority, const char *fmt, ...)
{
	va_list va;

	va_start(va, fmt);
	vupslog(priority, fmt, va, 0);
	va_end(va);
}

void upsdebug_with_errno(int level, const char *fmt, ...)
{
	va_list va;

	if (nut_debug_level < level)
		return;

/* For debugging output, we want to prepend the debug level so the user can
 * e.g. lower the level (less -D's on command line) to retain just the amount
 * of logging info he needs to see at the moment. Using '-DDDDD' all the time
 * is too brutal and needed high-level overview can be lost. This [D#] prefix
 * can help limit this debug stream quicker, than experimentally picking ;) */
	char fmt2[LARGEBUF];
	if (level > 0) {
		int ret;
		ret = snprintf(fmt2, sizeof(fmt2), "[D%d] %s", level, fmt);
		if ((ret < 0) || (ret >= (int) sizeof(fmt2))) {
			syslog(LOG_WARNING, "upsdebug_with_errno: snprintf needed more than %d bytes",
				LARGEBUF);
		} else {
			fmt = (const char *)fmt2;
		}
	}

	va_start(va, fmt);
	vupslog(LOG_DEBUG, fmt, va, 1);
	va_end(va);
}

void upsdebugx(int level, const char *fmt, ...)
{
	va_list va;

	if (nut_debug_level < level)
		return;

/* See comments above in upsdebug_with_errno() - they apply here too. */
	char fmt2[LARGEBUF];
	if (level > 0) {
		int ret;
		ret = snprintf(fmt2, sizeof(fmt2), "[D%d] %s", level, fmt);
		if ((ret < 0) || (ret >= (int) sizeof(fmt2))) {
			syslog(LOG_WARNING, "upsdebugx: snprintf needed more than %d bytes",
				LARGEBUF);
		} else {
			fmt = (const char *)fmt2;
		}
	}

	va_start(va, fmt);
	vupslog(LOG_DEBUG, fmt, va, 0);
	va_end(va);
}

/* dump message msg and len bytes from buf to upsdebugx(level) in
   hexadecimal. (This function replaces Philippe Marzouk's original
   dump_hex() function) */
void upsdebug_hex(int level, const char *msg, const void *buf, int len)
{
	char line[100];
	int n;	/* number of characters currently in line */
	int i;	/* number of bytes output from buffer */

	n = snprintf(line, sizeof(line), "%s: (%d bytes) =>", msg, len);

	for (i = 0; i < len; i++) {

		if (n > 72) {
			upsdebugx(level, "%s", line);
			line[0] = 0;
		}

		n = snprintfcat(line, sizeof(line), n ? " %02x" : "%02x",
			((unsigned char *)buf)[i]);
	}
	upsdebugx(level, "%s", line);
}

/* taken from www.asciitable.com */
static const char* ascii_symb[] = {
	"NUL",  /*  0x00    */
	"SOH",  /*  0x01    */
	"STX",  /*  0x02    */
	"ETX",  /*  0x03    */
	"EOT",  /*  0x04    */
	"ENQ",  /*  0x05    */
	"ACK",  /*  0x06    */
	"BEL",  /*  0x07    */
	"BS",   /*  0x08    */
	"TAB",  /*  0x09    */
	"LF",   /*  0x0A    */
	"VT",   /*  0x0B    */
	"FF",   /*  0x0C    */
	"CR",   /*  0x0D    */
	"SO",   /*  0x0E    */
	"SI",   /*  0x0F    */
	"DLE",  /*  0x10    */
	"DC1",  /*  0x11    */
	"DC2",  /*  0x12    */
	"DC3",  /*  0x13    */
	"DC4",  /*  0x14    */
	"NAK",  /*  0x15    */
	"SYN",  /*  0x16    */
	"ETB",  /*  0x17    */
	"CAN",  /*  0x18    */
	"EM",   /*  0x19    */
	"SUB",  /*  0x1A    */
	"ESC",  /*  0x1B    */
	"FS",   /*  0x1C    */
	"GS",   /*  0x1D    */
	"RS",   /*  0x1E    */
	"US"    /*  0x1F    */
};

/* dump message msg and len bytes from buf to upsdebugx(level) in ascii. */
void upsdebug_ascii(int level, const char *msg, const void *buf, int len)
{
	char line[256];
	int i;
	unsigned char ch;

	if (nut_debug_level < level)
		return;	/* save cpu cycles */

	snprintf(line, sizeof(line), "%s", msg);

	for (i=0; i<len; ++i) {
		ch = ((unsigned char *)buf)[i];

		if (ch < 0x20)
			snprintfcat(line, sizeof(line), "%3s ", ascii_symb[ch]);
		else if (ch >= 0x80)
			snprintfcat(line, sizeof(line), "%02Xh ", ch);
		else
			snprintfcat(line, sizeof(line), "'%c' ", ch);
	}

	upsdebugx(level, "%s", line);
}

static void vfatal(const char *fmt, va_list va, int use_strerror)
{
	if (xbit_test(upslog_flags, UPSLOG_STDERR_ON_FATAL))
		xbit_set(&upslog_flags, UPSLOG_STDERR);
	if (xbit_test(upslog_flags, UPSLOG_SYSLOG_ON_FATAL))
		xbit_set(&upslog_flags, UPSLOG_SYSLOG);

	vupslog(LOG_ERR, fmt, va, use_strerror);
}

void fatal_with_errno(int status, const char *fmt, ...)
{
	va_list va;

	va_start(va, fmt);
	vfatal(fmt, va, (errno > 0) ? 1 : 0);
	va_end(va);

	exit(status);
}

void fatalx(int status, const char *fmt, ...)
{
	va_list va;

	va_start(va, fmt);
	vfatal(fmt, va, 0);
	va_end(va);

	exit(status);
}

static const char *oom_msg = "Out of memory";

void *xmalloc(size_t size)
{
	void *p = malloc(size);

	if (p == NULL)
		fatal_with_errno(EXIT_FAILURE, "%s", oom_msg);
	return p;
}

void *xcalloc(size_t number, size_t size)
{
	void *p = calloc(number, size);

	if (p == NULL)
		fatal_with_errno(EXIT_FAILURE, "%s", oom_msg);
	return p;
}

void *xrealloc(void *ptr, size_t size)
{
	void *p = realloc(ptr, size);

	if (p == NULL)
		fatal_with_errno(EXIT_FAILURE, "%s", oom_msg);
	return p;
}

char *xstrdup(const char *string)
{
	char *p = strdup(string);

	if (p == NULL)
		fatal_with_errno(EXIT_FAILURE, "%s", oom_msg);
	return p;
}

/* Read up to buflen bytes from fd and return the number of bytes
   read. If no data is available within d_sec + d_usec, return 0.
   On error, a value < 0 is returned (errno indicates error). */
int select_read(const int fd, void *buf, const size_t buflen, const long d_sec, const long d_usec)
{
	int		ret;
	fd_set		fds;
	struct timeval	tv;

	FD_ZERO(&fds);
	FD_SET(fd, &fds);

	tv.tv_sec = d_sec;
	tv.tv_usec = d_usec;

	ret = select(fd + 1, &fds, NULL, NULL, &tv);

	if (ret < 1) {
		return ret;
	}

	return read(fd, buf, buflen);
}

/* Write up to buflen bytes to fd and return the number of bytes
   written. If no data is available within d_sec + d_usec, return 0.
   On error, a value < 0 is returned (errno indicates error). */
int select_write(const int fd, const void *buf, const size_t buflen, const long d_sec, const long d_usec)
{
	int		ret;
	fd_set		fds;
	struct timeval	tv;

	FD_ZERO(&fds);
	FD_SET(fd, &fds);

	tv.tv_sec = d_sec;
	tv.tv_usec = d_usec;

	ret = select(fd + 1, NULL, &fds, NULL, &tv);

	if (ret < 1) {
		return ret;
	}

	return write(fd, buf, buflen);
}


/* FIXME: would be good to get more from /etc/ld.so.conf[.d] and/or
 * LD_LIBRARY_PATH and a smarter dependency on build bitness; also
 * note that different OSes can have their pathnames set up differently
<<<<<<< HEAD
=======
 * with regard to default/preferred bitness (maybe a "32" in the name
 * should also be searched explicitly - again, IFF our build is 32-bit).
>>>>>>> f15947f0
 */
const char * search_paths[] = {
	// Use the library path (and bitness) provided during ./configure first
	LIBDIR,
	"/usr"LIBDIR,
	"/usr/local"LIBDIR,
#if BUILD_64
	// Fall back to explicit preference of 64-bit paths as named on some OSes
	"/usr/lib/64",
	"/usr/lib64",
<<<<<<< HEAD
	"/usr/lib/64",
	"/lib/64",
	"/lib64",
=======
#endif
>>>>>>> f15947f0
	"/usr/lib",
#if BUILD_64
	"/lib/64",
	"/lib64",
#endif
	"/lib",
<<<<<<< HEAD
=======
#if BUILD_64
>>>>>>> f15947f0
	"/usr/local/lib/64",
	"/usr/local/lib64",
#endif
	"/usr/local/lib",
#ifdef AUTOTOOLS_TARGET_SHORT_ALIAS
	"/usr/lib/" AUTOTOOLS_TARGET_SHORT_ALIAS,
	"/usr/lib/gcc/" AUTOTOOLS_TARGET_SHORT_ALIAS,
#else
# ifdef AUTOTOOLS_HOST_SHORT_ALIAS
	"/usr/lib/" AUTOTOOLS_HOST_SHORT_ALIAS,
	"/usr/lib/gcc/" AUTOTOOLS_HOST_SHORT_ALIAS,
# else
#  ifdef AUTOTOOLS_BUILD_SHORT_ALIAS
	"/usr/lib/" AUTOTOOLS_BUILD_SHORT_ALIAS,
	"/usr/lib/gcc/" AUTOTOOLS_BUILD_SHORT_ALIAS,
#  endif
# endif
#endif
#ifdef AUTOTOOLS_TARGET_ALIAS
	"/usr/lib/" AUTOTOOLS_TARGET_ALIAS,
	"/usr/lib/gcc/" AUTOTOOLS_TARGET_ALIAS,
#else
# ifdef AUTOTOOLS_HOST_ALIAS
	"/usr/lib/" AUTOTOOLS_HOST_ALIAS,
	"/usr/lib/gcc/" AUTOTOOLS_HOST_ALIAS,
# else
#  ifdef AUTOTOOLS_BUILD_ALIAS
	"/usr/lib/" AUTOTOOLS_BUILD_ALIAS,
	"/usr/lib/gcc/" AUTOTOOLS_BUILD_ALIAS,
#  endif
# endif
#endif
	NULL
};

char * get_libname(const char* base_libname)
{
	DIR *dp;
	struct dirent *dirp;
	int index = 0;
	char *libname_path = NULL;
	char current_test_path[LARGEBUF];
	int base_libname_length = strlen(base_libname);

	for(index = 0 ; (search_paths[index] != NULL) && (libname_path == NULL) ; index++)
	{
		memset(current_test_path, 0, LARGEBUF);

		if ((dp = opendir(search_paths[index])) == NULL)
			continue;

		upsdebugx(2,"Looking for lib %s in directory #%d : %s", base_libname, index, search_paths[index]);
		while ((dirp = readdir(dp)) != NULL)
		{
			upsdebugx(5,"Comparing lib %s with dirpath %s", base_libname, dirp->d_name);
			int compres = strncmp(dirp->d_name, base_libname, base_libname_length);
			if(compres == 0) {
				snprintf(current_test_path, LARGEBUF, "%s/%s", search_paths[index], dirp->d_name);
				libname_path = realpath(current_test_path, NULL);
				upsdebugx(2,"Candidate path for lib %s is %s (realpath %s)", base_libname, current_test_path, (libname_path!=NULL)?libname_path:"NULL");
				if (libname_path != NULL)
					break;
			}
		}
		closedir(dp);
	}

	upsdebugx(1,"Looking for lib %s, found %s", base_libname, (libname_path!=NULL)?libname_path:"NULL");
	return libname_path;
}<|MERGE_RESOLUTION|>--- conflicted
+++ resolved
@@ -692,11 +692,8 @@
 /* FIXME: would be good to get more from /etc/ld.so.conf[.d] and/or
  * LD_LIBRARY_PATH and a smarter dependency on build bitness; also
  * note that different OSes can have their pathnames set up differently
-<<<<<<< HEAD
-=======
  * with regard to default/preferred bitness (maybe a "32" in the name
  * should also be searched explicitly - again, IFF our build is 32-bit).
->>>>>>> f15947f0
  */
 const char * search_paths[] = {
 	// Use the library path (and bitness) provided during ./configure first
@@ -707,23 +704,14 @@
 	// Fall back to explicit preference of 64-bit paths as named on some OSes
 	"/usr/lib/64",
 	"/usr/lib64",
-<<<<<<< HEAD
-	"/usr/lib/64",
-	"/lib/64",
-	"/lib64",
-=======
-#endif
->>>>>>> f15947f0
+#endif
 	"/usr/lib",
 #if BUILD_64
 	"/lib/64",
 	"/lib64",
 #endif
 	"/lib",
-<<<<<<< HEAD
-=======
 #if BUILD_64
->>>>>>> f15947f0
 	"/usr/local/lib/64",
 	"/usr/local/lib64",
 #endif
