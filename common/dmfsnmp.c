/* dmf.c - Network UPS Tools XML-driver-loader
 *
 * This file implements procedures to manipulate and load MIB structures
 * for NUT snmp-ups drivers dynamically, rather than as statically linked
 * files of the past. See dmf.h for "The big theory" details.
 *
 * Copyright (C) 2016 Carlos Dominguez <CarlosDominguez@eaton.com>
 * Copyright (C) 2016 Michal Vyskocil <MichalVyskocil@eaton.com>
 * Copyright (C) 2016 Jim Klimov <EvgenyKlimov@eaton.com>
 *
 * This program is free software; you can redistribute it and/or modify
 * it under the terms of the GNU General Public License as published by
 * the Free Software Foundation; either version 2 of the License, or
 * (at your option) any later version.
 *
 * This program is distributed in the hope that it will be useful,
 * but WITHOUT ANY WARRANTY; without even the implied warranty of
 * MERCHANTABILITY or FITNESS FOR A PARTICULAR PURPOSE.  See the
 * GNU General Public License for more details.
 *
 * You should have received a copy of the GNU General Public License
 * along with this program; if not, write to the Free Software
 * Foundation, Inc., 59 Temple Place, Suite 330, Boston, MA 02111-1307 USA
 */

#include <neon/ne_xml.h>
#include <errno.h>
#include <dirent.h>
#include <assert.h>
#include <ltdl.h>

#include "common.h"
#include "dmfsnmp.h"

/*
 *
 *  C FILE
 *
 */
static lt_dlhandle handle = NULL;
static const char *dl_error = NULL;

static ne_xml_parser *(*xml_create)(void);
static void (*xml_push_handler)(ne_xml_parser*,
			ne_xml_startelm_cb*, 
			ne_xml_cdata_cb*,
			ne_xml_endelm_cb*,
			void*);
static int (*xml_parse)(ne_xml_parser*, const char*, size_t);
static void (*xml_destroy)(ne_xml_parser*);

#ifdef WITH_DMF_LUA
	int functions_aux = 0;
	char *luatext = NULL;
#endif
/*DEBUGGING*/
void
print_snmp_memory_struct(snmp_info_t *self)
{
	int i = 0;

	upsdebugx(5, "SNMP: --> Info_type: %s //   Info_len: %f"
		" //   OID:  %s //   Default: %s",
		self->info_type, self->info_len,
		self->OID, self->dfl);
	if(self->setvar)
		upsdebugx(5, " //   Setvar: %d\n", *self->setvar);

	if (self->oid2info)
	{
		while ( !( (self->oid2info[i].oid_value == 0)
		        && (!self->oid2info[i].info_value)
		) ) {
			upsdebugx(5, "Info_lkp_t-----------> %d",
				self->oid2info[i].oid_value);
			if(self->oid2info[i].info_value)
				upsdebugx(5, "  value---> %s\n",
					self->oid2info[i].info_value);
			i++;
		}
	}
	upsdebugx(5, "*-*-*-->Info_flags %d\n", self->info_flags);
	upsdebugx(5, "*-*-*-->Flags %lu\n", self->flags);
#ifdef WITH_DMF_LUA
if(self->function){
	lua_State *f_aux = luaL_newstate();
	luaL_openlibs(f_aux);
	if(luaL_loadstring(f_aux, self->function)){
		upsdebugx(5, "Error loading LUA functions:\n%s\n", self->function);
	}else{
		upsdebugx(5, "***********-> Luatext:\n%s\n", self->function);
		lua_pcall(f_aux,0,0,0);
		char *funcname = snmp_info_type_to_main_function_name(self->info_type);
		lua_getglobal(f_aux, funcname);
		lua_pcall(f_aux,0,1,0);
		upsdebugx(5, "==--> Result: %s\n\n", lua_tostring(f_aux, -1));
		free(funcname);
	}
	lua_close(f_aux);
}
#endif
}

void
print_alarm_memory_struct(alarms_info_t *self)
{
	upsdebugx(5, "Alarm: -->  OID: %s //   Status: %s //   Value: %s\n",
		self->OID, self->status_value, self->alarm_value);
}

void
print_mib2nut_memory_struct(mib2nut_info_t *self)
{
	int i = 0;
	upsdebugx(5, "\n       MIB2NUT: --> Mib_name: %s //   Version: %s"
		" //   Power_status: %s //   Auto_check: %s"
		" //   SysOID: %s\n",
		self->mib_name, self->mib_version,
		self->oid_pwr_status, self->oid_auto_check,
		self->sysOID);

	if (self->snmp_info)
	{
		while ( !( (!self->snmp_info[i].info_type)
		        && (self->snmp_info[i].info_len == 0)
		        && (!self->snmp_info[i].OID)
		        && (!self->snmp_info[i].dfl)
		        && (self->snmp_info[i].flags == 0)
		        && (!self->snmp_info[i].oid2info)
		) ) {
			print_snmp_memory_struct(self->snmp_info+i);
			i++;
		}
	}

	i = 0;
	if (self->alarms_info)
	{
		while ( (self->alarms_info[i].alarm_value)
		     || (self->alarms_info[i].OID)
		     || (self->alarms_info[i].status_value)
		) {
			print_alarm_memory_struct(self->alarms_info+i);
			i++;
		}
	}
}
/*END DEBUGGING*/

int load_neon_lib(void){
	char *neon_libname = get_libname("libneon.so");

	if( lt_dlinit() != 0 ) {
		fprintf(stderr, "Error initializing lt_init\n");
		upsdebugx(1, "Error initializing lt_init\n");
		return ERR;
	}

	if(!neon_libname) return ERR;
	handle = lt_dlopen(neon_libname);
	free(neon_libname);
	if(!handle) return ERR;
	*(void**)&xml_create = lt_dlsym(handle, "ne_xml_create");
	*(void**)&xml_push_handler = lt_dlsym(handle, "ne_xml_push_handler");
	*(void**)&xml_parse = lt_dlsym(handle, "ne_xml_parse");
	*(void**)&xml_destroy = lt_dlsym(handle, "ne_xml_destroy");

	dl_error = lt_dlerror();
	if (dl_error)
		return ERR;
	else
		return OK;
}
void unload_neon_lib(){
	lt_dlclose(handle);
	handle = NULL;
}

#ifdef WITH_DMF_LUA
char *
snmp_info_type_to_main_function_name(const char * info_type)
{
	assert(info_type);
	char *result = (char *) calloc(strlen(info_type), sizeof(char));
	int i = 0;
	int j = 0;
	while(info_type[i]){
		if(info_type[i] != '.'){
			result[j] = info_type[i];
			j++;
		}
		i++;
	}
	return result;
}
#endif

char *
get_param_by_name (const char *name, const char **items)
{
	int iname;

	if (!items || !name) return NULL;
	iname = 0;
	while (items[iname]) {
		if (strcmp (items[iname],name) == 0) {
			return strdup(items[iname+1]);
		}
		iname += 2;
	}
	return NULL;
}

/*Create a lookup element*/
info_lkp_t *
info_lkp_new (int oid, const char *value)
{
	info_lkp_t *self = (info_lkp_t*) calloc (1, sizeof (info_lkp_t));
	assert (self);
	self->oid_value = oid;
	if (value)
		self->info_value = strdup (value);
	return self;
}

/*Create alarm element*/
alarms_info_t *
info_alarm_new (const char *oid, const char *status, const char *alarm)
{
	alarms_info_t *self = (alarms_info_t*) calloc(1, sizeof (alarms_info_t));
	assert (self);
	if(oid)
		self->OID = strdup (oid);
	if(status)
		self->status_value = strdup (status);
	if(alarm)
		self->alarm_value = strdup (alarm);
	return self;
}

snmp_info_t *
info_snmp_new (const char *name, int info_flags, double multiplier,
	const char *oid, const char *dfl, unsigned long flags,
	info_lkp_t *lookup, int *setvar
#ifdef WITH_DMF_LUA
, char **function
#endif
)
{
	snmp_info_t *self = (snmp_info_t*) calloc (1, sizeof (snmp_info_t));
	assert (self);
	if(name)
		self->info_type = strdup (name);
	self->info_len = multiplier;
	if(oid)
		self->OID = strdup (oid);
	if(dfl)
		self->dfl = strdup (dfl);
	self->info_flags = info_flags;
	self->flags = flags;
	self->oid2info = lookup;
	self->setvar = setvar;
#ifdef WITH_DMF_LUA
self->function = *function;
if(self->function){
	self->luaContext = luaL_newstate();
	luaL_openlibs(self->luaContext);
	if(luaL_loadstring(self->luaContext, self->function)){
		lua_close(self->luaContext);
		self->luaContext = NULL;
	}else
		lua_pcall(self->luaContext,0,0,0);
}else
	self->luaContext = NULL;
#endif
	return self;
}

mib2nut_info_t *
info_mib2nut_new (const char *name, const char *version,
	const char *oid_power_status, const char *oid_auto_check,
	snmp_info_t *snmp, const char *sysOID, alarms_info_t *alarms)
{
	mib2nut_info_t *self = (mib2nut_info_t*) calloc(1, sizeof(mib2nut_info_t));
	assert (self);
	if(name)
		self->mib_name = strdup (name);
	if(version)
		self->mib_version = strdup (version);
	if(oid_power_status)
		self->oid_pwr_status = strdup (oid_power_status);
	if(oid_auto_check)
		self->oid_auto_check = strdup (oid_auto_check);
	if(sysOID)
		self->sysOID = strdup (sysOID);
	self->snmp_info = snmp;
	self->alarms_info = alarms;
        
	return self;
}
#ifdef WITH_DMF_LUA
function_t *
function_new (const char *name){
	function_t *self = (function_t*) calloc(1, sizeof(function_t));
	self->name = strdup (name);
	return self;
}

void
function_destroy (void **self_p){
	if (*self_p)
	{
		function_t *self = (function_t*) *self_p;
		if(self->name){
			free(self->name);
			self->name = NULL;
		}
		if(self->code){
			free(self->code);
			self->code = NULL;
		}
		free(self);
		self = NULL;
	}
}
#endif

/*Destroy full array of lookup elements*/
void
info_lkp_destroy (void **self_p)
{
	if (*self_p)
	{
		info_lkp_t *self = (info_lkp_t*) *self_p;
		if (self->info_value)
		{
			free ((char*)self->info_value);
			self->info_value = NULL;
		}
		free (self);
		*self_p = NULL;
	}
}

/*Destroy full array of alarm elements*/
void
info_alarm_destroy (void **self_p)
{
	if (*self_p)
	{
		alarms_info_t *self = (alarms_info_t*) *self_p;
		if (self->OID)
		{
			free ((char*)self->OID);
			self->OID = NULL;
		}
		if (self->status_value)
		{
			free ((char*)self->status_value);
			self->status_value = NULL;
		}
		if (self->alarm_value)
		{
			free ((char*)self->alarm_value);
			self->alarm_value = NULL;
		}
		free (self);
		*self_p = NULL;
	}
}

void
info_snmp_destroy (void **self_p)
{
	if (*self_p) {
		snmp_info_t *self = (snmp_info_t*) *self_p;

		if (self->info_type)
		{
			free ((char*)self->info_type);
			self->info_type = NULL;
		}

		if (self->OID)
		{
			free ((char*)self->OID);
			self->OID = NULL;
		}

		if (self->dfl)
		{
			free ((char*)self->dfl);
			self->dfl = NULL;
		}

		free ((info_lkp_t*)self->oid2info);
		self->oid2info = NULL;

#ifdef WITH_DMF_LUA
if(self->function){
	self->function = NULL;
}
if(self->luaContext){
	lua_close(self->luaContext);
	self->luaContext = NULL;
}
#endif
		free (self);
		*self_p = NULL;
	}
}

void
info_mib2nut_destroy (void **self_p)
{
	if (*self_p) {
		mib2nut_info_t *self = (mib2nut_info_t*) *self_p;
		if (self->mib_name)
		{
			free ((char*)self->mib_name);
			self->mib_name = NULL;
		}
		if (self->mib_version)
		{
			free ((char*)self->mib_version);
			self->mib_version = NULL;
		}
		if (self->oid_pwr_status)
		{
			free ((char*)self->oid_pwr_status);
			self->oid_pwr_status = NULL;
		}
		if (self->oid_auto_check)
		{
			free ((char*)self->oid_auto_check);
			self->oid_auto_check = NULL;
		}
		if (self->sysOID)
		{
			free ((char*)self->sysOID);
			self->sysOID = NULL;
		}
		if (self->snmp_info)
		{
			
			free ((snmp_info_t*)self->snmp_info);
			self->snmp_info = NULL;
		}
		if (self->alarms_info)
		{
			
			free ((alarms_info_t*)self->alarms_info);
			self->alarms_info = NULL;
		}
		free (self);
		*self_p = NULL;
	}
}

/*New generic list element (can be the root element)*/
alist_t *
alist_new ( const char *name,
	void (*destroy)(void **self_p),
	void (*new_element)(void) )
{
	alist_t *self = (alist_t*) calloc (1, sizeof (alist_t));
	assert (self);
	self->size = 0;
	self->capacity = DEFAULT_CAPACITY;
	self->values = (void**) calloc (self->capacity, sizeof (void*));
	assert (self->values);
	self->destroy = destroy;
	self->new_element = new_element;
	if(name)
		self->name = strdup(name);
	else
		self->name = NULL;
	return self;
}

/*Destroy full array of generic list elements*/
void
alist_destroy (alist_t **self_p)
{
	if (*self_p)
	{
		alist_t *self = *self_p;
		for (;self->size > 0; self->size--)
		{
			if (self->destroy)
				self->destroy(& self->values [self->size-1]);
			else
				free(self->values[self->size-1]);
		}
		if (self->name)
			free(self->name);
		free (self->values);
		free (self);
		*self_p = NULL;
	}
}

/*Add a generic element at the end of the list*/
void
alist_append (alist_t *self, void *element)
{
	if (self->size + 1 == self->capacity)
	{
		self->capacity += DEFAULT_CAPACITY;
		self->values = (void**) realloc (
			self->values,
			self->capacity * sizeof(void*) );
	}
	self->values[self->size] = element;
	self->size++;
	self->values[self->size] = NULL;
}

/*Return the last element of the list*/
alist_t *
alist_get_last_element (alist_t *self)
{
	if(self)
		return (alist_t*)self->values[self->size-1];
	return NULL;
}

alist_t *
alist_get_element_by_name (alist_t *self, char *name)
{
	int i;
	if (self)
		for (i = 0; i < self->size; i++)
			if ( ((alist_t*)self->values[i])->name )
				if (strcmp(((alist_t*)self->values[i])->name, name) == 0)
					return (alist_t*)self->values[i];
	return NULL;
}

/* Accessors and lifecycle management for the structure that marries DMF and MIB*/
snmp_device_id_t *
mibdmf_get_device_table(mibdmf_parser_t *dmp)
{
	if (dmp==NULL) return NULL;
	return dmp->device_table;
}

snmp_device_id_t **
mibdmf_get_device_table_ptr(mibdmf_parser_t *dmp)
{
	if (dmp==NULL) return NULL;
	return &(dmp->device_table);
}

int
mibdmf_get_device_table_counter(mibdmf_parser_t *dmp)
{
	if (dmp==NULL) return -1;
	return dmp->device_table_counter;
}

int *
mibdmf_get_device_table_counter_ptr(mibdmf_parser_t *dmp)
{
	if (dmp==NULL) return NULL;
	return &(dmp->device_table_counter);
}

mib2nut_info_t **
mibdmf_get_mib2nut_table(mibdmf_parser_t *dmp)
{
	if (dmp==NULL) return NULL;
	return dmp->mib2nut_table;
}

mib2nut_info_t ***
mibdmf_get_mib2nut_table_ptr(mibdmf_parser_t *dmp)
{
	if (dmp==NULL) return NULL;
	return &(dmp->mib2nut_table);
}

alist_t *
mibdmf_get_aux_list(mibdmf_parser_t *dmp)
{
	if (dmp==NULL) return NULL;
	return dmp->list[dmp->sublist_elements - 1];
}

alist_t **
mibdmf_get_aux_list_ptr(mibdmf_parser_t *dmp)
{
	if (dmp==NULL) return NULL;
	return &(dmp->list[dmp->sublist_elements - 1]);
}

alist_t **
mibdmf_get_initial_list_ptr(mibdmf_parser_t *dmp)
{
	if (dmp==NULL) return NULL;
	return dmp->list;
}

int
mibdmf_get_list_size(mibdmf_parser_t *dmp)
{
	if (dmp==NULL) return 0;
	return dmp->sublist_elements;
}

/* Properly destroy the object hierarchy and NULLify the caller's pointer*/
void
mibdmf_parser_destroy(mibdmf_parser_t **self_p)
{
	if (*self_p)
	{
                int i;
		mibdmf_parser_t *self = (mibdmf_parser_t *) *self_p;
		/* First we destroy the index tables that reference data in the list...*/
		if (self->device_table)
		{
			free(self->device_table);
			self->device_table = NULL;
		}
		if (self->mib2nut_table)
		{
			free(self->mib2nut_table);
			self->mib2nut_table = NULL;
		}
		for(i = 0; i < self->sublist_elements; i++)
		{
                     if(self->list[i])
			alist_destroy( &(self->list[i]) );
			self->list[i] = NULL;
		}
		free(self->list);
		self->device_table_counter = 0;
		free (self);
		*self_p = NULL;
	}
}

/*This function is implemented for isolate every XML driver.
 * before was all drivers fields in the same list and this causes problems when
 * two elements from difrent driver have the same name, now all drivers are isolete in their
 * own alist, then is possible to have the same names without making bugs
 * If it necessary, the design allows in the future implement a function for share elements with drivers.
 * but no anymore by accident.*/
void
mibdmf_parser_new_list(mibdmf_parser_t *dmp)
{
	dmp->sublist_elements++;
	if(dmp->sublist_elements == 1)
		dmp->list = (alist_t **) malloc((dmp->sublist_elements + 1) * sizeof(alist_t *));
	else
		dmp->list = (alist_t **) realloc(dmp->list, (dmp->sublist_elements + 1) * sizeof(alist_t *));
	assert (dmp->list);
	dmp->list[dmp->sublist_elements - 1] = alist_new( NULL,(void (*)(void **))alist_destroy, NULL );
	assert (dmp->list[dmp->sublist_elements - 1]);
	dmp->list[dmp->sublist_elements] = NULL;
}

mibdmf_parser_t *
mibdmf_parser_new()
{
	mibdmf_parser_t *self = (mibdmf_parser_t *) calloc (1, sizeof (mibdmf_parser_t));
	assert (self);
	// Preallocate the sentinel in tables
	self->device_table_counter = 1;
	self->device_table = (snmp_device_id_t *)calloc(
		self->device_table_counter, sizeof(snmp_device_id_t));
	self->mib2nut_table = (mib2nut_info_t **)calloc(
		self->device_table_counter, sizeof(mib2nut_info_t*));
	assert (self->device_table);
	assert (self->mib2nut_table);
	assert (self->device_table_counter >= 1);
	self->sublist_elements = 0;
	return self;
}


/*I splited because with the error control is going a grow a lot*/
void
mib2nut_info_node_handler (alist_t *list, const char **attrs)
{
	alist_t *element = alist_get_last_element(list);
	int i=0;
	snmp_info_t *snmp = NULL;
	alarms_info_t *alarm = NULL;

	char **arg = (char**) calloc (
		(INFO_MIB2NUT_MAX_ATTRS + 1), sizeof (void**) );
	assert (arg);

	arg[0] = get_param_by_name(MIB2NUT_MIB_NAME, attrs);
	arg[1] = get_param_by_name(MIB2NUT_VERSION, attrs);
	arg[2] = get_param_by_name(MIB2NUT_OID, attrs);
	arg[3] = get_param_by_name(MIB2NUT_POWER_STATUS, attrs);
	arg[4] = get_param_by_name(MIB2NUT_AUTO_CHECK, attrs);
	arg[5] = get_param_by_name(MIB2NUT_SNMP, attrs);
	arg[6] = get_param_by_name(MIB2NUT_ALARMS, attrs);

	if (arg[5])
	{
		alist_t *lkp = alist_get_element_by_name(list, arg[5]);
		snmp = (snmp_info_t*) calloc(
			(lkp->size + 1), sizeof(snmp_info_t) );
		for(i = 0; i < lkp->size; i++)
		{
			snmp[i].info_flags = ((snmp_info_t*)
				lkp->values[i])->info_flags;
			snmp[i].info_len = ((snmp_info_t*)
				lkp->values[i])->info_len;
			snmp[i].flags = ((snmp_info_t*)
				lkp->values[i])->flags;

			if( ((snmp_info_t*) lkp->values[i])->info_type )
				snmp[i].info_type = ((snmp_info_t*)
					lkp->values[i])->info_type;
			else	snmp[i].info_type = NULL;

			if( ((snmp_info_t*) lkp->values[i])->OID )
				snmp[i].OID = ((snmp_info_t*)
					lkp->values[i])->OID;
			else	snmp[i].OID = NULL;

			if( ((snmp_info_t*) lkp->values[i])->dfl )
				snmp[i].dfl = ((snmp_info_t*)
					lkp->values[i])->dfl;
			else	snmp[i].dfl = NULL;

			if( ((snmp_info_t*) lkp->values[i])->setvar )
				snmp[i].setvar = ((snmp_info_t*)
					lkp->values[i])->setvar;
			else	snmp[i].setvar = NULL;

			if( ((snmp_info_t*) lkp->values[i])->oid2info )
				snmp[i].oid2info = ((snmp_info_t*)
					lkp->values[i])->oid2info;
			else	snmp[i].oid2info = NULL;
                        
#ifdef WITH_DMF_LUA
			if( ((snmp_info_t*) lkp->values[i])->function )
				snmp[i].function = ((snmp_info_t*)
					lkp->values[i])->function;
			else    snmp[i].function = NULL;
                        
			if( ((snmp_info_t*) lkp->values[i])->luaContext )
				snmp[i].luaContext = ((snmp_info_t*)
					lkp->values[i])->luaContext;
			else    snmp[i].luaContext = NULL;
#endif
		}

		/* To be safe, do the sentinel entry explicitly */
		snmp[i].info_flags = 0;
		snmp[i].info_type = NULL;
		snmp[i].info_len = 0;
		snmp[i].OID = NULL;
		snmp[i].flags = 0;
		snmp[i].dfl = NULL;
		snmp[i].setvar = NULL;
		snmp[i].oid2info = NULL;
#ifdef WITH_DMF_LUA
                snmp[i].function = NULL;
                snmp[i].luaContext = NULL;
#endif
	}

	if(arg[6])
	{
		alist_t *alm = alist_get_element_by_name(list, arg[6]);
		alarm = (alarms_info_t*) calloc(
			alm->size + 1, sizeof(alarms_info_t) );
		for(i = 0; i < alm->size; i++)
		{
			if( ((alarms_info_t*) alm->values[i])->OID )
				alarm[i].OID = ((alarms_info_t*)
					alm->values[i])->OID;
			else	alarm[i].OID = NULL;

			if( ((alarms_info_t*) alm->values[i])->status_value )
				alarm[i].status_value = ((alarms_info_t*)
					alm->values[i])->status_value;
			else alarm[i].status_value = NULL;

			if( ((alarms_info_t*) alm->values[i])->alarm_value )
				alarm[i].alarm_value = ((alarms_info_t*)
					alm->values[i])->alarm_value;
			else alarm[i].alarm_value = NULL;
		}
		alarm[i].OID = NULL;
		alarm[i].status_value = NULL;
		alarm[i].alarm_value = NULL;
	}

	if(arg[0])
	{
		alist_append(element, ((mib2nut_info_t *(*) (
			const char *, const char *, const char *,
			const char *, snmp_info_t *, const char *,
			alarms_info_t *)) element->new_element)
			(arg[0], arg[1], arg[3], arg[4],
			 snmp, arg[2], alarm));
	}

	for (i = 0; i < (INFO_MIB2NUT_MAX_ATTRS + 1); i++)
		free (arg[i]);
        
	free (arg);
}

void
alarm_info_node_handler(alist_t *list, const char **attrs)
{
	alist_t *element = alist_get_last_element(list);
	int i=0;
	char **arg = (char**) calloc (
		(INFO_ALARM_MAX_ATTRS + 1), sizeof (void**) );
	assert (arg);

	arg[0] = get_param_by_name(ALARM_ALARM, attrs);
	arg[1] = get_param_by_name(ALARM_STATUS, attrs);
	arg[2] = get_param_by_name(ALARM_OID, attrs);

	if(arg[0])
		alist_append(element, ( (alarms_info_t *(*)
			(const char *, const char *, const char *) )
			element->new_element) (arg[0], arg[1], arg[2]));

	for(i = 0; i < (INFO_ALARM_MAX_ATTRS + 1); i++)
		free (arg[i]);

	free (arg);
}

void
lookup_info_node_handler(alist_t *list, const char **attrs)
{
	alist_t *element = alist_get_last_element(list);
	int i = 0;
	char **arg = (char**) calloc ((INFO_LOOKUP_MAX_ATTRS + 1), sizeof (void**));
	assert (arg);

	arg[0] = get_param_by_name(LOOKUP_OID, attrs);
	arg[1] = get_param_by_name(LOOKUP_VALUE, attrs);

	if(arg[0])
	alist_append(element, ((info_lkp_t *(*) (int, const char *)) element->new_element) (atoi(arg[0]), arg[1]));

	for(i = 0; i < (INFO_LOOKUP_MAX_ATTRS + 1); i++)
		free (arg[i]);

	free (arg);
}

#ifdef WITH_DMF_LUA
void
function_node_handler(alist_t *list, const char **attrs)
{
	alist_t *element = alist_get_last_element(list);
	char *arg = (char*) calloc (32, sizeof (char *));
	arg = get_param_by_name(SNMP_NAME, attrs);
    
	if(arg)
		alist_append(element, ((function_t *(*) (const char *)) element->new_element) (arg));
	free(arg);
}
#endif

void
snmp_info_node_handler(alist_t *list, const char **attrs)
{
#ifdef WITH_DMF_LUA
	char *buff = NULL;
#endif
	double multiplier = 128;
	
	unsigned long flags;
	int info_flags;
	info_lkp_t *lookup = NULL;
	alist_t *element = alist_get_last_element(list);
	int i = 0;
	char **arg = (char**) calloc (
		(INFO_SNMP_MAX_ATTRS + 1), sizeof (void**) );
	assert (arg);

	arg[0] = get_param_by_name(SNMP_NAME, attrs);
	arg[1] = get_param_by_name(SNMP_MULTIPLIER, attrs);
	arg[2] = get_param_by_name(SNMP_OID, attrs);
	arg[3] = get_param_by_name(SNMP_DEFAULT, attrs);
	arg[4] = get_param_by_name(SNMP_LOOKUP, attrs);
	arg[5] = get_param_by_name(SNMP_SETVAR, attrs);
	
#ifdef WITH_DMF_LUA
arg[6] = get_param_by_name(TYPE_FUNCTION, attrs);
if(arg[6]){
	alist_t *funcs = alist_get_element_by_name(list, arg[6]);
	if(funcs){
		for (i = 0; i < funcs->size; i++)
			if(strcmp(((function_t*)funcs->values[i])->name, arg[0]) == 0){
				buff = ((function_t*)funcs->values[i])->code;
			}
		}
}
#endif
	/*Info_flags*/
	info_flags = compile_info_flags(attrs);
	/*Flags*/
	flags = compile_flags(attrs);

	if(arg[4])
	{
		alist_t *lkp = alist_get_element_by_name(list, arg[4]);
		lookup = (info_lkp_t*) calloc(
			(lkp->size + 1), sizeof(info_lkp_t) );
		for (i = 0; i < lkp->size; i++)
		{
			lookup[i].oid_value = ((info_lkp_t*)
				lkp->values[i])->oid_value;
			if( ((info_lkp_t*) lkp->values[i])->info_value )
				lookup[i].info_value = ((info_lkp_t*)
					lkp->values[i])->info_value;
			else	lookup[i].info_value = NULL;
		}
		lookup[i].oid_value = 0;
		lookup[i].info_value = NULL;
	}

	if(arg[1])
		multiplier = atof(arg[1]);

	if(arg[5])
	{
		flags |= SU_FLAG_SETINT;
		if(strcmp(arg[5], SETVAR_INPUT_PHASES) == 0)
			alist_append(element, ((snmp_info_t *(*)
				(const char *, int, double, const char *,
				 const char *, unsigned long, info_lkp_t *,
				 int *
#ifdef WITH_DMF_LUA
, char**
#endif
                                )) element->new_element)
				(arg[0], info_flags, multiplier, arg[2],
				 arg[3], flags, lookup, &input_phases
#ifdef WITH_DMF_LUA
, &buff
#endif
                                ));
		else if(strcmp(arg[5], SETVAR_OUTPUT_PHASES) == 0)
			alist_append(element, ((snmp_info_t *(*)
				(const char *, int, double, const char *,
				 const char *, unsigned long, info_lkp_t *,
				 int *
#ifdef WITH_DMF_LUA
, char**
#endif
                                )) element->new_element)
				(arg[0], info_flags, multiplier, arg[2],
				 arg[3], flags, lookup, &output_phases
#ifdef WITH_DMF_LUA
, &buff
#endif
                                ));
		else if(strcmp(arg[5], SETVAR_BYPASS_PHASES) == 0)
			alist_append(element, ((snmp_info_t *(*)
				(const char *, int, double, const char *,
				 const char *, unsigned long, info_lkp_t *,
				 int *
#ifdef WITH_DMF_LUA
, char**
#endif
                                )) element->new_element)
				(arg[0], info_flags, multiplier, arg[2],
				 arg[3], flags, lookup, &bypass_phases
#ifdef WITH_DMF_LUA
, &buff
#endif
                                ));
	} else
		alist_append(element, ((snmp_info_t *(*)
			(const char *, int, double, const char *,
			 const char *, unsigned long, info_lkp_t *, int *
#ifdef WITH_DMF_LUA
, char**
#endif
                        ))
			element->new_element)
			(arg[0], info_flags, multiplier, arg[2],
			 arg[3], flags, lookup, NULL
#ifdef WITH_DMF_LUA
, &buff
#endif
                        ));

	for(i = 0; i < (INFO_SNMP_MAX_ATTRS + 1); i++)
		free (arg[i]);

	free (arg);
}

unsigned long
compile_flags(const char **attrs)
{
	unsigned long flags = 0;
	char *aux_flags = NULL;
	aux_flags = get_param_by_name(SNMP_FLAG_OK, attrs);
		if(aux_flags)if(strcmp(aux_flags, YES) == 0)
			flags = flags | SU_FLAG_OK;
	
	if(aux_flags)free(aux_flags);
	aux_flags = get_param_by_name(SNMP_FLAG_STATIC, attrs);
		if(aux_flags)if(strcmp(aux_flags, YES) == 0)
			flags = flags | SU_FLAG_STATIC;
	
	if(aux_flags)free(aux_flags);
	aux_flags = get_param_by_name(SNMP_FLAG_ABSENT, attrs);
	if(aux_flags)if(strcmp(aux_flags, YES) == 0)
			flags = flags | SU_FLAG_ABSENT;
	
	if(aux_flags)free(aux_flags);
	aux_flags = get_param_by_name(SNMP_FLAG_NEGINVALID, attrs);
		if(aux_flags)if(strcmp(aux_flags, YES) == 0)
			flags = flags | SU_FLAG_NEGINVALID;
	
	if(aux_flags)free(aux_flags);
	aux_flags = get_param_by_name(SNMP_FLAG_UNIQUE, attrs);
	if(aux_flags)if(strcmp(aux_flags, YES) == 0)
			flags = flags | SU_FLAG_UNIQUE;
	
	if(aux_flags)free(aux_flags);
	aux_flags = get_param_by_name(SNMP_STATUS_PWR, attrs);
		if(aux_flags)if(strcmp(aux_flags, YES) == 0)
			flags = flags | SU_STATUS_PWR;
	
	if(aux_flags)free(aux_flags);
	aux_flags = get_param_by_name(SNMP_STATUS_BATT, attrs);
	if(aux_flags)if(strcmp(aux_flags, YES) == 0)
			flags = flags | SU_STATUS_BATT;
	
	if(aux_flags)free(aux_flags);
		aux_flags = get_param_by_name(SNMP_STATUS_CAL, attrs);
		if(aux_flags)if(strcmp(aux_flags, YES) == 0)
			flags = flags | SU_STATUS_CAL;
	
	if(aux_flags)free(aux_flags);
	aux_flags = get_param_by_name(SNMP_STATUS_RB, attrs);
	if(aux_flags)if(strcmp(aux_flags, YES) == 0)
			flags = flags | SU_STATUS_RB;
	
	if(aux_flags)free(aux_flags);
	aux_flags = get_param_by_name(SNMP_TYPE_CMD, attrs);
		if(aux_flags)if(strcmp(aux_flags, YES) == 0)
			flags = flags | SU_TYPE_CMD;
	
	if(aux_flags)free(aux_flags);
	aux_flags = get_param_by_name(SNMP_OUTLET_GROUP, attrs);
	if(aux_flags)if(strcmp(aux_flags, YES) == 0)
			flags = flags | SU_OUTLET_GROUP;
	
	if(aux_flags)free(aux_flags);
	aux_flags = get_param_by_name(SNMP_OUTLET, attrs);
		if(aux_flags)if(strcmp(aux_flags, YES) == 0)
			flags = flags | SU_OUTLET;
	
	if(aux_flags)free(aux_flags);
	aux_flags = get_param_by_name(SNMP_OUTPUT_1, attrs);
	if(aux_flags)if(strcmp(aux_flags, YES) == 0)
			flags = flags | SU_OUTPUT_1;
	
	if(aux_flags)free(aux_flags);
	aux_flags = get_param_by_name(SNMP_OUTPUT_3, attrs);
	if(aux_flags)if(strcmp(aux_flags, YES) == 0)
			flags = flags | SU_OUTPUT_3;
	
	if(aux_flags)free(aux_flags);
	aux_flags = get_param_by_name(SNMP_INPUT_1, attrs);
	if(aux_flags)if(strcmp(aux_flags, YES) == 0)
			flags = flags | SU_INPUT_1;
	
	if(aux_flags)free(aux_flags);
	aux_flags = get_param_by_name(SNMP_INPUT_3, attrs);
	if(aux_flags)if(strcmp(aux_flags, YES) == 0)
			flags = flags | SU_INPUT_3;
	
	if(aux_flags)free(aux_flags);
	aux_flags = get_param_by_name(SNMP_BYPASS_1, attrs);
	if(aux_flags)if(strcmp(aux_flags, YES) == 0)
			flags = flags | SU_BYPASS_1;
	
	if(aux_flags)free(aux_flags);
	aux_flags = get_param_by_name(SNMP_BYPASS_3, attrs);
	if(aux_flags)if(strcmp(aux_flags, YES) == 0)
			flags = flags | SU_BYPASS_3;
	
	if(aux_flags)free(aux_flags);
	aux_flags = get_param_by_name(TYPE_DAISY, attrs);
	if(aux_flags){
		if(strcmp(aux_flags, "1") == 0)
			flags = flags | SU_TYPE_DAISY_1;
		else if(strcmp(aux_flags, "2") == 0)
			flags = flags | SU_TYPE_DAISY_2;
	}
	if(aux_flags)free(aux_flags);
#ifdef WITH_DMF_LUA
	aux_flags = get_param_by_name(TYPE_FUNCTION, attrs);
	if(aux_flags){
		flags = flags | SU_FLAG_FUNCTION;
	}
	if(aux_flags)free(aux_flags);
#endif
	return flags;
}

int
compile_info_flags(const char **attrs)
{
	int info_flags = 0;
	char *aux_flags = NULL;
	aux_flags = get_param_by_name(SNMP_INFOFLAG_WRITABLE, attrs);
	if(aux_flags)
		if(strcmp(aux_flags, YES) == 0)
			info_flags = info_flags | ST_FLAG_RW;
	
	if(aux_flags)free(aux_flags);
	aux_flags = get_param_by_name(SNMP_INFOFLAG_STRING, attrs);
	if(aux_flags)
		if(strcmp(aux_flags, YES) == 0)
			info_flags = info_flags | ST_FLAG_STRING;
	
	if(aux_flags)free(aux_flags);

	return info_flags;
}

int
xml_dict_start_cb(void *userdata, int parent,
		const char *nspace, const char *name,
		const char **attrs)
{
	if(!userdata)return ERR;

	char *auxname = get_param_by_name("name",attrs);
	mibdmf_parser_t *dmp = (mibdmf_parser_t*) userdata;
	alist_t *list = *(mibdmf_get_aux_list_ptr(dmp));

	if(strcmp(name,DMFTAG_MIB2NUT) == 0)
	{
		alist_append(list, alist_new(auxname, info_mib2nut_destroy,
			(void (*)(void)) info_mib2nut_new));
		mib2nut_info_node_handler(list,attrs);
	}
	else if(strcmp(name,DMFTAG_LOOKUP) == 0)
	{
		alist_append(list, alist_new(auxname, info_lkp_destroy,
			(void (*)(void)) info_lkp_new));
	}
	else if(strcmp(name,DMFTAG_ALARM) == 0)
	{
		alist_append(list, alist_new(auxname, info_alarm_destroy,
			(void (*)(void)) info_alarm_new));
	}
	else if(strcmp(name,DMFTAG_SNMP) == 0)
	{
		alist_append(list, alist_new(auxname, info_snmp_destroy,
			(void (*)(void)) info_snmp_new));
	}
	else if(strcmp(name,DMFTAG_INFO_LOOKUP) == 0)
	{
		lookup_info_node_handler(list,attrs);
	}
	else if(strcmp(name,DMFTAG_INFO_ALARM) == 0)
	{
		alarm_info_node_handler(list,attrs);
	}
	else if(strcmp(name,DMFTAG_INFO_SNMP) == 0)
	{
		snmp_info_node_handler(list,attrs);
	}
	else if(strcmp(name,DMFTAG_FUNCTIONS) == 0)
	{
#ifdef WITH_DMF_LUA
	alist_append(list, alist_new(auxname, function_destroy,
			(void (*)(void)) function_new));
	functions_aux = 1;
#else
	upsdebugx(5, "NUT was not compiled with Lua function feature.\n");
	upslogx(2, "NUT was not compiled with Lua function feature.\n");
#endif
	}
	else if(strcmp(name,DMFTAG_FUNCTION) == 0)
	{
#ifdef WITH_DMF_LUA
		upsdebugx(1, "LUA support COMPILED IN");
		function_node_handler(list,attrs);
#else
		upsdebugx(1, "LUA support *NOT* COMPILED IN");
		upsdebugx(5, "NUT was not compiled with Lua function feature.\n");
		upslogx(2, "NUT was not compiled with Lua function feature.\n");
#endif
	}
	else if(strcmp(name,DMFTAG_NUT) != 0)
	{
		upslogx(2, "WARN: The '%s' tag in DMF is not recognized!\n", name);
	}
	free(auxname);
	return DMF_NEON_CALLBACK_OK;
}

int
xml_end_cb(void *userdata, int state, const char *nspace, const char *name)
{
	if(!userdata)return ERR;

	mibdmf_parser_t *dmp = (mibdmf_parser_t*) userdata;
	alist_t *list = *(mibdmf_get_aux_list_ptr(dmp));
	alist_t *element = alist_get_last_element(list);

	/* Currently, special handling in the DMF tag closure is for "mib2nut"
	 * tags that are last in the file according to schema - so we know we
	 * have all needed info at this time to populate an instance of the
	 * mib2nut_table index (there may be several such entries in one DMF).
	 */
	if(strcmp(name,DMFTAG_MIB2NUT) == 0)
	{
		int device_table_counter = mibdmf_get_device_table_counter(dmp);

		*mibdmf_get_device_table_ptr(dmp) = (snmp_device_id_t *) realloc(*mibdmf_get_device_table_ptr(dmp),
			device_table_counter * sizeof(snmp_device_id_t));
		*mibdmf_get_mib2nut_table_ptr(dmp) = (mib2nut_info_t **) realloc(*mibdmf_get_mib2nut_table_ptr(dmp),
			device_table_counter * sizeof(mib2nut_info_t*));

		snmp_device_id_t *device_table = mibdmf_get_device_table(dmp);
		assert (device_table);

		/* Make sure the new last entry in the table is zeroed-out */
		memset (device_table + device_table_counter - 1, 0,
			sizeof (snmp_device_id_t));

		(*mibdmf_get_mib2nut_table_ptr(dmp))[device_table_counter - 1] =
			(mib2nut_info_t *) element->values[0];

		if(((mib2nut_info_t *) element->values[0])->oid_auto_check)
			device_table[device_table_counter - 1].oid =
			(char *)((mib2nut_info_t *) element->values[0])->oid_auto_check;

		if(((mib2nut_info_t *) element->values[0])->mib_name)
			device_table[device_table_counter - 1].mib
			= (char *)((mib2nut_info_t *) element->values[0])->mib_name;

		if(((mib2nut_info_t *) element->values[0])->sysOID)
			device_table[device_table_counter - 1].sysoid =
			(char *)((mib2nut_info_t *) element->values[0])->sysOID;

		(*mibdmf_get_device_table_counter_ptr(dmp))++;
	}
#ifdef WITH_DMF_LUA
	else if(strcmp(name,DMFTAG_FUNCTIONS) == 0)
	{
		functions_aux = 0;
		free(luatext);
		luatext = NULL;
          
	}else if(strcmp(name,DMFTAG_FUNCTION) == 0)
	{
		alist_t *element = alist_get_last_element(list);
		function_t *func =(function_t *) alist_get_last_element(element);
		func->code = strdup(luatext);
		free(luatext);
		luatext = NULL;
	}
#endif
	return OK;
}

int
xml_cdata_cb(void *userdata, int state, const char *cdata, size_t len)
{
	if(!userdata)
		return ERR;

#ifdef WITH_DMF_LUA
if(len > 2){
/* NOTE: Child-tags are also CDATA when parent-tag processing starts,
 so we do not report "unsupported" errors when we it a CDATA process.*/
	if(functions_aux){
		if(!luatext){
			luatext = (char*) calloc(len + 2, sizeof(char));
			sprintf(luatext, "%.*s\n", (int) len, cdata);

		}else{
			luatext = (char*) realloc(luatext, (strlen(luatext) + len + 2) * sizeof(char));
			char *aux_str = (char*) calloc(len + 2, sizeof(char));
			sprintf(aux_str, "%.*s\n", (int) len, cdata);
			strcat(luatext, aux_str);
			free(aux_str);
		}
	}
}
#endif
	return OK;
}

/* Load DMF XML file into structure tree at *list (precreate with alist_new)
 Returns 0 on success, or an <errno> code on system or parsing errors*/
int
mibdmf_parse_file(char *file_name, mibdmf_parser_t *dmp)
{
	char buffer[4096]; /* Align with common cluster/FSblock size nowadays */
	FILE *f;
	int result = 0;
	int flag = 0;
        
	assert (file_name);
	assert (dmp);
	mibdmf_parser_new_list(dmp);
	assert (mibdmf_get_aux_list(dmp)!=NULL);

	upsdebugx(1, "%s(%s)", __func__, file_name);

	if ( (file_name == NULL ) || \
	     ( (f = fopen(file_name, "r")) == NULL ) )
	{
		upsdebugx(1, "ERROR: DMF file '%s' not found or not readable\n",
			file_name ? file_name : "<NULL>");
		return ENOENT;
	}
	if(!handle){
		flag = 1;
		if(load_neon_lib() == ERR) return ERR;
	}
	ne_xml_parser *parser = xml_create ();
	xml_push_handler (parser, xml_dict_start_cb,
		xml_cdata_cb
		, xml_end_cb, dmp);

	/* The neon XML parser would get blocks from the DMF file and build
	   the in-memory representation with our xml_dict_start_cb() callback.
	   Any hiccup (FS, neon, callback) is failure. */
	while (!feof (f))
	{
		size_t len = fread(buffer, sizeof(char), sizeof(buffer), f);
		if (len == 0) /* Should not zero-read from a non-EOF file */
		{
			fprintf(stderr, "ERROR parsing DMF from '%s'"
				"(unexpected short read)\n", file_name);
			upslogx(2, "ERROR parsing DMF from '%s'"
				"(unexpected short read)\n", file_name);
			result = EIO;
			break;
		} else {
			if ((result = xml_parse (parser, buffer, len)))
			{
				fprintf(stderr, "ERROR parsing DMF from '%s'"
					"(unexpected markup?)\n", file_name);
				upslogx(2, "ERROR parsing DMF from '%s'"
					"(unexpected markup?)\n", file_name);
				result = ENOMSG;
				break;
			}
		}
	}
	fclose (f);
	if (!result) /* no errors, complete the parse with len==0 call */
		xml_parse (parser, buffer, 0);
	xml_destroy (parser);
	if(flag == 1)
		unload_neon_lib();

	upsdebugx(1, "%s DMF acquired from '%s' (result = %d) %s",
		( result == 0 ) ? "[--OK--]" : "[-FAIL-]", file_name, result,
		( result == 0 ) ? "" : strerror(result)
	);

	/* Extend or truncate the tables to the current amount of known entries
	   To be on the safe side, we do this even if current file hiccuped. */
	assert (mibdmf_get_device_table_counter(dmp)>=1); /* Avoid underflow in memset below */
	*mibdmf_get_device_table_ptr(dmp) = (snmp_device_id_t *) realloc(*mibdmf_get_device_table_ptr(dmp),
		mibdmf_get_device_table_counter(dmp) * sizeof(snmp_device_id_t));
	*mibdmf_get_mib2nut_table_ptr(dmp) = (mib2nut_info_t **) realloc(*mibdmf_get_mib2nut_table_ptr(dmp),
		mibdmf_get_device_table_counter(dmp) * sizeof(mib2nut_info_t *));
	assert (mibdmf_get_device_table(dmp));
	assert (mibdmf_get_mib2nut_table(dmp));

	/* Make sure the last entry in the table is the zeroed-out sentinel */
	memset (*mibdmf_get_device_table_ptr(dmp) + mibdmf_get_device_table_counter(dmp) - 1, 0,
		sizeof (snmp_device_id_t));
	*(*mibdmf_get_mib2nut_table_ptr(dmp) + mibdmf_get_device_table_counter(dmp) - 1) = NULL;

	return result;
}

/* Parse a buffer with complete DMF XML (from <nut> to </nut>)*/
int
mibdmf_parse_str (const char *dmf_string, mibdmf_parser_t *dmp)
{
	int result = 0;
	size_t len;

	assert (dmf_string);
	assert (dmp);
	mibdmf_parser_new_list(dmp);
	assert (mibdmf_get_aux_list(dmp)!=NULL);

	if ( (dmf_string == NULL ) || \
	     ( (len = strlen(dmf_string)) == 0 ) )
	{
		fprintf(stderr, "ERROR: DMF passed in a string is empty or NULL\n");
		upslogx(1, "ERROR: DMF passed in a string is empty or NULL\n");
		return ENOENT;
	}
	if(load_neon_lib() == ERR) return ERR;
	ne_xml_parser *parser = xml_create ();
	xml_push_handler (parser, xml_dict_start_cb,
		xml_cdata_cb
		, xml_end_cb, dmp);

	if ((result = xml_parse (parser, dmf_string, len)))
	{
		fprintf(stderr, "ERROR parsing DMF from string "
			"(unexpected markup?)\n");
		upslogx(2, "ERROR parsing DMF from string "
			"(unexpected markup?)\n");
		result = ENOMSG;
	}

	if (!result) /* no errors, complete the parse with len==0 call */
		xml_parse (parser, dmf_string, 0);
	xml_destroy (parser);
	unload_neon_lib();

	upsdebugx(1, "%s DMF acquired from string (result = %d) %s",
		( result == 0 ) ? "[--OK--]" : "[-FAIL-]", result,
		( result == 0 ) ? "" : strerror(result)
	);

	/* Extend or truncate the tables to the current amount of known entries
	   To be on the safe side, we do this even if current file hiccuped. */
	assert (mibdmf_get_device_table_counter(dmp)>=1); /* Avoid underflow in memset below */
	*mibdmf_get_device_table_ptr(dmp) = (snmp_device_id_t *) realloc(*mibdmf_get_device_table_ptr(dmp),
		mibdmf_get_device_table_counter(dmp) * sizeof(snmp_device_id_t));
	*mibdmf_get_mib2nut_table_ptr(dmp) = (mib2nut_info_t **) realloc(*mibdmf_get_mib2nut_table_ptr(dmp),
		mibdmf_get_device_table_counter(dmp) * sizeof(mib2nut_info_t *));
	assert (mibdmf_get_device_table(dmp));
	assert (mibdmf_get_mib2nut_table(dmp));

	/* Make sure the last entry in the table is the zeroed-out sentinel */
	memset (*mibdmf_get_device_table_ptr(dmp) + mibdmf_get_device_table_counter(dmp) - 1, 0,
		sizeof (snmp_device_id_t));
	*(*mibdmf_get_mib2nut_table_ptr(dmp) + mibdmf_get_device_table_counter(dmp) - 1) = NULL;

	return result;
}

/* Load all `*.dmf` DMF XML files from specified directory into aux list tree
 NOTE: Technically by current implementation, this is `*.dmf*`*/
int
mibdmf_parse_dir (char *dir_name, mibdmf_parser_t *dmp)
{
	struct dirent **dir_ent;
	int i = 0, x = 0, result = 0, n = 0;

	assert (dir_name);
	assert (dmp);

	if ( (dir_name == NULL ) || \
	     ( (n = scandir(dir_name, &dir_ent, NULL, alphasort)) == 0 ) )
	{
		upsdebugx(1, "ERROR: DMF directory '%s' not found or not readable",
			dir_name ? dir_name : "<NULL>");
		return ENOENT;
	}
	if(load_neon_lib() == ERR) {
		upsdebugx(1, "ERROR: can't load Neon library");
		return ERR;
	}
	int c;
	for (c = 0; c < n; c++)
	{
		upsdebugx (5, "%s: dir_ent[%d]->d_name=%s", __PRETTY_FUNCTION__, c, dir_ent[c]->d_name);
<<<<<<< HEAD
		if (strstr(dir_ent[c]->d_name, ".dmf"))
=======
		if ((strstr(dir_ent[c]->d_name, ".dmf")) && (dir_ent[c]->d_name[0] == 'S'))
>>>>>>> b7d54983
		{
			i++;
			if(strlen(dir_name) + strlen(dir_ent[c]->d_name) < PATH_MAX_SIZE){
				char *file_path = (char *) calloc(PATH_MAX_SIZE, sizeof(char));
				sprintf(file_path, "%s/%s", dir_name, dir_ent[c]->d_name);
				assert(file_path);
				int res = mibdmf_parse_file(file_path, dmp);
				upsdebugx (5, "mibdmf_parse_file (\"%s\", <%p>)=%d", file_path, (void*)dmp, res);
				if ( res != 0 )
				{
					x++;
					result = res;
					/* No debug: parse_file() did it if enabled*/
				}
				free(file_path);
			}else{
				upsdebugx(5, "File path too long\n");
				upslogx(2, "File path too long\n");
			}
		}
		free(dir_ent[c]);
	}
	free(dir_ent);
	
	unload_neon_lib();

	if (i==0) {
		upsdebugx(1, "WARN: No DMF files were found or readable in directory '%s'",
			dir_name ? dir_name : "<NULL>");
	} else {
		upsdebugx(1, "INFO: %d DMF files were inspected in directory '%s'",
			i, dir_name ? dir_name : "<NULL>");
	}
	if (result!=0 || x>0) {
		upsdebugx(1, "WARN: Some %d DMF files were not readable in directory '%s' (last bad result %d)",
			x, dir_name ? dir_name : "<NULL>", result);
	}

	return result;
}

bool
dmf_streq (const char* x, const char* y)
{
	if (!x && !y)
		return true;
	if (!x || !y) {
		upsdebugx(2, "\nDEBUG: strEQ(): One compared string (but not both) is NULL:\n\t%s\n\t%s\n", x ? x : "<NULL>" , y ? y : "<NULL>");
		return false;
		}
	int cmp = strcmp (x, y);
	if (cmp != 0) {
		upsdebugx(2, "\nDEBUG: strEQ(): Strings not equal (%i):\n\t%s\n\t%s\n", cmp, x, y);
	}
	return (cmp == 0);
}

bool
dmf_strneq (const char* x, const char* y)
{
	if (!x && !y) {
		upsdebugx(2, "\nDEBUG: strNEQ(): Both compared strings are NULL\n");
		return false;
	}
	if (!x || !y) {
		return true;
	}
	int cmp = strcmp (x, y);
	if (cmp == 0) {
		upsdebugx(2, "\nDEBUG: strNEQ(): Strings are equal (%i):\n\t%s\n\t%s\n\n", cmp, x, y);
	}
	return (cmp != 0);
}<|MERGE_RESOLUTION|>--- conflicted
+++ resolved
@@ -27,7 +27,15 @@
 #include <errno.h>
 #include <dirent.h>
 #include <assert.h>
-#include <ltdl.h>
+
+#if WITH_LIBLTDL
+# include <ltdl.h>
+#else
+# ifdef WITH_NEON
+/* We are linked to LibNEON at compile-time */
+#  include <neon/ne_xml.h>
+# endif
+#endif
 
 #include "common.h"
 #include "dmfsnmp.h"
@@ -37,22 +45,43 @@
  *  C FILE
  *
  */
-static lt_dlhandle handle = NULL;
+
+#if WITH_LIBLTDL
+/* LTDL variables needed to load LibNEON */
+static lt_dlhandle dl_handle_libneon = NULL;
 static const char *dl_error = NULL;
 
+/* Pointers to dynamically-loaded LibNEON functions; do not mistake these
+ * with xml_*_cb callbacks that we implement below for actual parsing.
+ * If not loaded dynamically by LTDL, these should be available via LDD
+ * dynamic linking at compile-time.
+ */
 static ne_xml_parser *(*xml_create)(void);
 static void (*xml_push_handler)(ne_xml_parser*,
-			ne_xml_startelm_cb*, 
+			ne_xml_startelm_cb*,
 			ne_xml_cdata_cb*,
 			ne_xml_endelm_cb*,
 			void*);
 static int (*xml_parse)(ne_xml_parser*, const char*, size_t);
 static void (*xml_destroy)(ne_xml_parser*);
-
-#ifdef WITH_DMF_LUA
+#else
+# define	xml_create		ne_xml_create
+# define	xml_push_handler	ne_xml_push_handler
+# define	xml_parse		ne_xml_parse
+# define	xml_destroy		ne_xml_destroy
+#endif
+
+/* These vars used to be needed as extern vars by some legacy code elsewhere...
+ * also they are referenced below, but I'm not sure it is valid code!
+ */
+/* FIXME: Inspect codebase to see if these are at all needed (used to be in snmp-ups.{c,h}) */
+int input_phases, output_phases, bypass_phases;
+
+#if WITH_DMF_LUA
 	int functions_aux = 0;
 	char *luatext = NULL;
 #endif
+
 /*DEBUGGING*/
 void
 print_snmp_memory_struct(snmp_info_t *self)
@@ -81,23 +110,24 @@
 	}
 	upsdebugx(5, "*-*-*-->Info_flags %d\n", self->info_flags);
 	upsdebugx(5, "*-*-*-->Flags %lu\n", self->flags);
-#ifdef WITH_DMF_LUA
-if(self->function){
-	lua_State *f_aux = luaL_newstate();
-	luaL_openlibs(f_aux);
-	if(luaL_loadstring(f_aux, self->function)){
-		upsdebugx(5, "Error loading LUA functions:\n%s\n", self->function);
-	}else{
-		upsdebugx(5, "***********-> Luatext:\n%s\n", self->function);
-		lua_pcall(f_aux,0,0,0);
-		char *funcname = snmp_info_type_to_main_function_name(self->info_type);
-		lua_getglobal(f_aux, funcname);
-		lua_pcall(f_aux,0,1,0);
-		upsdebugx(5, "==--> Result: %s\n\n", lua_tostring(f_aux, -1));
-		free(funcname);
-	}
-	lua_close(f_aux);
-}
+
+#if WITH_DMF_LUA
+	if(self->function){
+		lua_State *f_aux = luaL_newstate();
+		luaL_openlibs(f_aux);
+		if (luaL_loadstring(f_aux, self->function)){
+			upsdebugx(5, "Error loading LUA functions:\n%s\n", self->function);
+		} else {
+			upsdebugx(5, "***********-> Luatext:\n%s\n", self->function);
+			lua_pcall(f_aux,0,0,0);
+			char *funcname = snmp_info_type_to_main_function_name(self->info_type);
+			lua_getglobal(f_aux, funcname);
+			lua_pcall(f_aux,0,1,0);
+			upsdebugx(5, "==--> Result: %s\n\n", lua_tostring(f_aux, -1));
+			free(funcname);
+		}
+		lua_close(f_aux);
+	}
 #endif
 }
 
@@ -147,36 +177,107 @@
 }
 /*END DEBUGGING*/
 
+/* Returns OK if all went well, or ERR on error */
+/* Based on nut-scanner/scan_xml_http.c code */
 int load_neon_lib(void){
-	char *neon_libname = get_libname("libneon.so");
+#ifdef WITH_NEON
+# if WITH_LIBLTDL
+	char *neon_libname_path = get_libname("libneon.so");
+
+	upsdebugx(1, "load_neon_lib(): neon_libname_path = %s", neon_libname_path);
+	if(!neon_libname_path) {
+		upslogx(0, "Error loading Neon library required for DMF: libneon.so not found by dynamic loader; please verify it is in your /usr/lib or some otherwise searched dynamic-library path");
+		return ERR;
+	}
 
 	if( lt_dlinit() != 0 ) {
-		fprintf(stderr, "Error initializing lt_init\n");
-		upsdebugx(1, "Error initializing lt_init\n");
-		return ERR;
-	}
-
-	if(!neon_libname) return ERR;
-	handle = lt_dlopen(neon_libname);
-	free(neon_libname);
-	if(!handle) return ERR;
-	*(void**)&xml_create = lt_dlsym(handle, "ne_xml_create");
-	*(void**)&xml_push_handler = lt_dlsym(handle, "ne_xml_push_handler");
-	*(void**)&xml_parse = lt_dlsym(handle, "ne_xml_parse");
-	*(void**)&xml_destroy = lt_dlsym(handle, "ne_xml_destroy");
+		upsdebugx(1, "load_neon_lib(): lt_dlinit() action failed");
+		goto err;
+	}
+
+	if( dl_handle_libneon != NULL ) {
+		/* if previous init failed */
+		if( dl_handle_libneon == (void *)1 ) {
+			upsdebugx(1, "load_neon_lib(): previous ltdl engine init had failed");
+			goto err;
+		}
+		/* init has already been done and not unloaded yet */
+		free(neon_libname_path);
+		return OK;
+	}
+
+	dl_handle_libneon = lt_dlopen(neon_libname_path);
+
+	if(!dl_handle_libneon) {
+		dl_error = lt_dlerror();
+		upsdebugx(1, "load_neon_lib(): lt_dlopen() action failed");
+		goto err;
+	}
+
+	lt_dlerror();      /* Clear any existing error */
+
+	*(void**) (&xml_create) = lt_dlsym(dl_handle_libneon, "ne_xml_create");
+	if ( ((dl_error = lt_dlerror()) != NULL) || (!xml_create) ) {
+		upsdebugx(1, "load_neon_lib(): lt_dlsym() action failed to find %s()", "xml_create");
+		goto err;
+	}
+
+	*(void**) (&xml_push_handler) = lt_dlsym(dl_handle_libneon, "ne_xml_push_handler");
+	if ( ((dl_error = lt_dlerror()) != NULL) || (!xml_push_handler) ) {
+		upsdebugx(1, "load_neon_lib(): lt_dlsym() action failed to find %s()", "xml_push_handler");
+		goto err;
+	}
+
+	*(void**) (&xml_parse) = lt_dlsym(dl_handle_libneon, "ne_xml_parse");
+	if ( ((dl_error = lt_dlerror()) != NULL) || (!xml_parse) ) {
+		upsdebugx(1, "load_neon_lib(): lt_dlsym() action failed to find %s()", "xml_parse");
+		goto err;
+	}
+
+	*(void**) (&xml_destroy) = lt_dlsym(dl_handle_libneon, "ne_xml_destroy");
+	if ( ((dl_error = lt_dlerror()) != NULL) || (!xml_destroy) ) {
+		upsdebugx(1, "load_neon_lib(): lt_dlsym() action failed to find %s()", "xml_destroy");
+		goto err;
+	}
 
 	dl_error = lt_dlerror();
-	if (dl_error)
-		return ERR;
-	else
+	if (dl_error) {
+		upsdebugx(1, "load_neon_lib(): lt_dlerror() final check failed");
+		goto err;
+	}
+	else {
+		free(neon_libname_path);
 		return OK;
-}
+	}
+
+err:
+	upslogx(0, "Error loading Neon library %s required for DMF: %s",
+		neon_libname_path,
+		dl_error ? dl_error : "No details passed");
+	free(neon_libname_path);
+	return ERR;
+# else /* not WITH_LIBLTDL */
+	upsdebugx(1, "load_neon_lib(): no-op because ltdl was not enabled during compilation,\nusual dynamic linking should be in place instead\n");
+	return OK;
+# endif /* WITH_LIBLTDL */
+
+#else /* not WITH_NEON */
+	upslogx(0, "Error loading Neon library required for DMF: not enabled during compilation");
+	upsdebugx(1, "load_neon_lib(): not enabled during compilation\n");
+	return ERR;
+#endif /* WITH_NEON */
+}
+
 void unload_neon_lib(){
-	lt_dlclose(handle);
-	handle = NULL;
-}
-
-#ifdef WITH_DMF_LUA
+#ifdef WITH_NEON
+#if WITH_LIBLTDL
+	lt_dlclose(dl_handle_libneon);
+	dl_handle_libneon = NULL;
+#endif /* WITH_LIBLTDL */
+#endif /* WITH_NEON */
+}
+
+#if WITH_DMF_LUA
 char *
 snmp_info_type_to_main_function_name(const char * info_type)
 {
@@ -193,7 +294,7 @@
 	}
 	return result;
 }
-#endif
+#endif /* WITH_DMF_LUA */
 
 char *
 get_param_by_name (const char *name, const char **items)
@@ -242,8 +343,8 @@
 info_snmp_new (const char *name, int info_flags, double multiplier,
 	const char *oid, const char *dfl, unsigned long flags,
 	info_lkp_t *lookup, int *setvar
-#ifdef WITH_DMF_LUA
-, char **function
+#if WITH_DMF_LUA
+	, char **function
 #endif
 )
 {
@@ -260,19 +361,19 @@
 	self->flags = flags;
 	self->oid2info = lookup;
 	self->setvar = setvar;
-#ifdef WITH_DMF_LUA
-self->function = *function;
-if(self->function){
-	self->luaContext = luaL_newstate();
-	luaL_openlibs(self->luaContext);
-	if(luaL_loadstring(self->luaContext, self->function)){
-		lua_close(self->luaContext);
+#if WITH_DMF_LUA
+	self->function = *function;
+	if(self->function){
+		self->luaContext = luaL_newstate();
+		luaL_openlibs(self->luaContext);
+		if(luaL_loadstring(self->luaContext, self->function)){
+			lua_close(self->luaContext);
+			self->luaContext = NULL;
+		}else
+			lua_pcall(self->luaContext,0,0,0);
+	}else
 		self->luaContext = NULL;
-	}else
-		lua_pcall(self->luaContext,0,0,0);
-}else
-	self->luaContext = NULL;
-#endif
+#endif /* WITH_DMF_LUA */
 	return self;
 }
 
@@ -295,10 +396,11 @@
 		self->sysOID = strdup (sysOID);
 	self->snmp_info = snmp;
 	self->alarms_info = alarms;
-        
+
 	return self;
 }
-#ifdef WITH_DMF_LUA
+
+#if WITH_DMF_LUA
 function_t *
 function_new (const char *name){
 	function_t *self = (function_t*) calloc(1, sizeof(function_t));
@@ -323,7 +425,7 @@
 		self = NULL;
 	}
 }
-#endif
+#endif /* WITH_DMF_LUA */
 
 /*Destroy full array of lookup elements*/
 void
@@ -396,15 +498,16 @@
 		free ((info_lkp_t*)self->oid2info);
 		self->oid2info = NULL;
 
-#ifdef WITH_DMF_LUA
-if(self->function){
-	self->function = NULL;
-}
-if(self->luaContext){
-	lua_close(self->luaContext);
-	self->luaContext = NULL;
-}
-#endif
+#if WITH_DMF_LUA
+		if(self->function){
+			self->function = NULL;
+		}
+		if(self->luaContext){
+			lua_close(self->luaContext);
+			self->luaContext = NULL;
+		}
+#endif
+
 		free (self);
 		*self_p = NULL;
 	}
@@ -442,13 +545,11 @@
 		}
 		if (self->snmp_info)
 		{
-			
 			free ((snmp_info_t*)self->snmp_info);
 			self->snmp_info = NULL;
 		}
 		if (self->alarms_info)
 		{
-			
 			free ((alarms_info_t*)self->alarms_info);
 			self->alarms_info = NULL;
 		}
@@ -614,7 +715,7 @@
 {
 	if (*self_p)
 	{
-                int i;
+		int i;
 		mibdmf_parser_t *self = (mibdmf_parser_t *) *self_p;
 		/* First we destroy the index tables that reference data in the list...*/
 		if (self->device_table)
@@ -629,7 +730,7 @@
 		}
 		for(i = 0; i < self->sublist_elements; i++)
 		{
-                     if(self->list[i])
+		if(self->list[i])
 			alist_destroy( &(self->list[i]) );
 			self->list[i] = NULL;
 		}
@@ -665,7 +766,7 @@
 {
 	mibdmf_parser_t *self = (mibdmf_parser_t *) calloc (1, sizeof (mibdmf_parser_t));
 	assert (self);
-	// Preallocate the sentinel in tables
+	/* Preallocate the sentinel in tables */
 	self->device_table_counter = 1;
 	self->device_table = (snmp_device_id_t *)calloc(
 		self->device_table_counter, sizeof(snmp_device_id_t));
@@ -738,13 +839,13 @@
 				snmp[i].oid2info = ((snmp_info_t*)
 					lkp->values[i])->oid2info;
 			else	snmp[i].oid2info = NULL;
-                        
-#ifdef WITH_DMF_LUA
+
+#if WITH_DMF_LUA
 			if( ((snmp_info_t*) lkp->values[i])->function )
 				snmp[i].function = ((snmp_info_t*)
 					lkp->values[i])->function;
 			else    snmp[i].function = NULL;
-                        
+
 			if( ((snmp_info_t*) lkp->values[i])->luaContext )
 				snmp[i].luaContext = ((snmp_info_t*)
 					lkp->values[i])->luaContext;
@@ -761,9 +862,9 @@
 		snmp[i].dfl = NULL;
 		snmp[i].setvar = NULL;
 		snmp[i].oid2info = NULL;
-#ifdef WITH_DMF_LUA
-                snmp[i].function = NULL;
-                snmp[i].luaContext = NULL;
+#if WITH_DMF_LUA
+		snmp[i].function = NULL;
+		snmp[i].luaContext = NULL;
 #endif
 	}
 
@@ -806,7 +907,7 @@
 
 	for (i = 0; i < (INFO_MIB2NUT_MAX_ATTRS + 1); i++)
 		free (arg[i]);
-        
+
 	free (arg);
 }
 
@@ -854,14 +955,14 @@
 	free (arg);
 }
 
-#ifdef WITH_DMF_LUA
+#if WITH_DMF_LUA
 void
 function_node_handler(alist_t *list, const char **attrs)
 {
 	alist_t *element = alist_get_last_element(list);
 	char *arg = (char*) calloc (32, sizeof (char *));
 	arg = get_param_by_name(SNMP_NAME, attrs);
-    
+
 	if(arg)
 		alist_append(element, ((function_t *(*) (const char *)) element->new_element) (arg));
 	free(arg);
@@ -871,7 +972,7 @@
 void
 snmp_info_node_handler(alist_t *list, const char **attrs)
 {
-#ifdef WITH_DMF_LUA
+#if WITH_DMF_LUA
 	char *buff = NULL;
 #endif
 	double multiplier = 128;
@@ -892,20 +993,23 @@
 	arg[4] = get_param_by_name(SNMP_LOOKUP, attrs);
 	arg[5] = get_param_by_name(SNMP_SETVAR, attrs);
 	
-#ifdef WITH_DMF_LUA
-arg[6] = get_param_by_name(TYPE_FUNCTION, attrs);
-if(arg[6]){
-	alist_t *funcs = alist_get_element_by_name(list, arg[6]);
-	if(funcs){
-		for (i = 0; i < funcs->size; i++)
-			if(strcmp(((function_t*)funcs->values[i])->name, arg[0]) == 0){
-				buff = ((function_t*)funcs->values[i])->code;
-			}
-		}
-}
-#endif
+#if WITH_DMF_LUA
+	arg[6] = get_param_by_name(TYPE_FUNCTION, attrs);
+	if(arg[6])
+	{
+		alist_t *funcs = alist_get_element_by_name(list, arg[6]);
+		if(funcs)
+		{
+			for (i = 0; i < funcs->size; i++)
+				if(strcmp(((function_t*)funcs->values[i])->name, arg[0]) == 0)
+					buff = ((function_t*)funcs->values[i])->code;
+		}
+	}
+#endif
+
 	/*Info_flags*/
 	info_flags = compile_info_flags(attrs);
+
 	/*Flags*/
 	flags = compile_flags(attrs);
 
@@ -938,61 +1042,61 @@
 				(const char *, int, double, const char *,
 				 const char *, unsigned long, info_lkp_t *,
 				 int *
-#ifdef WITH_DMF_LUA
-, char**
-#endif
-                                )) element->new_element)
+#if WITH_DMF_LUA
+				, char**
+#endif
+				)) element->new_element)
 				(arg[0], info_flags, multiplier, arg[2],
 				 arg[3], flags, lookup, &input_phases
-#ifdef WITH_DMF_LUA
-, &buff
-#endif
-                                ));
+#if WITH_DMF_LUA
+				, &buff
+#endif
+				));
 		else if(strcmp(arg[5], SETVAR_OUTPUT_PHASES) == 0)
 			alist_append(element, ((snmp_info_t *(*)
 				(const char *, int, double, const char *,
 				 const char *, unsigned long, info_lkp_t *,
 				 int *
-#ifdef WITH_DMF_LUA
-, char**
-#endif
-                                )) element->new_element)
+#if WITH_DMF_LUA
+				, char**
+#endif
+				)) element->new_element)
 				(arg[0], info_flags, multiplier, arg[2],
 				 arg[3], flags, lookup, &output_phases
-#ifdef WITH_DMF_LUA
-, &buff
-#endif
-                                ));
+#if WITH_DMF_LUA
+				, &buff
+#endif
+				));
 		else if(strcmp(arg[5], SETVAR_BYPASS_PHASES) == 0)
 			alist_append(element, ((snmp_info_t *(*)
 				(const char *, int, double, const char *,
 				 const char *, unsigned long, info_lkp_t *,
 				 int *
-#ifdef WITH_DMF_LUA
-, char**
-#endif
-                                )) element->new_element)
+#if WITH_DMF_LUA
+				, char**
+#endif
+				)) element->new_element)
 				(arg[0], info_flags, multiplier, arg[2],
 				 arg[3], flags, lookup, &bypass_phases
-#ifdef WITH_DMF_LUA
-, &buff
-#endif
-                                ));
+#if WITH_DMF_LUA
+				, &buff
+#endif
+				));
 	} else
 		alist_append(element, ((snmp_info_t *(*)
 			(const char *, int, double, const char *,
 			 const char *, unsigned long, info_lkp_t *, int *
-#ifdef WITH_DMF_LUA
-, char**
-#endif
-                        ))
+#if WITH_DMF_LUA
+			, char**
+#endif
+			))
 			element->new_element)
 			(arg[0], info_flags, multiplier, arg[2],
 			 arg[3], flags, lookup, NULL
-#ifdef WITH_DMF_LUA
-, &buff
-#endif
-                        ));
+#if WITH_DMF_LUA
+			, &buff
+#endif
+			));
 
 	for(i = 0; i < (INFO_SNMP_MAX_ATTRS + 1); i++)
 		free (arg[i]);
@@ -1008,92 +1112,92 @@
 	aux_flags = get_param_by_name(SNMP_FLAG_OK, attrs);
 		if(aux_flags)if(strcmp(aux_flags, YES) == 0)
 			flags = flags | SU_FLAG_OK;
-	
+
 	if(aux_flags)free(aux_flags);
 	aux_flags = get_param_by_name(SNMP_FLAG_STATIC, attrs);
 		if(aux_flags)if(strcmp(aux_flags, YES) == 0)
 			flags = flags | SU_FLAG_STATIC;
-	
+
 	if(aux_flags)free(aux_flags);
 	aux_flags = get_param_by_name(SNMP_FLAG_ABSENT, attrs);
 	if(aux_flags)if(strcmp(aux_flags, YES) == 0)
 			flags = flags | SU_FLAG_ABSENT;
-	
+
 	if(aux_flags)free(aux_flags);
 	aux_flags = get_param_by_name(SNMP_FLAG_NEGINVALID, attrs);
 		if(aux_flags)if(strcmp(aux_flags, YES) == 0)
 			flags = flags | SU_FLAG_NEGINVALID;
-	
+
 	if(aux_flags)free(aux_flags);
 	aux_flags = get_param_by_name(SNMP_FLAG_UNIQUE, attrs);
 	if(aux_flags)if(strcmp(aux_flags, YES) == 0)
 			flags = flags | SU_FLAG_UNIQUE;
-	
+
 	if(aux_flags)free(aux_flags);
 	aux_flags = get_param_by_name(SNMP_STATUS_PWR, attrs);
 		if(aux_flags)if(strcmp(aux_flags, YES) == 0)
 			flags = flags | SU_STATUS_PWR;
-	
+
 	if(aux_flags)free(aux_flags);
 	aux_flags = get_param_by_name(SNMP_STATUS_BATT, attrs);
 	if(aux_flags)if(strcmp(aux_flags, YES) == 0)
 			flags = flags | SU_STATUS_BATT;
-	
+
 	if(aux_flags)free(aux_flags);
 		aux_flags = get_param_by_name(SNMP_STATUS_CAL, attrs);
 		if(aux_flags)if(strcmp(aux_flags, YES) == 0)
 			flags = flags | SU_STATUS_CAL;
-	
+
 	if(aux_flags)free(aux_flags);
 	aux_flags = get_param_by_name(SNMP_STATUS_RB, attrs);
 	if(aux_flags)if(strcmp(aux_flags, YES) == 0)
 			flags = flags | SU_STATUS_RB;
-	
+
 	if(aux_flags)free(aux_flags);
 	aux_flags = get_param_by_name(SNMP_TYPE_CMD, attrs);
 		if(aux_flags)if(strcmp(aux_flags, YES) == 0)
 			flags = flags | SU_TYPE_CMD;
-	
+
 	if(aux_flags)free(aux_flags);
 	aux_flags = get_param_by_name(SNMP_OUTLET_GROUP, attrs);
 	if(aux_flags)if(strcmp(aux_flags, YES) == 0)
 			flags = flags | SU_OUTLET_GROUP;
-	
+
 	if(aux_flags)free(aux_flags);
 	aux_flags = get_param_by_name(SNMP_OUTLET, attrs);
 		if(aux_flags)if(strcmp(aux_flags, YES) == 0)
 			flags = flags | SU_OUTLET;
-	
+
 	if(aux_flags)free(aux_flags);
 	aux_flags = get_param_by_name(SNMP_OUTPUT_1, attrs);
 	if(aux_flags)if(strcmp(aux_flags, YES) == 0)
 			flags = flags | SU_OUTPUT_1;
-	
+
 	if(aux_flags)free(aux_flags);
 	aux_flags = get_param_by_name(SNMP_OUTPUT_3, attrs);
 	if(aux_flags)if(strcmp(aux_flags, YES) == 0)
 			flags = flags | SU_OUTPUT_3;
-	
+
 	if(aux_flags)free(aux_flags);
 	aux_flags = get_param_by_name(SNMP_INPUT_1, attrs);
 	if(aux_flags)if(strcmp(aux_flags, YES) == 0)
 			flags = flags | SU_INPUT_1;
-	
+
 	if(aux_flags)free(aux_flags);
 	aux_flags = get_param_by_name(SNMP_INPUT_3, attrs);
 	if(aux_flags)if(strcmp(aux_flags, YES) == 0)
 			flags = flags | SU_INPUT_3;
-	
+
 	if(aux_flags)free(aux_flags);
 	aux_flags = get_param_by_name(SNMP_BYPASS_1, attrs);
 	if(aux_flags)if(strcmp(aux_flags, YES) == 0)
 			flags = flags | SU_BYPASS_1;
-	
+
 	if(aux_flags)free(aux_flags);
 	aux_flags = get_param_by_name(SNMP_BYPASS_3, attrs);
 	if(aux_flags)if(strcmp(aux_flags, YES) == 0)
 			flags = flags | SU_BYPASS_3;
-	
+
 	if(aux_flags)free(aux_flags);
 	aux_flags = get_param_by_name(TYPE_DAISY, attrs);
 	if(aux_flags){
@@ -1103,13 +1207,15 @@
 			flags = flags | SU_TYPE_DAISY_2;
 	}
 	if(aux_flags)free(aux_flags);
-#ifdef WITH_DMF_LUA
+
+#if WITH_DMF_LUA
 	aux_flags = get_param_by_name(TYPE_FUNCTION, attrs);
 	if(aux_flags){
 		flags = flags | SU_FLAG_FUNCTION;
 	}
 	if(aux_flags)free(aux_flags);
 #endif
+
 	return flags;
 }
 
@@ -1122,13 +1228,13 @@
 	if(aux_flags)
 		if(strcmp(aux_flags, YES) == 0)
 			info_flags = info_flags | ST_FLAG_RW;
-	
+
 	if(aux_flags)free(aux_flags);
 	aux_flags = get_param_by_name(SNMP_INFOFLAG_STRING, attrs);
 	if(aux_flags)
 		if(strcmp(aux_flags, YES) == 0)
 			info_flags = info_flags | ST_FLAG_STRING;
-	
+
 	if(aux_flags)free(aux_flags);
 
 	return info_flags;
@@ -1180,18 +1286,18 @@
 	}
 	else if(strcmp(name,DMFTAG_FUNCTIONS) == 0)
 	{
-#ifdef WITH_DMF_LUA
-	alist_append(list, alist_new(auxname, function_destroy,
-			(void (*)(void)) function_new));
-	functions_aux = 1;
+#if WITH_DMF_LUA
+		alist_append(list, alist_new(auxname, function_destroy,
+				(void (*)(void)) function_new));
+		functions_aux = 1;
 #else
-	upsdebugx(5, "NUT was not compiled with Lua function feature.\n");
-	upslogx(2, "NUT was not compiled with Lua function feature.\n");
+		upsdebugx(5, "NUT was not compiled with Lua function feature.\n");
+		upslogx(2, "NUT was not compiled with Lua function feature.\n");
 #endif
 	}
 	else if(strcmp(name,DMFTAG_FUNCTION) == 0)
 	{
-#ifdef WITH_DMF_LUA
+#if WITH_DMF_LUA
 		upsdebugx(1, "LUA support COMPILED IN");
 		function_node_handler(list,attrs);
 #else
@@ -1255,13 +1361,13 @@
 
 		(*mibdmf_get_device_table_counter_ptr(dmp))++;
 	}
-#ifdef WITH_DMF_LUA
+#if WITH_DMF_LUA
 	else if(strcmp(name,DMFTAG_FUNCTIONS) == 0)
 	{
 		functions_aux = 0;
 		free(luatext);
 		luatext = NULL;
-          
+
 	}else if(strcmp(name,DMFTAG_FUNCTION) == 0)
 	{
 		alist_t *element = alist_get_last_element(list);
@@ -1271,6 +1377,7 @@
 		luatext = NULL;
 	}
 #endif
+
 	return OK;
 }
 
@@ -1280,25 +1387,28 @@
 	if(!userdata)
 		return ERR;
 
-#ifdef WITH_DMF_LUA
-if(len > 2){
-/* NOTE: Child-tags are also CDATA when parent-tag processing starts,
- so we do not report "unsupported" errors when we it a CDATA process.*/
-	if(functions_aux){
-		if(!luatext){
-			luatext = (char*) calloc(len + 2, sizeof(char));
-			sprintf(luatext, "%.*s\n", (int) len, cdata);
-
-		}else{
-			luatext = (char*) realloc(luatext, (strlen(luatext) + len + 2) * sizeof(char));
-			char *aux_str = (char*) calloc(len + 2, sizeof(char));
-			sprintf(aux_str, "%.*s\n", (int) len, cdata);
-			strcat(luatext, aux_str);
-			free(aux_str);
-		}
-	}
-}
-#endif
+#if WITH_DMF_LUA
+	if(len > 2)
+	{
+	/* NOTE: Child-tags are also CDATA when parent-tag processing starts,
+	 so we do not report "unsupported" errors when we it a CDATA process.*/
+		if(functions_aux)
+		{
+			if(!luatext)
+			{
+				luatext = (char*) calloc(len + 2, sizeof(char));
+				sprintf(luatext, "%.*s\n", (int) len, cdata);
+			} else {
+				luatext = (char*) realloc(luatext, (strlen(luatext) + len + 2) * sizeof(char));
+				char *aux_str = (char*) calloc(len + 2, sizeof(char));
+				sprintf(aux_str, "%.*s\n", (int) len, cdata);
+				strcat(luatext, aux_str);
+				free(aux_str);
+			}
+		}
+	}
+#endif
+
 	return OK;
 }
 
@@ -1310,8 +1420,10 @@
 	char buffer[4096]; /* Align with common cluster/FSblock size nowadays */
 	FILE *f;
 	int result = 0;
-	int flag = 0;
-        
+#if WITH_LIBLTDL
+	int flag_libneon = 0;
+#endif /* WITH_LIBLTDL */
+
 	assert (file_name);
 	assert (dmp);
 	mibdmf_parser_new_list(dmp);
@@ -1326,10 +1438,12 @@
 			file_name ? file_name : "<NULL>");
 		return ENOENT;
 	}
-	if(!handle){
-		flag = 1;
-		if(load_neon_lib() == ERR) return ERR;
-	}
+#if WITH_LIBLTDL
+	if(!dl_handle_libneon){
+		flag_libneon = 1;
+		if(load_neon_lib() == ERR) return ERR; /* Errors printed by that loader */
+	}
+#endif /* WITH_LIBLTDL */
 	ne_xml_parser *parser = xml_create ();
 	xml_push_handler (parser, xml_dict_start_cb,
 		xml_cdata_cb
@@ -1365,8 +1479,10 @@
 	if (!result) /* no errors, complete the parse with len==0 call */
 		xml_parse (parser, buffer, 0);
 	xml_destroy (parser);
-	if(flag == 1)
+#if WITH_LIBLTDL
+	if(flag_libneon == 1)
 		unload_neon_lib();
+#endif /* WITH_LIBLTDL */
 
 	upsdebugx(1, "%s DMF acquired from '%s' (result = %d) %s",
 		( result == 0 ) ? "[--OK--]" : "[-FAIL-]", file_name, result,
@@ -1467,23 +1583,20 @@
 	if ( (dir_name == NULL ) || \
 	     ( (n = scandir(dir_name, &dir_ent, NULL, alphasort)) == 0 ) )
 	{
-		upsdebugx(1, "ERROR: DMF directory '%s' not found or not readable",
+		upslogx(0, "ERROR: DMF directory '%s' not found or not readable",
 			dir_name ? dir_name : "<NULL>");
 		return ENOENT;
 	}
 	if(load_neon_lib() == ERR) {
-		upsdebugx(1, "ERROR: can't load Neon library");
+		/* Note: do not "die" from the library context; that's up to the caller */
+		upslogx(0, "ERROR: can't load Neon library");
 		return ERR;
 	}
 	int c;
 	for (c = 0; c < n; c++)
 	{
 		upsdebugx (5, "%s: dir_ent[%d]->d_name=%s", __PRETTY_FUNCTION__, c, dir_ent[c]->d_name);
-<<<<<<< HEAD
-		if (strstr(dir_ent[c]->d_name, ".dmf"))
-=======
 		if ((strstr(dir_ent[c]->d_name, ".dmf")) && (dir_ent[c]->d_name[0] == 'S'))
->>>>>>> b7d54983
 		{
 			i++;
 			if(strlen(dir_name) + strlen(dir_ent[c]->d_name) < PATH_MAX_SIZE){
@@ -1511,10 +1624,10 @@
 	unload_neon_lib();
 
 	if (i==0) {
-		upsdebugx(1, "WARN: No DMF files were found or readable in directory '%s'",
+		upsdebugx(1, "WARN: No 'S*.dmf' DMF files were found or readable in directory '%s'",
 			dir_name ? dir_name : "<NULL>");
 	} else {
-		upsdebugx(1, "INFO: %d DMF files were inspected in directory '%s'",
+		upsdebugx(1, "INFO: %d 'S*.dmf' DMF files were inspected in directory '%s'",
 			i, dir_name ? dir_name : "<NULL>");
 	}
 	if (result!=0 || x>0) {
