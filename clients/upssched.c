--- conflicted
+++ resolved
@@ -338,15 +338,6 @@
 	char	buf[US_SOCK_BUF_LEN];
 
 	va_start(ap, fmt);
-<<<<<<< HEAD
-#if defined (__GNUC__) || defined (__clang__)
-#pragma GCC diagnostic push
-#pragma GCC diagnostic ignored "-Wformat-nonliteral"
-#pragma GCC diagnostic ignored "-Wformat-security"
-#endif
-	vsnprintf(buf, sizeof(buf), fmt, ap);
-#if defined (__GNUC__) || defined (__clang__)
-=======
 #ifdef HAVE_PRAGMAS_FOR_GCC_DIAGNOSTIC_IGNORED_FORMAT_NONLITERAL
 #pragma GCC diagnostic push
 #endif
@@ -358,7 +349,6 @@
 #endif
 	vsnprintf(buf, sizeof(buf), fmt, ap);
 #ifdef HAVE_PRAGMAS_FOR_GCC_DIAGNOSTIC_IGNORED_FORMAT_NONLITERAL
->>>>>>> baca562a
 #pragma GCC diagnostic pop
 #endif
 	va_end(ap);
