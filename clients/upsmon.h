/* upsmon.h - headers and other useful things for upsmon.h

   Copyright (C)
     2000  Russell Kroll <rkroll@exploits.org>
     2012  Arnaud Quette <arnaud.quette.free.fr>
     2020-2024  Jim Klimov <jimklimov+nut@gmail.com>

   This program is free software; you can redistribute it and/or modify
   it under the terms of the GNU General Public License as published by
   the Free Software Foundation; either version 2 of the License, or
   (at your option) any later version.

   This program is distributed in the hope that it will be useful,
   but WITHOUT ANY WARRANTY; without even the implied warranty of
   MERCHANTABILITY or FITNESS FOR A PARTICULAR PURPOSE.  See the
   GNU General Public License for more details.

   You should have received a copy of the GNU General Public License
   along with this program; if not, write to the Free Software
   Foundation, Inc., 59 Temple Place, Suite 330, Boston, MA 02111-1307 USA
*/

#ifndef NUT_UPSMON_H_SEEN
#define NUT_UPSMON_H_SEEN 1

/* flags for ups->status */

#define ST_ONLINE      (1 << 0)       /* UPS is on line (OL)                      */
#define ST_ONBATT      (1 << 1)       /* UPS is on battery (OB)                   */
#define ST_LOWBATT     (1 << 2)       /* UPS has a low battery (LB)               */
#define ST_FSD         (1 << 3)       /* primary has set forced shutdown flag     */
#define ST_PRIMARY     (1 << 4)       /* we are the primary (manager) of this UPS */
#define ST_MASTER      ST_PRIMARY     /* legacy alias                             */
#define ST_LOGIN       (1 << 5)       /* we are logged into this UPS              */
#define ST_CLICONNECTED (1 << 6)      /* upscli_connect returned OK               */
#define ST_CAL         (1 << 7)       /* UPS calibration in progress (CAL)        */
#define ST_OFF         (1 << 8)       /* UPS is administratively off or asleep (OFF) */
#define ST_BYPASS      (1 << 9)       /* UPS is on bypass so not protecting       */
<<<<<<< HEAD
#define ST_ECO         (1 << 10)      /* UPS is in ECO (High Efficiency) mode or similar tweak, e.g. Energy Saver System mode */
=======
#define ST_ALARM       (1 << 10)      /* UPS has at least one active alarm        */
>>>>>>> 7429d234

/* required contents of flag file */
#define SDMAGIC "upsmon-shutdown-file"

#ifdef __cplusplus
/* *INDENT-OFF* */
extern "C" {
/* *INDENT-ON* */
#endif

/* UPS tracking structure */

typedef struct {
	UPSCONN_t	conn;			/* upsclient state descriptor	*/

	char	*sys;			/* raw system name from .conf	*/
	char	*upsname;		/* just upsname			*/
	char	*hostname;		/* just hostname		*/
	uint16_t	port;			/* just the port		*/

	unsigned int	pv;			/* power value from conf	*/
	char	*un;			/* username (optional for now)	*/
	char	*pw;  			/* password from conf		*/
	int	status;			/* status (see flags above)	*/
	int	retain;			/* tracks deletions at reload	*/

	/* handle suppression of COMMOK and ONLINE at startup */
	int	commstate;		/* these start at -1, and only	*/
	int	linestate;		/* fire on a 0->1 transition	*/
	int	offstate;		/* fire on a 0->1 transition, may	*/
					/* be delayed vs. seeing OFF state	*/
	int	bypassstate;		/* fire on a 0->1 transition;	*/
					/* delays not implemented now	*/
<<<<<<< HEAD
	int	ecostate;		/* fire on a 0->1 transition;	*/
=======
	int	alarmstate;		/* fire on a 0->1 transition;	*/
>>>>>>> 7429d234
					/* delays not implemented now	*/

	/* see detailed comment for pollfail_log_throttle_max in upsmon.c
	 * about handling of poll failure log throttling (syslog storage I/O)
	 */
	int	pollfail_log_throttle_state;	/* Last (error) state which we throttle */
	int	pollfail_log_throttle_count;	/* How many pollfreq loops this UPS was in this state since last logged report? */

	time_t	lastpoll;		/* time of last successful poll	*/
	time_t  lastnoncrit;		/* time of last non-crit poll	*/
	time_t	lastrbwarn;		/* time of last REPLBATT warning*/
	time_t	lastncwarn;		/* time of last NOCOMM warning	*/

	time_t	offsince;		/* time of recent entry into OFF state	*/
	time_t	oblbsince;		/* time of recent entry into OB LB state (normally this causes immediate shutdown alert, unless we are configured to delay it)	*/

	void	*next;
}	utype_t;

/* notify identifiers */

#define NOTIFY_ONLINE	0	/* UPS went on-line                     */
#define NOTIFY_ONBATT	1	/* UPS went on battery                  */
#define NOTIFY_LOWBATT	2	/* UPS went to low battery              */
#define NOTIFY_FSD	3	/* Primary upsmon set FSD flag          */
#define NOTIFY_COMMOK	4	/* Communication established            */
#define NOTIFY_COMMBAD	5	/* Communication lost                   */
#define NOTIFY_SHUTDOWN	6	/* System shutdown in progress          */
#define NOTIFY_REPLBATT	7	/* UPS battery needs to be replaced     */
#define NOTIFY_NOCOMM	8	/* UPS hasn't been contacted in a while	*/
#define NOTIFY_NOPARENT	9	/* privileged parent process died       */
#define NOTIFY_CAL	10	/* UPS is performing calibration        */
#define NOTIFY_NOTCAL	11	/* UPS is performing calibration        */
#define NOTIFY_OFF	12	/* UPS is administratively OFF or asleep*/
#define NOTIFY_NOTOFF	13	/* UPS is not anymore administratively OFF or asleep*/
#define NOTIFY_BYPASS	14	/* UPS is administratively on bypass    */
#define NOTIFY_NOTBYPASS	15	/* UPS is not anymore administratively on bypass    */
<<<<<<< HEAD
#define NOTIFY_ECO	16	/* UPS is in ECO mode or similar        */
#define NOTIFY_NOTECO	17	/* UPS is not anymore in ECO mode or similar */
=======
#define NOTIFY_ALARM	16	/* UPS has at least one active alarm    */
#define NOTIFY_NOTALARM	17	/* UPS has no active alarms    */
>>>>>>> 7429d234

#define NOTIFY_SUSPEND_STARTING	30	/* OS is entering sleep/suspend/hibernate slumber mode, and we know it   */
#define NOTIFY_SUSPEND_FINISHED	31	/* OS just finished sleep/suspend/hibernate slumber mode, and we know it */

/* notify flag values */

#define NOTIFY_IGNORE  (1 << 0)        /* don't do anything                */
#define NOTIFY_SYSLOG  (1 << 1)        /* send the msg to the syslog       */
#define NOTIFY_WALL    (1 << 2)        /* send the msg to all users        */
#define NOTIFY_EXEC    (1 << 3)        /* send the msg to NOTIFYCMD script */

/* flags are set to NOTIFY_SYSLOG | NOTIFY_WALL at program init		*/
/* except under Windows where they are set to NOTIFY_SYSLOG only	*/
/* the user can override with NOTIFYFLAGS in the upsmon.conf		*/

#ifdef WIN32
#define NOTIFY_DEFAULT	NOTIFY_SYSLOG
#else
#define NOTIFY_DEFAULT	(NOTIFY_SYSLOG | NOTIFY_WALL)
#endif

/* This is only used in upsmon.c, but might it also have external consumers?..
 * To move or not to move?..
 */
static struct {
	int	type;
	const	char	*name;
	char	*msg;	/* NULL until overridden */
	const char	*stockmsg;
	int	flags;
}	notifylist[] =
{
	{ NOTIFY_ONLINE,   "ONLINE",   NULL, "UPS %s on line power", NOTIFY_DEFAULT },
	{ NOTIFY_ONBATT,   "ONBATT",   NULL, "UPS %s on battery", NOTIFY_DEFAULT },
	{ NOTIFY_LOWBATT,  "LOWBATT",  NULL, "UPS %s battery is low", NOTIFY_DEFAULT },
	{ NOTIFY_FSD,      "FSD",      NULL, "UPS %s: forced shutdown in progress", NOTIFY_DEFAULT },
	{ NOTIFY_COMMOK,   "COMMOK",   NULL, "Communications with UPS %s established", NOTIFY_DEFAULT },
	{ NOTIFY_COMMBAD,  "COMMBAD",  NULL, "Communications with UPS %s lost", NOTIFY_DEFAULT },
	{ NOTIFY_SHUTDOWN, "SHUTDOWN", NULL, "Auto logout and shutdown proceeding", NOTIFY_DEFAULT },
	{ NOTIFY_REPLBATT, "REPLBATT", NULL, "UPS %s battery needs to be replaced", NOTIFY_DEFAULT },
	{ NOTIFY_NOCOMM,   "NOCOMM",   NULL, "UPS %s is unavailable", NOTIFY_DEFAULT },
	{ NOTIFY_NOPARENT, "NOPARENT", NULL, "upsmon parent process died - shutdown impossible", NOTIFY_DEFAULT },
	{ NOTIFY_CAL,      "CAL",      NULL, "UPS %s: calibration in progress", NOTIFY_DEFAULT },
	{ NOTIFY_NOTCAL,   "NOTCAL",   NULL, "UPS %s: calibration finished", NOTIFY_DEFAULT },
	{ NOTIFY_OFF,      "OFF",      NULL, "UPS %s: administratively OFF or asleep", NOTIFY_DEFAULT },
	{ NOTIFY_NOTOFF,   "NOTOFF",   NULL, "UPS %s: no longer administratively OFF or asleep", NOTIFY_DEFAULT },
	{ NOTIFY_BYPASS,   "BYPASS",   NULL, "UPS %s: on bypass (powered, not protecting)", NOTIFY_DEFAULT },
	{ NOTIFY_NOTBYPASS,"NOTBYPASS",NULL, "UPS %s: no longer on bypass", NOTIFY_DEFAULT },
<<<<<<< HEAD
	{ NOTIFY_ECO,      "ECO",      NULL, "UPS %s: in ECO mode (as defined by vendor)", NOTIFY_DEFAULT },
	{ NOTIFY_NOTECO,   "NOTECO",   NULL, "UPS %s: no longer in ECO mode", NOTIFY_DEFAULT },
=======
	{ NOTIFY_ALARM,    "ALARM",    NULL, "UPS %s is in an alarm state (has active alarms)", NOTIFY_DEFAULT },
	{ NOTIFY_NOTALARM, "NOTALARM", NULL, "UPS %s is no longer in an alarm state (no active alarms)", NOTIFY_DEFAULT },
>>>>>>> 7429d234

	{ NOTIFY_SUSPEND_STARTING, "SUSPEND_STARTING", NULL, "OS is entering sleep/suspend/hibernate mode", NOTIFY_DEFAULT },
	{ NOTIFY_SUSPEND_FINISHED, "SUSPEND_FINISHED", NULL, "OS just finished sleep/suspend/hibernate mode, de-activating obsolete UPS readings to avoid an unfortunate shutdown", NOTIFY_DEFAULT },

	{ 0, NULL, NULL, NULL, 0 }
};

/* values for signals passed between processes */

#ifndef WIN32
#define SIGCMD_FSD	SIGUSR1
#define SIGCMD_STOP	SIGTERM
#define SIGCMD_RELOAD	SIGHUP
#else
#define SIGCMD_FSD	COMMAND_FSD
#define SIGCMD_STOP	COMMAND_STOP
#define SIGCMD_RELOAD	COMMAND_RELOAD
#endif

/* various constants */

#define NET_TIMEOUT 10		/* wait 10 seconds max for upsd to respond */

#ifdef __cplusplus
/* *INDENT-OFF* */
}
/* *INDENT-ON* */
#endif

#endif	/* NUT_UPSMON_H_SEEN */<|MERGE_RESOLUTION|>--- conflicted
+++ resolved
@@ -36,11 +36,8 @@
 #define ST_CAL         (1 << 7)       /* UPS calibration in progress (CAL)        */
 #define ST_OFF         (1 << 8)       /* UPS is administratively off or asleep (OFF) */
 #define ST_BYPASS      (1 << 9)       /* UPS is on bypass so not protecting       */
-<<<<<<< HEAD
 #define ST_ECO         (1 << 10)      /* UPS is in ECO (High Efficiency) mode or similar tweak, e.g. Energy Saver System mode */
-=======
-#define ST_ALARM       (1 << 10)      /* UPS has at least one active alarm        */
->>>>>>> 7429d234
+#define ST_ALARM       (1 << 11)      /* UPS has at least one active alarm        */
 
 /* required contents of flag file */
 #define SDMAGIC "upsmon-shutdown-file"
@@ -74,11 +71,9 @@
 					/* be delayed vs. seeing OFF state	*/
 	int	bypassstate;		/* fire on a 0->1 transition;	*/
 					/* delays not implemented now	*/
-<<<<<<< HEAD
 	int	ecostate;		/* fire on a 0->1 transition;	*/
-=======
+					/* delays not implemented now	*/
 	int	alarmstate;		/* fire on a 0->1 transition;	*/
->>>>>>> 7429d234
 					/* delays not implemented now	*/
 
 	/* see detailed comment for pollfail_log_throttle_max in upsmon.c
@@ -116,13 +111,10 @@
 #define NOTIFY_NOTOFF	13	/* UPS is not anymore administratively OFF or asleep*/
 #define NOTIFY_BYPASS	14	/* UPS is administratively on bypass    */
 #define NOTIFY_NOTBYPASS	15	/* UPS is not anymore administratively on bypass    */
-<<<<<<< HEAD
 #define NOTIFY_ECO	16	/* UPS is in ECO mode or similar        */
 #define NOTIFY_NOTECO	17	/* UPS is not anymore in ECO mode or similar */
-=======
-#define NOTIFY_ALARM	16	/* UPS has at least one active alarm    */
-#define NOTIFY_NOTALARM	17	/* UPS has no active alarms    */
->>>>>>> 7429d234
+#define NOTIFY_ALARM	18	/* UPS has at least one active alarm    */
+#define NOTIFY_NOTALARM	19	/* UPS has no active alarms    */
 
 #define NOTIFY_SUSPEND_STARTING	30	/* OS is entering sleep/suspend/hibernate slumber mode, and we know it   */
 #define NOTIFY_SUSPEND_FINISHED	31	/* OS just finished sleep/suspend/hibernate slumber mode, and we know it */
@@ -171,13 +163,10 @@
 	{ NOTIFY_NOTOFF,   "NOTOFF",   NULL, "UPS %s: no longer administratively OFF or asleep", NOTIFY_DEFAULT },
 	{ NOTIFY_BYPASS,   "BYPASS",   NULL, "UPS %s: on bypass (powered, not protecting)", NOTIFY_DEFAULT },
 	{ NOTIFY_NOTBYPASS,"NOTBYPASS",NULL, "UPS %s: no longer on bypass", NOTIFY_DEFAULT },
-<<<<<<< HEAD
 	{ NOTIFY_ECO,      "ECO",      NULL, "UPS %s: in ECO mode (as defined by vendor)", NOTIFY_DEFAULT },
 	{ NOTIFY_NOTECO,   "NOTECO",   NULL, "UPS %s: no longer in ECO mode", NOTIFY_DEFAULT },
-=======
 	{ NOTIFY_ALARM,    "ALARM",    NULL, "UPS %s is in an alarm state (has active alarms)", NOTIFY_DEFAULT },
 	{ NOTIFY_NOTALARM, "NOTALARM", NULL, "UPS %s is no longer in an alarm state (no active alarms)", NOTIFY_DEFAULT },
->>>>>>> 7429d234
 
 	{ NOTIFY_SUSPEND_STARTING, "SUSPEND_STARTING", NULL, "OS is entering sleep/suspend/hibernate mode", NOTIFY_DEFAULT },
 	{ NOTIFY_SUSPEND_FINISHED, "SUSPEND_FINISHED", NULL, "OS just finished sleep/suspend/hibernate mode, de-activating obsolete UPS readings to avoid an unfortunate shutdown", NOTIFY_DEFAULT },
