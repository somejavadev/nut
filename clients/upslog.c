/* upslog - log ups values to a file for later collection and analysis

   Copyright (C) 1998  Russell Kroll <rkroll@exploits.org>

   This program is free software; you can redistribute it and/or modify
   it under the terms of the GNU General Public License as published by
   the Free Software Foundation; either version 2 of the License, or
   (at your option) any later version.

   This program is distributed in the hope that it will be useful,
   but WITHOUT ANY WARRANTY; without even the implied warranty of
   MERCHANTABILITY or FITNESS FOR A PARTICULAR PURPOSE.  See the
   GNU General Public License for more details.

   You should have received a copy of the GNU General Public License
   along with this program; if not, write to the Free Software
   Foundation, Inc., 59 Temple Place, Suite 330, Boston, MA 02111-1307 USA
 */

/* Basic theory of operation:
 *
 * First we go through and parse as much of the status format string as
 * possible.  We used to do this parsing run every time, but that's a
 * waste of CPU since it can't change during the program's run.
 *
 * This version does the parsing pass once, and creates a linked list of
 * pointers to the functions that do the work and the arg they get.
 *
 * That means the main loop just has to run the linked list and call
 * anything it finds in there.  Everything happens from there, and we
 * don't have to pointlessly reparse the string every time around.
 */

#include "common.h"
#include "nut_platform.h"
#include "upsclient.h"

#include "config.h"
#include "timehead.h"
#include "nut_stdint.h"
#include "upslog.h"

#ifdef WIN32
#include "wincompat.h"
#endif

	static	int	reopen_flag = 0, exit_flag = 0;
	static	char	*upsname;
	static	UPSCONN_t	*ups;

<<<<<<< HEAD
	static	FILE	*logfile;
	static	const	char *logfn, *monhost;
#ifndef WIN32
=======
	static	char *logfn, *monhost;
>>>>>>> 532bada8
	static	sigset_t	nut_upslog_sigmask;
#endif
	static	char	logbuffer[LARGEBUF], *logformat;

	static	flist_t	*fhead = NULL;
	struct 	monhost_ups {
		char	*monhost;
		char	*logfn;
		char	*upsname;
		char	*hostname;
		uint16_t	port;
		UPSCONN_t	*ups;
		FILE	*logfile;
		struct	monhost_ups	*next;
	};
	static	struct	monhost_ups *monhost_ups_anchor = NULL;
	static	struct	monhost_ups *monhost_ups_current = NULL;
	static	struct	monhost_ups *monhost_ups_prev = NULL;


#define DEFAULT_LOGFORMAT "%TIME @Y@m@d @H@M@S% %VAR battery.charge% " \
		"%VAR input.voltage% %VAR ups.load% [%VAR ups.status%] " \
		"%VAR ups.temperature% %VAR input.frequency%"

static void reopen_log(void)
{
	for (monhost_ups_current = monhost_ups_anchor;
	     monhost_ups_current != NULL;
	     monhost_ups_current = monhost_ups_current->next) {
		if (monhost_ups_current->logfile == stdout) {
			upslogx(LOG_INFO, "logging to stdout");
			return;
		}

		if ((monhost_ups_current->logfile = freopen(
		    monhost_ups_current->logfn, "a",
		    monhost_ups_current->logfile)) == NULL)
			fatal_with_errno(EXIT_FAILURE,
				"could not reopen logfile %s", logfn);
	}
}

#ifndef WIN32
static void set_reopen_flag(int sig)
{
	reopen_flag = sig;
}

static void set_exit_flag(int sig)
{
	exit_flag = sig;
}

static void set_print_now_flag(int sig)
{
	NUT_UNUSED_VARIABLE(sig);

	/* no need to do anything, the signal will cause sleep to be interrupted */
}
#endif

/* handlers: reload on HUP, exit on INT/QUIT/TERM */
static void setup_signals(void)
{
#ifndef WIN32
	struct	sigaction	sa;

	sigemptyset(&nut_upslog_sigmask);
	sigaddset(&nut_upslog_sigmask, SIGHUP);
	sa.sa_mask = nut_upslog_sigmask;
	sa.sa_handler = set_reopen_flag;
	sa.sa_flags = 0;
	if (sigaction(SIGHUP, &sa, NULL) < 0)
		fatal_with_errno(EXIT_FAILURE, "Can't install SIGHUP handler");

	sa.sa_handler = set_exit_flag;
	if (sigaction(SIGINT, &sa, NULL) < 0)
		fatal_with_errno(EXIT_FAILURE, "Can't install SIGINT handler");
	if (sigaction(SIGQUIT, &sa, NULL) < 0)
		fatal_with_errno(EXIT_FAILURE, "Can't install SIGQUIT handler");
	if (sigaction(SIGTERM, &sa, NULL) < 0)
		fatal_with_errno(EXIT_FAILURE, "Can't install SIGTERM handler");

	sa.sa_handler = set_print_now_flag;
	if (sigaction(SIGUSR1, &sa, NULL) < 0)
		fatal_with_errno(EXIT_FAILURE, "Can't install SIGUSR1 handler");
#endif
}

static void help(const char *prog)
	__attribute__((noreturn));

static void help(const char *prog)
{
	printf("UPS status logger.\n");

	printf("\nusage: %s [OPTIONS]\n", prog);
	printf("\n");

	printf("  -f <format>	- Log format.  See below for details.\n");
	printf("		- Use -f \"<format>\" so your shell doesn't break it up.\n");
	printf("  -i <interval>	- Time between updates, in seconds\n");
	printf("  -l <logfile>	- Log file name, or - for stdout (foreground by default)\n");
	printf("  -F		- stay foregrounded even if logging into a file\n");
	printf("  -B		- stay backgrounded even if logging to stdout\n");
	printf("  -p <pidbase>  - Base name for PID file (defaults to \"%s\")\n", prog);
	printf("  -s <ups>	- Monitor UPS <ups> - <upsname>@<host>[:<port>]\n");
	printf("        	- Example: -s myups@server\n");
	printf("  -m <tuple>	- Monitor UPS <ups,logfile>\n");
	printf("		- Example: -m myups@server,/var/log/myups.log\n");
	printf("  -u <user>	- Switch to <user> if started as root\n");

	printf("\n");
	printf("Some valid format string escapes:\n");
	printf("\t%%%% insert a single %%\n");
	printf("\t%%TIME format%% insert the time with strftime formatting\n");
	printf("\t%%HOST%% insert the local hostname\n");
	printf("\t%%UPSHOST%% insert the host of the ups being monitored\n");
	printf("\t%%PID%% insert the pid of upslog\n");
	printf("\t%%VAR varname%% insert the value of ups variable varname\n\n");
	printf("format string defaults to:\n");
	printf("%s\n", DEFAULT_LOGFORMAT);

	printf("\n");
	printf("See the upslog(8) man page for more information.\n");

	exit(EXIT_SUCCESS);
}

/* print current host name */
static void do_host(const char *arg)
{
	int	ret;
	char	hn[LARGEBUF];
	NUT_UNUSED_VARIABLE(arg);

	ret = gethostname(hn, sizeof(hn));

	if (ret != 0) {
		upslog_with_errno(LOG_ERR, "gethostname failed");
		return;
	}

	snprintfcat(logbuffer, sizeof(logbuffer), "%s", hn);
}

static void do_upshost(const char *arg)
{
	NUT_UNUSED_VARIABLE(arg);

	snprintfcat(logbuffer, sizeof(logbuffer), "%s", monhost);
}

static void do_pid(const char *arg)
{
	NUT_UNUSED_VARIABLE(arg);

	snprintfcat(logbuffer, sizeof(logbuffer), "%ld", (long)getpid());
}

static void do_time(const char *arg)
{
	unsigned int	i;
	char	timebuf[SMALLBUF], *format;
	time_t	tod;
	struct tm tmbuf;

	format = xstrdup(arg);

	/* @s are used on the command line since % is taken */
	for (i = 0; i < strlen(format); i++)
		if (format[i] == '@')
			format[i] = '%';

	time(&tod);
	strftime(timebuf, sizeof(timebuf), format, localtime_r(&tod, &tmbuf));

	snprintfcat(logbuffer, sizeof(logbuffer), "%s", timebuf);

	free(format);
}

static void getvar(const char *var)
{
	int	ret;
	size_t	numq, numa;
	const	char	*query[4];
	char	**answer;

	query[0] = "VAR";
	query[1] = upsname;
	query[2] = var;
	numq = 3;

	ret = upscli_get(ups, numq, query, &numa, &answer);

	if ((ret < 0) || (numa < numq)) {
		snprintfcat(logbuffer, sizeof(logbuffer), "NA");
		return;
	}

	snprintfcat(logbuffer, sizeof(logbuffer), "%s", answer[3]);
}

static void do_var(const char *arg)
{
	if ((!arg) || (strlen(arg) < 1)) {
		snprintfcat(logbuffer, sizeof(logbuffer), "INVALID");
		return;
	}

	/* old variable names are no longer supported */
	if (!strchr(arg, '.')) {
		snprintfcat(logbuffer, sizeof(logbuffer), "INVALID");
		return;
	}

	/* a UPS name is now required */
	if (!upsname) {
		snprintfcat(logbuffer, sizeof(logbuffer), "INVALID");
		return;
	}

	getvar(arg);
}

static void do_etime(const char *arg)
{
	time_t	tod;
	NUT_UNUSED_VARIABLE(arg);

	time(&tod);
	snprintfcat(logbuffer, sizeof(logbuffer), "%ld", (unsigned long) tod);
}

static void print_literal(const char *arg)
{
	snprintfcat(logbuffer, sizeof(logbuffer), "%s", arg);
}

/* register another parsing function to be called later */
static void add_call(void (*fptr)(const char *arg), const char *arg)
{
	flist_t	*tmp, *last;

	tmp = last = fhead;

	while (tmp) {
		last = tmp;
		tmp = tmp->next;
	}

	tmp = xmalloc(sizeof(flist_t));

	tmp->fptr = fptr;

	if (arg)
		tmp->arg = xstrdup(arg);
	else
		tmp->arg = NULL;

	tmp->next = NULL;

	if (last)
		last->next = tmp;
	else
		fhead = tmp;
}

/* turn the format string into a list of function calls with args */
static void compile_format(void)
{
	size_t	i;
	int	j, found;
	size_t	ofs;
	char	*cmd, *arg, *ptr;

	for (i = 0; i < strlen(logformat); i++) {

		/* if not a % sequence, append character and start over */
		if (logformat[i] != '%') {
			char	buf[4];

			/* we have to stuff it into a string first */
			snprintf(buf, sizeof(buf), "%c", logformat[i]);
			add_call(print_literal, buf);

			continue;
		}

		/* if a %%, append % and start over */
		if (logformat[i+1] == '%') {
			add_call(print_literal, "%");

			/* make sure we don't parse the second % next time */
			i++;
			continue;
		}

		/* it must start with a % now - %<cmd>[ <arg>]%*/

		cmd = xstrdup(&logformat[i+1]);
		ptr = strchr(cmd, '%');

		/* no trailing % = broken */
		if (!ptr) {
			add_call(print_literal, "INVALID");
			free(cmd);
			continue;
		}

		*ptr = '\0';

		/* remember length (plus first %) so we can skip over it */
		ofs = strlen(cmd) + 1;

		/* jump out to argument (if any) */
		arg = strchr(cmd, ' ');
		if (arg)
			*arg++ = '\0';

		found = 0;

		/* see if we know how to handle this command */

		for (j = 0; logcmds[j].name != NULL; j++) {
			if (strncasecmp(cmd, logcmds[j].name,
				strlen(logcmds[j].name)) == 0) {

				add_call(logcmds[j].func, arg);
				found = 1;
				break;
			}
		}

		free(cmd);

		if (!found)
			add_call(print_literal, "INVALID");

		/* now do the skip ahead saved from before */
		i += ofs;

	} /* for (i = 0; i < strlen(logformat); i++) */
}

/* go through the list of functions and call them in order */
static void run_flist(struct monhost_ups *monhost_ups_print)
{
	flist_t	*tmp;

	tmp = fhead;

	memset(logbuffer, 0, sizeof(logbuffer));

	while (tmp) {
		tmp->fptr(tmp->arg);

		tmp = tmp->next;
	}

	fprintf(monhost_ups_print->logfile, "%s\n", logbuffer);
	fflush(monhost_ups_print->logfile);
}

	/* -s <monhost>
	 * -l <log file>
	 * -i <interval>
	 * -f <format>
	 * -u <username>
	 */

int main(int argc, char **argv)
{
	int	interval = 30, i, foreground = -1;
	size_t	monhost_len = 0;
	const char	*prog = xbasename(argv[0]);
	time_t	now, nextpoll = 0;
	const char	*user = NULL;
	struct passwd	*new_uid = NULL;
	const char	*pidfilebase = prog;

	logformat = DEFAULT_LOGFORMAT;
	user = RUN_AS_USER;

	printf("Network UPS Tools %s %s\n", prog, UPS_VERSION);

	while ((i = getopt(argc, argv, "+hs:l:i:f:u:Vp:FBm:")) != -1) {
		switch(i) {
			case 'h':
				help(prog);
#ifndef HAVE___ATTRIBUTE__NORETURN
				break;
#endif

			case 'm': { /* var scope */
					char *m_arg, *s;

					monhost_ups_prev = monhost_ups_current;
					monhost_ups_current = xmalloc(sizeof(struct monhost_ups));
					if (monhost_ups_anchor == NULL)
						monhost_ups_anchor = monhost_ups_current;
					else
						monhost_ups_prev->next = monhost_ups_current;
					monhost_ups_current->next = NULL;
					monhost_len++;

					/* Be sure to not mangle original optarg, nor rely on its longevity */
					s = xstrdup(optarg);
					m_arg = s;
					monhost_ups_current->monhost = xstrdup(strsep(&m_arg, ","));
					if (!m_arg)
						fatalx(EXIT_FAILURE, "Argument '-m upsspec,logfile' requires exactly 2 components in the tuple");
					monhost_ups_current->logfn = xstrdup(strsep(&m_arg, ","));
					if (m_arg) /* Had a third comma - also unexpected! */
						fatalx(EXIT_FAILURE, "Argument '-m upsspec,logfile' requires exactly 2 components in the tuple");
					if (upscli_splitname(monhost_ups_current->monhost, &(monhost_ups_current->upsname), &(monhost_ups_current->hostname), &(monhost_ups_current->port)) != 0) {
						fatalx(EXIT_FAILURE, "Error: invalid UPS definition.  Required format: upsname[@hostname[:port]]\n");
					}
					free(s);
				} /* var scope */
				break;
			case 's':
				monhost = optarg;
				break;

			case 'l':
#ifndef WIN32
				logfn = optarg;
#else
				logfn = filter_path(optarg);
#endif
				break;

			case 'i':
				interval = atoi(optarg);
				break;

			case 'f':
				logformat = optarg;
				break;

			case 'u':
				user = optarg;
				break;

			case 'V':
				exit(EXIT_SUCCESS);

			case 'p':
				pidfilebase = optarg;
				break;

			case 'F':
				foreground = 1;
				break;

			case 'B':
				foreground = 0;
				break;
		}
	}

	argc -= optind;
	argv += optind;

	/* not enough args for the old way? */
	if ((argc == 1) || (argc == 2))
		help(prog);

	/* see if it's being called in the old style - 3 or 4 args */

	/* <system> <logfn> <interval> [<format>] */

	if (argc >= 3) {
		monhost = argv[0];
#ifndef WIN32
		logfn = argv[1];
#else
		logfn = filter_path(argv[1]);
#endif
		interval = atoi(argv[2]);
	}

	if (argc >= 4) {
		/* read out the remaining argv entries to the format string */

		logformat = xmalloc(LARGEBUF);
		memset(logformat, '\0', LARGEBUF);

		for (i = 3; i < argc; i++)
			snprintfcat(logformat, LARGEBUF, "%s ", argv[i]);
	}

	if (monhost_ups_anchor == NULL) {
		if (monhost) {
			monhost_ups_current = xmalloc(sizeof(struct monhost_ups));
			monhost_ups_anchor = monhost_ups_current;
			monhost_ups_current->next = NULL;
			monhost_ups_current->monhost = monhost;
			monhost_len=1;
		} else {
			fatalx(EXIT_FAILURE, "No UPS defined for monitoring - use -s <system>");
		}

		if (logfn)
			monhost_ups_current->logfn = logfn;
		else
			fatalx(EXIT_FAILURE, "No filename defined for logging - use -l <file>");
	}

	/* shouldn't happen */
	if (!logformat)
		fatalx(EXIT_FAILURE, "No format defined - but this should be impossible");

	for (monhost_ups_current = monhost_ups_anchor;
	     monhost_ups_current != NULL;
	     monhost_ups_current = monhost_ups_current->next) {
		printf("logging status of %s to %s (%is intervals)\n",
			monhost_ups_current->monhost, monhost_ups_current->logfn, interval);
		if (upscli_splitname(monhost_ups_current->monhost, &(monhost_ups_current->upsname), &(monhost_ups_current->hostname), &(monhost_ups_current->port)) != 0) {
			fatalx(EXIT_FAILURE, "Error: invalid UPS definition.  Required format: upsname[@hostname[:port]]\n");
		}

		monhost_ups_current->ups = xmalloc(sizeof(UPSCONN_t));
		if (upscli_connect(monhost_ups_current->ups, monhost_ups_current->hostname, monhost_ups_current->port, UPSCLI_CONN_TRYSSL) < 0)
			fprintf(stderr, "Warning: initial connect failed: %s\n",
				upscli_strerror(monhost_ups_current->ups));

		if (strcmp(monhost_ups_current->logfn, "-") == 0)
			monhost_ups_current->logfile = stdout;
		else
			monhost_ups_current->logfile = fopen(monhost_ups_current->logfn, "a");

		if (monhost_ups_current->logfile == NULL)
			fatal_with_errno(EXIT_FAILURE, "could not open logfile %s", logfn);

	}

	/* now drop root if we have it */
	new_uid = get_user_pwent(user);

	open_syslog(prog);

	if (foreground < 0) {
		if (monhost_ups_anchor->logfile == stdout) {
			foreground = 1;
		} else {
			foreground = 0;
		}
	}

	if (!foreground) {
		background();
	}

	setup_signals();

	writepid(pidfilebase);

	become_user(new_uid);

	compile_format();

	while (exit_flag == 0) {
		time(&now);

		if (nextpoll > now) {
			/* there is still time left, so sleep it off */
			sleep((unsigned int)(difftime(nextpoll, now)));
			nextpoll += interval;
		} else {
			/* we spent more time in polling than the interval allows */
			nextpoll = now + interval;
		}

		if (reopen_flag) {
			upslogx(LOG_INFO, "Signal %d: reopening log file",
				reopen_flag);
			reopen_log();
			reopen_flag = 0;
		}

		for (monhost_ups_current = monhost_ups_anchor;
		     monhost_ups_current != NULL;
		     monhost_ups_current = monhost_ups_current->next) {
			ups = monhost_ups_current->ups;	/* XXX Not ideal */
			upsname = monhost_ups_current->upsname;	/* XXX Not ideal */
			/* reconnect if necessary */
			if (upscli_fd(ups) < 0) {
				upscli_connect(ups, monhost_ups_current->hostname, monhost_ups_current->port, 0);
			}

			run_flist(monhost_ups_current);

			/* don't keep connection open if we don't intend to use it shortly */
			if (interval > 30) {
				upscli_disconnect(ups);
			}
		}
	}

	upslogx(LOG_INFO, "Signal %d: exiting", exit_flag);
	for (monhost_ups_current = monhost_ups_anchor;
	     monhost_ups_current != NULL;
	     monhost_ups_current = monhost_ups_current->next) {

		if (monhost_ups_current->logfile != stdout)
			fclose(monhost_ups_current->logfile);

		upscli_disconnect(monhost_ups_current->ups);
	}

	exit(EXIT_SUCCESS);
}


/* Formal do_upsconf_args implementation to satisfy linker on AIX */
#if (defined NUT_PLATFORM_AIX)
void do_upsconf_args(char *upsname, char *var, char *val) {
        fatalx(EXIT_FAILURE, "INTERNAL ERROR: formal do_upsconf_args called");
}
#endif  /* end of #if (defined NUT_PLATFORM_AIX) */<|MERGE_RESOLUTION|>--- conflicted
+++ resolved
@@ -48,13 +48,9 @@
 	static	char	*upsname;
 	static	UPSCONN_t	*ups;
 
-<<<<<<< HEAD
 	static	FILE	*logfile;
-	static	const	char *logfn, *monhost;
+	static	char *logfn, *monhost;
 #ifndef WIN32
-=======
-	static	char *logfn, *monhost;
->>>>>>> 532bada8
 	static	sigset_t	nut_upslog_sigmask;
 #endif
 	static	char	logbuffer[LARGEBUF], *logformat;
