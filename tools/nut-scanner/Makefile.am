<<<<<<< HEAD
# Headers re-generated for nut-scanner in the parent dir
NUT_SCANNER_DEPS_H = nutscan-usb.h nutscan-snmp.h

# General set of nut-scanner dependencies generated in the parent dir
NUT_SCANNER_DEPS = $(NUT_SCANNER_DEPS_H)
=======
# Generally, list headers and/or sources which are re-generated
# for nut-scanner in the parent dir
NUT_SCANNER_DEPS_H = nutscan-usb.h nutscan-snmp.h
NUT_SCANNER_DEPS_C =

# General set of nut-scanner dependencies generated in the parent dir
NUT_SCANNER_DEPS = $(NUT_SCANNER_DEPS_H) $(NUT_SCANNER_DEPS_C)
>>>>>>> f15947f0

BUILT_SOURCES = $(NUT_SCANNER_DEPS)

# Make sure we have the freshest files (no-op if built earlier and then
# no driver sources and other dependencies were edited by a developer)
$(NUT_SCANNER_DEPS):
	cd ..; $(MAKE) $(AM_MAKEFLAGS) nut-scanner-deps

# Only build nut-scanner, and its library, if libltdl was found (required!)
if WITH_LIBLTDL
 bin_PROGRAMS = nut-scanner
 lib_LTLIBRARIES = libnutscan.la
endif
libnutscan_la_SOURCES = scan_nut.c scan_ipmi.c \
			nutscan-device.c nutscan-ip.c nutscan-display.c \
			nutscan-init.c scan_usb.c scan_snmp.c scan_xml_http.c \
			scan_avahi.c scan_eaton_serial.c nutscan-serial.c \
			../../drivers/serial.c \
			../../drivers/bcmxcp_ser.c \
			../../common/common.c ../../common/str.c
libnutscan_la_LIBADD = $(NETLIBS) $(LIBLTDL_LIBS)
#
# Below we set API versions of public libraries
# http://www.gnu.org/software/libtool/manual/html_node/Updating-version-info.html
# Note that changes here may have to be reflected in packaging (the shared
# object .so names would differ)
#
# libnutscan version information
libnutscan_la_LDFLAGS = $(SERLIBS) -version-info 1:0:0
libnutscan_la_CFLAGS = -I$(top_srcdir)/clients -I$(top_srcdir)/include $(LIBLTDL_CFLAGS) -I$(top_srcdir)/drivers

nut_scanner_SOURCES = nut-scanner.c
nut_scanner_CFLAGS = -I$(top_srcdir)/clients -I$(top_srcdir)/include
nut_scanner_LDADD = libnutscan.la

if WITH_SSL
  libnutscan_la_CFLAGS += $(LIBSSL_CFLAGS)
  libnutscan_la_LIBADD += $(LIBSSL_LIBS)
endif
if WITH_USB
  libnutscan_la_CFLAGS += $(LIBUSB_CFLAGS)
endif
if WITH_SNMP
  libnutscan_la_CFLAGS += $(LIBNETSNMP_CFLAGS)
endif
if WITH_NEON
  libnutscan_la_CFLAGS += $(LIBNEON_CFLAGS)
endif
if WITH_AVAHI
  libnutscan_la_CFLAGS += $(LIBAVAHI_CFLAGS)
endif
if WITH_IPMI
  libnutscan_la_CFLAGS += $(LIBIPMI_CFLAGS)
endif

<<<<<<< HEAD
dist_noinst_HEADERS = $(NUT_SCANNER_DEPS_H)
=======
# C is not a header, but there is no dist_noinst_SOURCES
dist_noinst_HEADERS = $(NUT_SCANNER_DEPS_H) $(NUT_SCANNER_DEPS_C)
>>>>>>> f15947f0

if WITH_DEV
 include_HEADERS = nut-scan.h nutscan-device.h nutscan-ip.h nutscan-init.h nutscan-serial.h
else
 dist_noinst_HEADERS += nut-scan.h nutscan-device.h nutscan-ip.h nutscan-init.h nutscan-serial.h
endif

<<<<<<< HEAD
CLEANFILES = $(BUILT_SOURCES)
=======
CLEANFILES = $(BUILT_SOURCES)
>>>>>>> f15947f0
<|MERGE_RESOLUTION|>--- conflicted
+++ resolved
@@ -1,10 +1,3 @@
-<<<<<<< HEAD
-# Headers re-generated for nut-scanner in the parent dir
-NUT_SCANNER_DEPS_H = nutscan-usb.h nutscan-snmp.h
-
-# General set of nut-scanner dependencies generated in the parent dir
-NUT_SCANNER_DEPS = $(NUT_SCANNER_DEPS_H)
-=======
 # Generally, list headers and/or sources which are re-generated
 # for nut-scanner in the parent dir
 NUT_SCANNER_DEPS_H = nutscan-usb.h nutscan-snmp.h
@@ -12,7 +5,6 @@
 
 # General set of nut-scanner dependencies generated in the parent dir
 NUT_SCANNER_DEPS = $(NUT_SCANNER_DEPS_H) $(NUT_SCANNER_DEPS_C)
->>>>>>> f15947f0
 
 BUILT_SOURCES = $(NUT_SCANNER_DEPS)
 
@@ -68,12 +60,8 @@
   libnutscan_la_CFLAGS += $(LIBIPMI_CFLAGS)
 endif
 
-<<<<<<< HEAD
-dist_noinst_HEADERS = $(NUT_SCANNER_DEPS_H)
-=======
 # C is not a header, but there is no dist_noinst_SOURCES
 dist_noinst_HEADERS = $(NUT_SCANNER_DEPS_H) $(NUT_SCANNER_DEPS_C)
->>>>>>> f15947f0
 
 if WITH_DEV
  include_HEADERS = nut-scan.h nutscan-device.h nutscan-ip.h nutscan-init.h nutscan-serial.h
@@ -81,8 +69,4 @@
  dist_noinst_HEADERS += nut-scan.h nutscan-device.h nutscan-ip.h nutscan-init.h nutscan-serial.h
 endif
 
-<<<<<<< HEAD
-CLEANFILES = $(BUILT_SOURCES)
-=======
-CLEANFILES = $(BUILT_SOURCES)
->>>>>>> f15947f0
+CLEANFILES = $(BUILT_SOURCES)