# Network UPS Tools: nut-scanner

# Export certain values for ccache which NUT ci_build.sh can customize,
# to facilitate developer iteration re-runs of "make" later.
# At least GNU and BSD make implementations are okay with this syntax.
@NUT_AM_MAKE_CAN_EXPORT@export CCACHE_NAMESPACE=@CCACHE_NAMESPACE@
@NUT_AM_MAKE_CAN_EXPORT@export CCACHE_BASEDIR=@CCACHE_BASEDIR@
@NUT_AM_MAKE_CAN_EXPORT@export CCACHE_DIR=@CCACHE_DIR@
@NUT_AM_MAKE_CAN_EXPORT@export CCACHE_PATH=@CCACHE_PATH@
@NUT_AM_MAKE_CAN_EXPORT@export PATH=@PATH_DURING_CONFIGURE@

# Generally, list headers and/or sources which are re-generated
# for nut-scanner in the parent dir
NUT_SCANNER_DEPS_H = nutscan-usb.h
### DMF recipe modification: we generate C not H here for SNMP:
###NUT_SCANNER_DEPS_H += nutscan-snmp.h
NUT_SCANNER_DEPS_C = nutscan-snmp.c

# General set of nut-scanner dependencies generated in the parent dir
NUT_SCANNER_DEPS = $(NUT_SCANNER_DEPS_H) $(NUT_SCANNER_DEPS_C)

BUILT_SOURCES = $(NUT_SCANNER_DEPS)
CLEANFILES = $(BUILT_SOURCES)
EXTRA_DIST = README.adoc

# Make sure we have the freshest files (no-op if built earlier and then
# no driver sources and other dependencies were edited by a developer)
$(NUT_SCANNER_DEPS): dummy
	+@cd .. && $(MAKE) $(AM_MAKEFLAGS) nut-scanner-deps

# Make sure out-of-dir dependencies exist (especially when dev-building parts):
$(top_builddir)/include/nut_version.h \
<<<<<<< HEAD
$(top_builddir)/common/libparseconf.la \
$(top_builddir)/common/libnutdmfsnmp.la \
$(top_builddir)/drivers/libserial-nutscan.la \
$(top_builddir)/common/libcommonstr.la \
=======
>>>>>>> b391895b
$(top_builddir)/common/libcommonclient.la \
$(top_builddir)/common/libcommon.la: dummy
	+@cd $(@D) && $(MAKE) $(AM_MAKEFLAGS) $(@F)

# do not hard depend on '../include/nut_version.h', since it blocks
# 'dist', and is only required for actual build, in which case
# BUILT_SOURCES (in ../include) will ensure nut_version.h will
# be built before anything else
nut-scanner.c: $(top_builddir)/include/nut_version.h

LINKED_SOURCE_FILES =

# Separate the .deps of other dirs from this one
# NOTE: Not using "$<" due to a legacy Sun/illumos dmake bug with resolver
# of dynamic vars, see e.g. https://man.omnios.org/man1/make#BUGS
LINKED_SOURCE_FILES += serial.c
serial.c: $(top_srcdir)/drivers/serial.c
	test -s "$@" || ln -s -f "$(top_srcdir)/drivers/serial.c" "$@"

LINKED_SOURCE_FILES += bcmxcp_ser.c
bcmxcp_ser.c: $(top_srcdir)/drivers/bcmxcp_ser.c
	test -s "$@" || ln -s -f "$(top_srcdir)/drivers/bcmxcp_ser.c" "$@"

CLEANFILES += $(LINKED_SOURCE_FILES)
BUILT_SOURCES += $(LINKED_SOURCE_FILES)

<<<<<<< HEAD
# We optionally append values to this below
bin_PROGRAMS =
lib_LTLIBRARIES =
include_HEADERS =
dist_noinst_HEADERS =

CFLAGS_LUA  = $(LUA_INCLUDE)
LDFLAGS_LUA = $(LUA_LIB)
if WITH_DMF_LUA
 CFLAGS_DMF_LUA = -DWITH_DMF_LUA=1 -DWITH_DMF_FUNCTIONS=1 $(CFLAGS_LUA)
 LDFLAGS_DMF_LUA = $(LDFLAGS_LUA)
else !WITH_DMF_LUA
 CFLAGS_DMF_LUA = -DWITH_DMF_LUA=0
 LDFLAGS_DMF_LUA =
endif WITH_DMF_LUA

if WITH_NEON
if WITH_SNMP
if WITH_DMF
# Note: this does not require WITH_DMFMIB specifically, just the abilities
 nut-scanner-reindex-dmfsnmp.c: $(top_builddir)/include/nut_version.h $(top_srcdir)/include/dmfsnmp.h

 bin_PROGRAMS += nut-scanner-reindex-dmfsnmp
 nut_scanner_reindex_dmfsnmp_SOURCES = nut-scanner-reindex-dmfsnmp.c
 nut_scanner_reindex_dmfsnmp_LDADD = \
	$(top_builddir)/common/libnutdmfsnmp.la \
	$(top_builddir)/common/libcommon.la \
	$(top_builddir)/common/libparseconf.la \
	$(LIBNETSNMP_LIBS)
 nut_scanner_reindex_dmfsnmp_CFLAGS = -I$(top_srcdir)/include \
	-I$(top_srcdir)/drivers -I$(top_srcdir)/tools/nut-scanner \
	$(LIBNETSNMP_CFLAGS) $(LIBNEON_CFLAGS) \
	-DDMFREINDEXER_MAKECHECK=0

if WITH_DMF_LUA
 nut_scanner_reindex_dmfsnmp_LDADD += $(LDFLAGS_DMF_LUA)
 nut_scanner_reindex_dmfsnmp_CFLAGS += $(CFLAGS_DMF_LUA)
endif WITH_DMF_LUA
if ! WITH_LIBLTDL
 nut_scanner_reindex_dmfsnmp_LDADD += $(LIBNEON_LIBS)
endif ! WITH_LIBLTDL
endif WITH_DMF
endif WITH_SNMP
endif WITH_NEON

# Note: we only build nut-scanner, and its library, if libltdl was found (required ATM!)
if WITH_NUT_SCANNER
 bin_PROGRAMS += nut-scanner
 lib_LTLIBRARIES += libnutscan.la
=======
# Note: we only build nut-scanner, and its library, if libltdl was found (required!)
if WITH_NUT_SCANNER
 bin_PROGRAMS = nut-scanner
 lib_LTLIBRARIES = libnutscan.la
>>>>>>> b391895b
endif WITH_NUT_SCANNER
libnutscan_la_SOURCES = scan_nut.c scan_nut_simulation.c scan_ipmi.c \
			nutscan-snmp.c \
			nutscan-device.c nutscan-ip.c nutscan-display.c \
			nutscan-init.c scan_usb.c scan_snmp.c scan_xml_http.c \
			scan_avahi.c scan_eaton_serial.c nutscan-serial.c
#nodist_libnutscan_la_SOURCES = $(LINKED_SOURCE_FILES)
libnutscan_la_LIBADD = $(NETLIBS)
libnutscan_la_LIBADD += $(top_builddir)/drivers/libserial-nutscan.la
if WITH_LIBLTDL
libnutscan_la_LIBADD += $(LIBLTDL_LIBS)
endif WITH_LIBLTDL
<<<<<<< HEAD
#libnutscan_la_LIBADD += $(top_builddir)/common/libcommonclient.la
=======
libnutscan_la_LIBADD += $(top_builddir)/common/libcommonclient.la
>>>>>>> b391895b
if HAVE_SEMAPHORE_LIBS
# Are additional libraries needed for semaphore support?
libnutscan_la_LIBADD += $(SEMLIBS)
endif HAVE_SEMAPHORE_LIBS

libnutscan_la_LIBADD = $(SERLIBS)

libnutscan_la_LDFLAGS =
if HAVE_WINDOWS
  # Many versions of MingW seem to fail to build non-static DLL without this
  libnutscan_la_LDFLAGS += -no-undefined
endif HAVE_WINDOWS

#
# Below we set API versions of public libraries
# http://www.gnu.org/software/libtool/manual/html_node/Updating-version-info.html
# Note that changes here may have to be reflected in packaging (the shared
# object .so names would differ)
#
# libnutscan version information
libnutscan_la_LDFLAGS += -version-info 2:5:0

# libnutscan exported symbols regex
# WARNING: Since the library includes parts of libcommon (as much as needed
# e.g. for logging or string manipulations), we export a few symbols from
# those too. This may cause issues for (third-party) code development that
# would use both libnutscan and libcommon or similar libs. Here we did have
# a problem with nut-scanner using two copies of common.c and conflicting
# copies of "nut_debug_level" making fun of our debug-logging attempts.
# One solution to tackle if needed for those cases would be to make some
# dynamic/shared libnutcommon (etc.)
if WITH_DMF
libnutscan_la_LDFLAGS += -export-symbols-regex '^((dmf)?nutscan_|uninit_snmp_device_table|nut_debug_level|s_upsdebugx|max_threads|curr_threads|nut_report_config_flags|upsdebugx_report_search_paths|nut_prepare_search_paths)'
else !WITH_DMF
libnutscan_la_LDFLAGS += -export-symbols-regex '^(nutscan_|nut_debug_level|s_upsdebugx|max_threads|curr_threads|nut_report_config_flags|upsdebugx_report_search_paths|nut_prepare_search_paths)'
endif !WITH_DMF
libnutscan_la_CFLAGS = -I$(top_srcdir)/clients -I$(top_srcdir)/include \
			$(LIBLTDL_CFLAGS) -I$(top_srcdir)/drivers

if WITH_NEON
if WITH_SNMP
if WITH_DMF
libnutscan_la_CFLAGS += -DWITH_DMFMIB=1
if WITH_DMF_LUA
libnutscan_la_LDFLAGS += $(LDFLAGS_DMF_LUA)
libnutscan_la_CFLAGS += -DWITH_DMF_LUA=1 $(CFLAGS_DMF_LUA)
else !WITH_DMF_LUA
libnutscan_la_CFLAGS += -DWITH_DMF_LUA=0
endif !WITH_DMF_LUA
libnutscan_la_LIBADD += $(top_builddir)/common/libnutdmfsnmp.la
else !WITH_DMF
libnutscan_la_CFLAGS += -DWITH_DMFMIB=0 -DWITH_DMF_LUA=0
endif !WITH_DMF
endif WITH_SNMP
endif WITH_NEON

libnutscan_la_LIBADD += $(top_builddir)/common/libcommonstr.la
#libnutscan_la_LIBADD += $(top_builddir)/common/libcommon.la $(top_builddir)/common/libparseconf.la

nut_scanner_SOURCES = nut-scanner.c
nut_scanner_CFLAGS = -I$(top_srcdir)/clients -I$(top_srcdir)/include
nut_scanner_LDADD = libnutscan.la
#FTY-old# nut_scanner_LDADD = $(top_builddir)/common/libcommon.la libnutscan.la $(top_builddir)/common/libcommonstr.la

if WITH_SNMP
if WITH_NEON
nut_scanner_CFLAGS += -I$(top_srcdir)/drivers
nut_scanner_CFLAGS += $(LIBNEON_CFLAGS)
if WITH_DMF
nut_scanner_CFLAGS += -DWITH_DMFMIB=1
if WITH_DMF_LUA
nut_scanner_CFLAGS += -DWITH_DMF_LUA=1 $(CFLAGS_DMF_LUA)
nut_scanner_LDFLAGS = $(LDFLAGS_DMF_LUA)
else !WITH_DMF_LUA
nut_scanner_CFLAGS += -DWITH_DMF_LUA=0
endif !WITH_DMF_LUA
else !WITH_DMF
nut_scanner_CFLAGS += -DWITH_DMFMIB=0 -DWITH_DMF_LUA=0
endif !WITH_DMF
if ! WITH_LIBLTDL
# The libs needed to handle XML parsing and usage of DMF SNMP are ltdl()'ed
# but without this builds fail (TODO: Revise responsible code? LTDL in DMF?)
#	$(LIBNETSNMP_LIBS)
libnutscan_la_LIBADD += $(LIBNEON_LIBS)
endif !WITH_LIBLTDL
endif WITH_NEON
endif WITH_SNMP

if WITH_SSL
  libnutscan_la_CFLAGS += $(LIBSSL_CFLAGS)
  libnutscan_la_LIBADD += $(LIBSSL_LIBS)
endif WITH_SSL
if WITH_USB
  libnutscan_la_CFLAGS += $(LIBUSB_CFLAGS)
endif WITH_USB
# Note: do not indent automake "if" lines
if WITH_SNMP
  libnutscan_la_CFLAGS += $(LIBNETSNMP_CFLAGS)
if    WITH_SNMP_STATIC
    # MinGW builds of libnetsnmp are static-only, so we link it in:
    libnutscan_la_CFLAGS += -DWITH_SNMP_STATIC=1
    # Some workarouds here, to avoid libtool bailing out like this:
    # *** Warning: This system cannot link to static lib archive /usr/x86_64-w64-mingw32/lib//libnetsnmp.la.
    # *** I have the capability to make that library automatically link in when
    # *** you link to this library.  But I can only do this if you have a
    # *** shared version of the library, which you do not appear to have.
    # Note that LIBNETSNMP_LIBS prepared by nut_check_libnetsnmp.m4 for such
    # builds particularly WITH_SNMP_STATIC is special (with -Wl passthrough,
    # and for that automake requires LDFLAGS not LIBADD):
    libnutscan_la_LDFLAGS += $(LIBNETSNMP_LIBS)
endif WITH_SNMP_STATIC
endif WITH_SNMP
if WITH_NEON
  libnutscan_la_CFLAGS += $(LIBNEON_CFLAGS)
endif WITH_NEON
if WITH_AVAHI
  libnutscan_la_CFLAGS += $(LIBAVAHI_CFLAGS)
endif WITH_AVAHI
if WITH_IPMI
  libnutscan_la_CFLAGS += $(LIBIPMI_CFLAGS)
endif WITH_IPMI

# C is not a header, but there is no dist_noinst_SOURCES
dist_noinst_HEADERS += $(NUT_SCANNER_DEPS_H) $(NUT_SCANNER_DEPS_C)

# Optionally deliverable as part of NUT public API:
if WITH_DEV
<<<<<<< HEAD
 include_HEADERS += nut-scan.h nutscan-device.h nutscan-ip.h nutscan-init.h nutscan-serial.h nutscan-snmp.h
else !WITH_DEV
 dist_noinst_HEADERS += nut-scan.h nutscan-device.h nutscan-ip.h nutscan-init.h nutscan-serial.h nutscan-snmp.h
=======
 include_HEADERS = nut-scan.h nutscan-device.h nutscan-ip.h nutscan-init.h nutscan-serial.h
else !WITH_DEV
 dist_noinst_HEADERS += nut-scan.h nutscan-device.h nutscan-ip.h nutscan-init.h nutscan-serial.h
>>>>>>> b391895b
endif !WITH_DEV

dummy:

CLEANFILES += *-spellchecked README
MAINTAINERCLEANFILES = Makefile.in .dirstamp

# NOTE: Do not clean ".deps" in SUBDIRS of the main project,
# the root Makefile.am takes care of that!
#clean-local:
#	$(AM_V_at)rm -rf $(builddir)/.deps<|MERGE_RESOLUTION|>--- conflicted
+++ resolved
@@ -30,13 +30,10 @@
 
 # Make sure out-of-dir dependencies exist (especially when dev-building parts):
 $(top_builddir)/include/nut_version.h \
-<<<<<<< HEAD
 $(top_builddir)/common/libparseconf.la \
 $(top_builddir)/common/libnutdmfsnmp.la \
 $(top_builddir)/drivers/libserial-nutscan.la \
 $(top_builddir)/common/libcommonstr.la \
-=======
->>>>>>> b391895b
 $(top_builddir)/common/libcommonclient.la \
 $(top_builddir)/common/libcommon.la: dummy
 	+@cd $(@D) && $(MAKE) $(AM_MAKEFLAGS) $(@F)
@@ -63,7 +60,6 @@
 CLEANFILES += $(LINKED_SOURCE_FILES)
 BUILT_SOURCES += $(LINKED_SOURCE_FILES)
 
-<<<<<<< HEAD
 # We optionally append values to this below
 bin_PROGRAMS =
 lib_LTLIBRARIES =
@@ -78,7 +74,7 @@
 else !WITH_DMF_LUA
  CFLAGS_DMF_LUA = -DWITH_DMF_LUA=0
  LDFLAGS_DMF_LUA =
-endif WITH_DMF_LUA
+endif !WITH_DMF_LUA
 
 if WITH_NEON
 if WITH_SNMP
@@ -113,12 +109,6 @@
 if WITH_NUT_SCANNER
  bin_PROGRAMS += nut-scanner
  lib_LTLIBRARIES += libnutscan.la
-=======
-# Note: we only build nut-scanner, and its library, if libltdl was found (required!)
-if WITH_NUT_SCANNER
- bin_PROGRAMS = nut-scanner
- lib_LTLIBRARIES = libnutscan.la
->>>>>>> b391895b
 endif WITH_NUT_SCANNER
 libnutscan_la_SOURCES = scan_nut.c scan_nut_simulation.c scan_ipmi.c \
 			nutscan-snmp.c \
@@ -131,17 +121,13 @@
 if WITH_LIBLTDL
 libnutscan_la_LIBADD += $(LIBLTDL_LIBS)
 endif WITH_LIBLTDL
-<<<<<<< HEAD
 #libnutscan_la_LIBADD += $(top_builddir)/common/libcommonclient.la
-=======
-libnutscan_la_LIBADD += $(top_builddir)/common/libcommonclient.la
->>>>>>> b391895b
 if HAVE_SEMAPHORE_LIBS
 # Are additional libraries needed for semaphore support?
 libnutscan_la_LIBADD += $(SEMLIBS)
 endif HAVE_SEMAPHORE_LIBS
 
-libnutscan_la_LIBADD = $(SERLIBS)
+libnutscan_la_LIBADD += $(SERLIBS)
 
 libnutscan_la_LDFLAGS =
 if HAVE_WINDOWS
@@ -263,15 +249,9 @@
 
 # Optionally deliverable as part of NUT public API:
 if WITH_DEV
-<<<<<<< HEAD
  include_HEADERS += nut-scan.h nutscan-device.h nutscan-ip.h nutscan-init.h nutscan-serial.h nutscan-snmp.h
 else !WITH_DEV
  dist_noinst_HEADERS += nut-scan.h nutscan-device.h nutscan-ip.h nutscan-init.h nutscan-serial.h nutscan-snmp.h
-=======
- include_HEADERS = nut-scan.h nutscan-device.h nutscan-ip.h nutscan-init.h nutscan-serial.h
-else !WITH_DEV
- dist_noinst_HEADERS += nut-scan.h nutscan-device.h nutscan-ip.h nutscan-init.h nutscan-serial.h
->>>>>>> b391895b
 endif !WITH_DEV
 
 dummy:
