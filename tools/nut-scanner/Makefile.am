# Network UPS Tools: nut-scanner

# Export certain values for ccache which NUT ci_build.sh can customize,
# to facilitate developer iteration re-runs of "make" later.
# At least GNU and BSD make implementations are okay with this syntax.
@NUT_AM_MAKE_CAN_EXPORT@@NUT_AM_EXPORT_CCACHE_NAMESPACE@export CCACHE_NAMESPACE=@CCACHE_NAMESPACE@
@NUT_AM_MAKE_CAN_EXPORT@@NUT_AM_EXPORT_CCACHE_BASEDIR@export CCACHE_BASEDIR=@CCACHE_BASEDIR@
@NUT_AM_MAKE_CAN_EXPORT@@NUT_AM_EXPORT_CCACHE_DIR@export CCACHE_DIR=@CCACHE_DIR@
@NUT_AM_MAKE_CAN_EXPORT@@NUT_AM_EXPORT_CCACHE_PATH@export CCACHE_PATH=@CCACHE_PATH@
@NUT_AM_MAKE_CAN_EXPORT@@NUT_AM_EXPORT_CCACHE_PATH@export PATH=@PATH_DURING_CONFIGURE@

# Generally, list headers and/or sources which are re-generated
# for nut-scanner in the parent dir
NUT_SCANNER_DEPS_H = nutscan-usb.h
### DMF recipe modification: we generate C not H here for SNMP:
###NUT_SCANNER_DEPS_H += nutscan-snmp.h
NUT_SCANNER_DEPS_C = nutscan-snmp.c

# General set of nut-scanner dependencies generated in the parent dir
NUT_SCANNER_DEPS = $(NUT_SCANNER_DEPS_H) $(NUT_SCANNER_DEPS_C)

BUILT_SOURCES = $(NUT_SCANNER_DEPS)
CLEANFILES = $(BUILT_SOURCES)
EXTRA_DIST = README.adoc

# Make sure we have the freshest files (no-op if built earlier and then
# no driver sources and other dependencies were edited by a developer)
$(NUT_SCANNER_DEPS): dummy
	+@cd .. && $(MAKE) $(AM_MAKEFLAGS) nut-scanner-deps

# Make sure out-of-dir dependencies exist (especially when dev-building parts):
$(top_builddir)/include/nut_version.h \
<<<<<<< HEAD
$(top_builddir)/common/libparseconf.la \
$(top_builddir)/common/libnutdmfsnmp.la \
$(top_builddir)/common/libnutwincompat.la \
$(top_builddir)/drivers/libserial-nutscan.la \
$(top_builddir)/common/libcommonstr.la \
$(top_builddir)/common/libcommonclient.la \
=======
$(top_builddir)/common/libnutwincompat.la \
$(top_builddir)/drivers/libserial-nutscan.la \
$(top_builddir)/common/libcommonstr.la \
>>>>>>> 7856ca40
$(top_builddir)/common/libcommon.la: dummy
	+@cd $(@D) && $(MAKE) $(AM_MAKEFLAGS) $(@F)

# do not hard depend on '../include/nut_version.h', since it blocks
# 'dist', and is only required for actual build, in which case
# BUILT_SOURCES (in ../include) will ensure nut_version.h will
# be built before anything else
nut-scanner.c: $(top_builddir)/include/nut_version.h

# We optionally append values to this below
bin_PROGRAMS =
lib_LTLIBRARIES =
include_HEADERS =
dist_noinst_HEADERS =

<<<<<<< HEAD
# Separate the .deps of other dirs from this one
# NOTE: Not using "$<" due to a legacy Sun/illumos dmake bug with resolver
# of dynamic vars, see e.g. https://man.omnios.org/man1/make#BUGS
LINKED_SOURCE_FILES += serial.c
serial.c: $(top_srcdir)/drivers/serial.c
	test -s "$@" || ln -s -f "$(top_srcdir)/drivers/serial.c" "$@"

LINKED_SOURCE_FILES += bcmxcp_ser.c
bcmxcp_ser.c: $(top_srcdir)/drivers/bcmxcp_ser.c
	test -s "$@" || ln -s -f "$(top_srcdir)/drivers/bcmxcp_ser.c" "$@"

CLEANFILES += $(LINKED_SOURCE_FILES)
BUILT_SOURCES += $(LINKED_SOURCE_FILES)

# We optionally append values to this below
bin_PROGRAMS =
lib_LTLIBRARIES =
include_HEADERS =
dist_noinst_HEADERS =

CFLAGS_LUA  = $(LUA_INCLUDE)
LDFLAGS_LUA = $(LUA_LIB)
if WITH_DMF_LUA
 CFLAGS_DMF_LUA = -DWITH_DMF_LUA=1 -DWITH_DMF_FUNCTIONS=1 $(CFLAGS_LUA)
 LDFLAGS_DMF_LUA = $(LDFLAGS_LUA)
else !WITH_DMF_LUA
 CFLAGS_DMF_LUA = -DWITH_DMF_LUA=0
 LDFLAGS_DMF_LUA =
endif !WITH_DMF_LUA

if WITH_NEON
if WITH_SNMP
if WITH_DMF
# Note: this does not require WITH_DMFMIB specifically, just the abilities
 nut-scanner-reindex-dmfsnmp.c: $(top_builddir)/include/nut_version.h $(top_srcdir)/include/dmfsnmp.h

 bin_PROGRAMS += nut-scanner-reindex-dmfsnmp
 nut_scanner_reindex_dmfsnmp_SOURCES = nut-scanner-reindex-dmfsnmp.c
 nut_scanner_reindex_dmfsnmp_LDADD = \
	$(top_builddir)/common/libnutdmfsnmp.la \
	$(top_builddir)/common/libcommon.la \
	$(top_builddir)/common/libparseconf.la \
	$(LIBNETSNMP_LIBS)
 nut_scanner_reindex_dmfsnmp_CFLAGS = -I$(top_srcdir)/include \
	-I$(top_srcdir)/drivers -I$(top_srcdir)/tools/nut-scanner \
	$(LIBNETSNMP_CFLAGS) $(LIBNEON_CFLAGS) \
	-DDMFREINDEXER_MAKECHECK=0

if WITH_DMF_LUA
 nut_scanner_reindex_dmfsnmp_LDADD += $(LDFLAGS_DMF_LUA)
 nut_scanner_reindex_dmfsnmp_CFLAGS += $(CFLAGS_DMF_LUA)
endif WITH_DMF_LUA
if ! WITH_LIBLTDL
 nut_scanner_reindex_dmfsnmp_LDADD += $(LIBNEON_LIBS)
endif ! WITH_LIBLTDL
endif WITH_DMF
endif WITH_SNMP
endif WITH_NEON

=======
>>>>>>> 7856ca40
# Note: we only build nut-scanner, and its library, if libltdl was found (required ATM!)
if WITH_NUT_SCANNER
 bin_PROGRAMS += nut-scanner
 lib_LTLIBRARIES += libnutscan.la
endif WITH_NUT_SCANNER
libnutscan_la_SOURCES = scan_nut.c scan_nut_simulation.c scan_ipmi.c \
			nutscan-snmp.c \
			nutscan-device.c nutscan-ip.c nutscan-display.c \
			nutscan-init.c scan_usb.c scan_snmp.c scan_xml_http.c \
			scan_avahi.c scan_eaton_serial.c nutscan-serial.c
<<<<<<< HEAD
#nodist_libnutscan_la_SOURCES = $(LINKED_SOURCE_FILES)
libnutscan_la_LIBADD = $(NETLIBS)
libnutscan_la_LIBADD += $(top_builddir)/drivers/libserial-nutscan.la
if WITH_LIBLTDL
libnutscan_la_LIBADD += $(LIBLTDL_LIBS)
endif WITH_LIBLTDL
#libnutscan_la_LIBADD += $(top_builddir)/common/libcommonclient.la
=======
libnutscan_la_LIBADD = $(NETLIBS)
libnutscan_la_LIBADD += $(top_builddir)/drivers/libserial-nutscan.la

if WITH_LIBLTDL
libnutscan_la_LIBADD += $(LIBLTDL_LIBS)
endif WITH_LIBLTDL

>>>>>>> 7856ca40
if HAVE_SEMAPHORE_LIBS
# Are additional libraries needed for semaphore support?
libnutscan_la_LIBADD += $(SEMLIBS)
endif HAVE_SEMAPHORE_LIBS

libnutscan_la_LIBADD += $(SERLIBS)

libnutscan_la_LDFLAGS =
if HAVE_WINDOWS
  # Many versions of MingW seem to fail to build non-static DLL without this
  libnutscan_la_LIBADD += $(top_builddir)/common/libnutwincompat.la
  libnutscan_la_LDFLAGS += -no-undefined
endif HAVE_WINDOWS

#
# Below we set API versions of public libraries
# http://www.gnu.org/software/libtool/manual/html_node/Updating-version-info.html
# Note that changes here may have to be reflected in packaging (the shared
# object .so names would differ)
#
# libnutscan version information
libnutscan_la_LDFLAGS += -version-info 2:5:1

# libnutscan exported symbols regex
# WARNING: Since the library includes parts of libcommon (as much as needed
# e.g. for logging or string manipulations), we export a few symbols from
# those too. This may cause issues for (third-party) code development that
# would use both libnutscan and libcommon or similar libs. Here we did have
# a problem with nut-scanner using two copies of common.c and conflicting
# copies of "nut_debug_level" making fun of our debug-logging attempts.
# One solution to tackle if needed for those cases would be to make some
# dynamic/shared libnutcommon (etc.)
if WITH_DMF
libnutscan_la_LDFLAGS += -export-symbols-regex '^((dmf)?nutscan_|uninit_snmp_device_table|nut_debug_level|s_upsdebugx|max_threads|curr_threads|nut_report_config_flags|upsdebugx_report_search_paths|nut_prepare_search_paths)'
else !WITH_DMF
libnutscan_la_LDFLAGS += -export-symbols-regex '^(nutscan_|nut_debug_level|s_upsdebugx|max_threads|curr_threads|nut_report_config_flags|upsdebugx_report_search_paths|nut_prepare_search_paths)'
endif !WITH_DMF
libnutscan_la_CFLAGS = -I$(top_srcdir)/clients -I$(top_srcdir)/include \
			$(LIBLTDL_CFLAGS) -I$(top_srcdir)/drivers

<<<<<<< HEAD
if WITH_NEON
if WITH_SNMP
if WITH_DMF
libnutscan_la_CFLAGS += -DWITH_DMFMIB=1
if WITH_DMF_LUA
libnutscan_la_LDFLAGS += $(LDFLAGS_DMF_LUA)
libnutscan_la_CFLAGS += -DWITH_DMF_LUA=1 $(CFLAGS_DMF_LUA)
else !WITH_DMF_LUA
libnutscan_la_CFLAGS += -DWITH_DMF_LUA=0
endif !WITH_DMF_LUA
libnutscan_la_LIBADD += $(top_builddir)/common/libnutdmfsnmp.la
else !WITH_DMF
libnutscan_la_CFLAGS += -DWITH_DMFMIB=0 -DWITH_DMF_LUA=0
endif !WITH_DMF
endif WITH_SNMP
endif WITH_NEON

libnutscan_la_LIBADD += $(top_builddir)/common/libcommonstr.la
#libnutscan_la_LIBADD += $(top_builddir)/common/libcommon.la $(top_builddir)/common/libparseconf.la
=======
libnutscan_la_LIBADD += $(top_builddir)/common/libcommonstr.la
>>>>>>> 7856ca40

nut_scanner_SOURCES = nut-scanner.c
nut_scanner_CFLAGS = -I$(top_srcdir)/clients -I$(top_srcdir)/include
nut_scanner_LDADD = libnutscan.la
#FTY-old# nut_scanner_LDADD = $(top_builddir)/common/libcommon.la libnutscan.la $(top_builddir)/common/libcommonstr.la

if WITH_SNMP
if WITH_NEON
nut_scanner_CFLAGS += -I$(top_srcdir)/drivers
nut_scanner_CFLAGS += $(LIBNEON_CFLAGS)
if WITH_DMF
nut_scanner_CFLAGS += -DWITH_DMFMIB=1
if WITH_DMF_LUA
nut_scanner_CFLAGS += -DWITH_DMF_LUA=1 $(CFLAGS_DMF_LUA)
nut_scanner_LDFLAGS = $(LDFLAGS_DMF_LUA)
else !WITH_DMF_LUA
nut_scanner_CFLAGS += -DWITH_DMF_LUA=0
endif !WITH_DMF_LUA
else !WITH_DMF
nut_scanner_CFLAGS += -DWITH_DMFMIB=0 -DWITH_DMF_LUA=0
endif !WITH_DMF
if ! WITH_LIBLTDL
# The libs needed to handle XML parsing and usage of DMF SNMP are ltdl()'ed
# but without this builds fail (TODO: Revise responsible code? LTDL in DMF?)
#	$(LIBNETSNMP_LIBS)
libnutscan_la_LIBADD += $(LIBNEON_LIBS)
endif !WITH_LIBLTDL
endif WITH_NEON
endif WITH_SNMP

if WITH_SSL
  libnutscan_la_CFLAGS += $(LIBSSL_CFLAGS)
  libnutscan_la_LIBADD += $(LIBSSL_LIBS)
endif WITH_SSL
if WITH_USB
  libnutscan_la_CFLAGS += $(LIBUSB_CFLAGS)
endif WITH_USB
# Note: do not indent automake "if" lines
if WITH_SNMP
  libnutscan_la_CFLAGS += $(LIBNETSNMP_CFLAGS)
if    WITH_SNMP_STATIC
    # MinGW builds of libnetsnmp are static-only, so we link it in:
    libnutscan_la_CFLAGS += -DWITH_SNMP_STATIC=1
    # Some workarouds here, to avoid libtool bailing out like this:
    # *** Warning: This system cannot link to static lib archive /usr/x86_64-w64-mingw32/lib//libnetsnmp.la.
    # *** I have the capability to make that library automatically link in when
    # *** you link to this library.  But I can only do this if you have a
    # *** shared version of the library, which you do not appear to have.
    # Note that LIBNETSNMP_LIBS prepared by nut_check_libnetsnmp.m4 for such
    # builds particularly WITH_SNMP_STATIC is special (with -Wl passthrough,
    # and for that automake requires LDFLAGS not LIBADD):
    libnutscan_la_LDFLAGS += $(LIBNETSNMP_LIBS)
endif WITH_SNMP_STATIC
endif WITH_SNMP
if WITH_NEON
  libnutscan_la_CFLAGS += $(LIBNEON_CFLAGS)
endif WITH_NEON
if WITH_AVAHI
  libnutscan_la_CFLAGS += $(LIBAVAHI_CFLAGS)
endif WITH_AVAHI
if WITH_IPMI
  libnutscan_la_CFLAGS += $(LIBIPMI_CFLAGS)
endif WITH_IPMI

# C is not a header, but there is no dist_noinst_SOURCES
dist_noinst_HEADERS += $(NUT_SCANNER_DEPS_H) $(NUT_SCANNER_DEPS_C)

# Optionally deliverable as part of NUT public API:
if WITH_DEV
<<<<<<< HEAD
 include_HEADERS += nut-scan.h nutscan-device.h nutscan-ip.h nutscan-init.h nutscan-serial.h nutscan-snmp.h
=======
 include_HEADERS += nut-scan.h nutscan-device.h nutscan-ip.h nutscan-init.h nutscan-serial.h
>>>>>>> 7856ca40
else !WITH_DEV
 dist_noinst_HEADERS += nut-scan.h nutscan-device.h nutscan-ip.h nutscan-init.h nutscan-serial.h nutscan-snmp.h
endif !WITH_DEV

dummy:

CLEANFILES += *-spellchecked README nut-scanner-reindex-dmfsnmp dmf-reindex
MAINTAINERCLEANFILES = Makefile.in .dirstamp

# NOTE: Do not clean ".deps" in SUBDIRS of the main project,
# the root Makefile.am takes care of that!
#clean-local:
#	$(AM_V_at)rm -rf $(builddir)/.deps<|MERGE_RESOLUTION|>--- conflicted
+++ resolved
@@ -30,18 +30,11 @@
 
 # Make sure out-of-dir dependencies exist (especially when dev-building parts):
 $(top_builddir)/include/nut_version.h \
-<<<<<<< HEAD
 $(top_builddir)/common/libparseconf.la \
 $(top_builddir)/common/libnutdmfsnmp.la \
 $(top_builddir)/common/libnutwincompat.la \
 $(top_builddir)/drivers/libserial-nutscan.la \
 $(top_builddir)/common/libcommonstr.la \
-$(top_builddir)/common/libcommonclient.la \
-=======
-$(top_builddir)/common/libnutwincompat.la \
-$(top_builddir)/drivers/libserial-nutscan.la \
-$(top_builddir)/common/libcommonstr.la \
->>>>>>> 7856ca40
 $(top_builddir)/common/libcommon.la: dummy
 	+@cd $(@D) && $(MAKE) $(AM_MAKEFLAGS) $(@F)
 
@@ -50,27 +43,6 @@
 # BUILT_SOURCES (in ../include) will ensure nut_version.h will
 # be built before anything else
 nut-scanner.c: $(top_builddir)/include/nut_version.h
-
-# We optionally append values to this below
-bin_PROGRAMS =
-lib_LTLIBRARIES =
-include_HEADERS =
-dist_noinst_HEADERS =
-
-<<<<<<< HEAD
-# Separate the .deps of other dirs from this one
-# NOTE: Not using "$<" due to a legacy Sun/illumos dmake bug with resolver
-# of dynamic vars, see e.g. https://man.omnios.org/man1/make#BUGS
-LINKED_SOURCE_FILES += serial.c
-serial.c: $(top_srcdir)/drivers/serial.c
-	test -s "$@" || ln -s -f "$(top_srcdir)/drivers/serial.c" "$@"
-
-LINKED_SOURCE_FILES += bcmxcp_ser.c
-bcmxcp_ser.c: $(top_srcdir)/drivers/bcmxcp_ser.c
-	test -s "$@" || ln -s -f "$(top_srcdir)/drivers/bcmxcp_ser.c" "$@"
-
-CLEANFILES += $(LINKED_SOURCE_FILES)
-BUILT_SOURCES += $(LINKED_SOURCE_FILES)
 
 # We optionally append values to this below
 bin_PROGRAMS =
@@ -117,8 +89,6 @@
 endif WITH_SNMP
 endif WITH_NEON
 
-=======
->>>>>>> 7856ca40
 # Note: we only build nut-scanner, and its library, if libltdl was found (required ATM!)
 if WITH_NUT_SCANNER
  bin_PROGRAMS += nut-scanner
@@ -129,23 +99,13 @@
 			nutscan-device.c nutscan-ip.c nutscan-display.c \
 			nutscan-init.c scan_usb.c scan_snmp.c scan_xml_http.c \
 			scan_avahi.c scan_eaton_serial.c nutscan-serial.c
-<<<<<<< HEAD
-#nodist_libnutscan_la_SOURCES = $(LINKED_SOURCE_FILES)
 libnutscan_la_LIBADD = $(NETLIBS)
 libnutscan_la_LIBADD += $(top_builddir)/drivers/libserial-nutscan.la
+
 if WITH_LIBLTDL
 libnutscan_la_LIBADD += $(LIBLTDL_LIBS)
 endif WITH_LIBLTDL
-#libnutscan_la_LIBADD += $(top_builddir)/common/libcommonclient.la
-=======
-libnutscan_la_LIBADD = $(NETLIBS)
-libnutscan_la_LIBADD += $(top_builddir)/drivers/libserial-nutscan.la
-
-if WITH_LIBLTDL
-libnutscan_la_LIBADD += $(LIBLTDL_LIBS)
-endif WITH_LIBLTDL
-
->>>>>>> 7856ca40
+
 if HAVE_SEMAPHORE_LIBS
 # Are additional libraries needed for semaphore support?
 libnutscan_la_LIBADD += $(SEMLIBS)
@@ -186,7 +146,6 @@
 libnutscan_la_CFLAGS = -I$(top_srcdir)/clients -I$(top_srcdir)/include \
 			$(LIBLTDL_CFLAGS) -I$(top_srcdir)/drivers
 
-<<<<<<< HEAD
 if WITH_NEON
 if WITH_SNMP
 if WITH_DMF
@@ -205,10 +164,6 @@
 endif WITH_NEON
 
 libnutscan_la_LIBADD += $(top_builddir)/common/libcommonstr.la
-#libnutscan_la_LIBADD += $(top_builddir)/common/libcommon.la $(top_builddir)/common/libparseconf.la
-=======
-libnutscan_la_LIBADD += $(top_builddir)/common/libcommonstr.la
->>>>>>> 7856ca40
 
 nut_scanner_SOURCES = nut-scanner.c
 nut_scanner_CFLAGS = -I$(top_srcdir)/clients -I$(top_srcdir)/include
@@ -278,11 +233,7 @@
 
 # Optionally deliverable as part of NUT public API:
 if WITH_DEV
-<<<<<<< HEAD
  include_HEADERS += nut-scan.h nutscan-device.h nutscan-ip.h nutscan-init.h nutscan-serial.h nutscan-snmp.h
-=======
- include_HEADERS += nut-scan.h nutscan-device.h nutscan-ip.h nutscan-init.h nutscan-serial.h
->>>>>>> 7856ca40
 else !WITH_DEV
  dist_noinst_HEADERS += nut-scan.h nutscan-device.h nutscan-ip.h nutscan-init.h nutscan-serial.h nutscan-snmp.h
 endif !WITH_DEV
