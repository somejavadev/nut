/*
 *  Copyright (C) 2011-2017 Eaton
 *
 *  This program is free software; you can redistribute it and/or modify
 *  it under the terms of the GNU General Public License as published by
 *  the Free Software Foundation; either version 2 of the License, or
 *  (at your option) any later version.
 *
 *  This program is distributed in the hope that it will be useful,
 *  but WITHOUT ANY WARRANTY; without even the implied warranty of
 *  MERCHANTABILITY or FITNESS FOR A PARTICULAR PURPOSE.  See the
 *  GNU General Public License for more details.
 *
 *  You should have received a copy of the GNU General Public License
 *  along with this program; if not, write to the Free Software
 *  Foundation, Inc., 59 Temple Place, Suite 330, Boston, MA 02111-1307 USA
 */

/*! \file scan_snmp.c
    \brief detect NUT supported SNMP devices
    \author Frederic Bohe <FredericBohe@Eaton.com>
    \author Jim Klimov <EvgenyKlimov@Eaton.com>
    \author Arnaud Quette <ArnaudQuette@Eaton.com>
*/

#include "common.h"
#include "nut-scan.h"

#ifdef WITH_SNMP

#include <sys/socket.h>
#include <stdio.h>
#include <stdbool.h>
#include <string.h>
#include <ltdl.h>

/* workaround for buggy Net-SNMP config
 * from drivers/snmp-ups.h */
#ifdef PACKAGE_BUGREPORT
#undef PACKAGE_BUGREPORT
#endif

#ifdef PACKAGE_NAME
#undef PACKAGE_NAME
#endif

#ifdef PACKAGE_VERSION
#undef PACKAGE_VERSION
#endif

#ifdef PACKAGE_STRING
#undef PACKAGE_STRING
#endif

#ifdef PACKAGE_TARNAME
#undef PACKAGE_TARNAME
#endif

#include <net-snmp/net-snmp-config.h>
#include <net-snmp/net-snmp-includes.h>
#ifdef HAVE_PTHREAD
#include <pthread.h>
#include <semaphore.h>
#endif

// Cause the header to also declare the external reference to pre-generated
// compilable structure with the subset of MIB mappings needed by nut-scanner
#ifndef WANT_DEVSCAN_SNMP_BUILTIN
#define WANT_DEVSCAN_SNMP_BUILTIN 1
#endif

// Caller defined this macro to not 1, or undefined it somehow.
// Maybe a developer might want to disable it as an experiment.
// Or some patchwork or script made a mistake... Tell them!
#if WANT_DEVSCAN_SNMP_BUILTIN != 1
# if defined(__clang__) || defined(__GNUC__) || defined(__GNUG__) || defined(_MSC_VER)
#  if defined(__GNUC__) || defined(__GNUG__)
#   pragma GCC diagnostic push
#   pragma GCC diagnostic warning "-Wcpp"
#   pragma GCC diagnostic ignored "-Werror"
#   pragma GCC diagnostic ignored "-Wall"
#  endif
#pragma message("WARNING: scan_snmp.c is being built without (WANT_DEVSCAN_SNMP_BUILTIN==1) - you have no fallback if DMF is missing at run-time!")
#  if defined(__GNUC__) || defined(__GNUG__)
#   pragma GCC diagnostic pop
#  endif
# endif
#endif

#include "nutscan-snmp.h"
#if WITH_DMFMIB
# include "dmf.h"
#endif

/* Address API change */
#if ( ! NUT_HAVE_LIBNETSNMP_usmAESPrivProtocol ) && ( ! defined usmAESPrivProtocol )
#define USMAESPRIVPROTOCOL "usmAES128PrivProtocol"
#else
#define USMAESPRIVPROTOCOL "usmAESPrivProtocol"
#endif

#define SysOID ".1.3.6.1.2.1.1.2.0"

static nutscan_device_t * dev_ret = NULL;
#ifdef HAVE_PTHREAD
static pthread_mutex_t dev_mutex;
#endif
static long g_usec_timeout ;

// Pointer to the array we ultimately use (builtin or dynamic)
snmp_device_id_t *snmp_device_table = NULL;

#if WITH_DMFMIB
// This would point to DMF data loaded to by this library, if loaded
snmp_device_id_t *snmp_device_table_dmf = NULL;
mibdmf_parser_t *dmfnutscan_snmp_dmp = NULL;

// Caller of this library like nut-scanner.c should declare extern reference
// to this variable and set it to non-NULL string in order to try loading DMFs
char *dmfnutscan_snmp_dir = NULL;

// The snmp-ups-dmf config file attribute for non-default directory
#ifndef SU_VAR_DMFDIR
#define SU_VAR_DMFDIR                "dmfdir"
#endif

#endif /* if WITH_DMFMIB */

/* dynamic link library stuff */
static lt_dlhandle dl_handle = NULL;
static const char *dl_error = NULL;

static void (*nut_init_snmp)(const char *type);
static void (*nut_snmp_sess_init)(netsnmp_session * session);
static void * (*nut_snmp_sess_open)(struct snmp_session *session);
static int (*nut_snmp_sess_close)(void *handle);
static struct snmp_session * (*nut_snmp_sess_session)(void *handle);
static void * (*nut_snmp_parse_oid)(const char *input, oid *objid,
		size_t *objidlen);
static struct snmp_pdu * (*nut_snmp_pdu_create) (int command );
static netsnmp_variable_list * (*nut_snmp_add_null_var)(netsnmp_pdu *pdu,
			const oid *objid, size_t objidlen);
static int (*nut_snmp_sess_synch_response) (void *sessp, netsnmp_pdu *pdu,
			netsnmp_pdu **response);
static int (*nut_snmp_oid_compare) (const oid *in_name1, size_t len1,
			const oid *in_name2, size_t len2);
static void (*nut_snmp_free_pdu) (netsnmp_pdu *pdu);
static int (*nut_generate_Ku)(const oid * hashtype, u_int hashtype_len,
			unsigned char * P, size_t pplen, unsigned char * Ku, size_t * kulen);
static char* (*nut_snmp_out_toggle_options)(char *options);
static const char * (*nut_snmp_api_errstring) (int snmp_errnumber);
<<<<<<< HEAD
static int (*nut_snmp_errno);
static oid (*nut_usmAESPrivProtocol);
static oid (*nut_usmHMACMD5AuthProtocol);
static oid (*nut_usmHMACSHA1AuthProtocol);
static oid (*nut_usmDESPrivProtocol);

void uninit_snmp_device_table() {
#if WITH_DMFMIB
	if (snmp_device_table == snmp_device_table_dmf)
		snmp_device_table = NULL;
	if (dmfnutscan_snmp_dmp!=NULL)
		mibdmf_parser_destroy(&dmfnutscan_snmp_dmp);
	snmp_device_table_dmf = NULL;
	dmfnutscan_snmp_dmp = NULL;
#endif /* if WITH_DMFMIB */

}

/* return 0 on error */
int init_snmp_device_table()
{
	// A simple routine to load nutscan DMFs, safe to call several times
	if (snmp_device_table != NULL)
		return 1;

#if WITH_DMFMIB
	if (dmfnutscan_snmp_dir != NULL) {
		// parse_dir, check success, assign var
		upsdebugx(1, "init_snmp_device_table() trying to load DMF from %s",
			dmfnutscan_snmp_dir);
		dmfnutscan_snmp_dmp = mibdmf_parser_new();
		if (dmfnutscan_snmp_dmp == NULL) {
			upsdebugx(1, "PROBLEM: Can not allocate the DMF parsing structures");
		} else {
			mibdmf_parse_dir(dmfnutscan_snmp_dir, dmfnutscan_snmp_dmp);
			snmp_device_table_dmf = mibdmf_get_device_table(dmfnutscan_snmp_dmp);
			int device_table_counter = mibdmf_get_device_table_counter(dmfnutscan_snmp_dmp);
			if (snmp_device_table_dmf != NULL && 
			    device_table_counter>1 )
			{
				snmp_device_table = snmp_device_table_dmf;
				upsdebugx(1, "SUCCESS: Can use the SNMP device mapping parsed from "
					"DMF library with %d definitions", device_table_counter-1);
				// Note: caller should free these structures in the end, just like below
			} else {
				upsdebugx(1, "PROBLEM: Can not access the SNMP device mapping "
					"parsed from DMF library, or loaded an empty table");
				uninit_snmp_device_table();
			}
		}
	}
#endif /* if WITH_DMFMIB */

#ifdef DEVSCAN_SNMP_BUILTIN
	if (snmp_device_table == NULL && snmp_device_table_builtin!=NULL) {
		upsdebugx(1, "SUCCESS: Can use the built-in SNMP device mapping table");
		snmp_device_table = (snmp_device_id_t *)(&snmp_device_table_builtin);
	}
#else
	upsdebugx(1, "NOTE: The built-in SNMP device mapping table is not built in in this build!");
#endif

	if (snmp_device_table == NULL) {
		upsdebugx(1, "FATAL: No SNMP device mapping table found. SNMP search disabled");
		return 0;
	}

	upsdebugx(1, "init_snmp_device_table() got a valid SNMP device mapping table");
	return 1;
}

/* return 0 on error */
=======
static int *nut_snmp_errno;
static oid *nut_usmAESPrivProtocol;
static oid *nut_usmHMACMD5AuthProtocol;
static oid *nut_usmHMACSHA1AuthProtocol;
static oid *nut_usmDESPrivProtocol;

/* return 0 on error; visible externally */
int nutscan_load_snmp_library(const char *libname_path);
>>>>>>> b263e476
int nutscan_load_snmp_library(const char *libname_path)
{
	if( dl_handle != NULL ) {
		/* if previous init failed */
		if( dl_handle == (void *)1 ) {
			return 0;
		}
		/* init has already been done */
		return 1;
	}

	if (libname_path == NULL) {
		upsdebugx(1, "SNMP library not found. SNMP search disabled");
		return 0;
	}

	if( lt_dlinit() != 0 ) {
		upsdebugx(1, "Error initializing lt_init");
		return 0;
	}

	dl_handle = lt_dlopen(libname_path);
	if (!dl_handle) {
		dl_error = lt_dlerror();
		goto err;
	}

	lt_dlerror();	/* Clear any existing error */
	*(void **) (&nut_init_snmp) = lt_dlsym(dl_handle, "init_snmp");
	if ((dl_error = lt_dlerror()) != NULL)  {
		goto err;
	}

	*(void **) (&nut_snmp_sess_init) = lt_dlsym(dl_handle,
							"snmp_sess_init");
	if ((dl_error = lt_dlerror()) != NULL)  {
		goto err;
	}

	*(void **) (&nut_snmp_sess_open) = lt_dlsym(dl_handle,
							"snmp_sess_open");
	if ((dl_error = lt_dlerror()) != NULL)  {
		goto err;
	}

	*(void **) (&nut_snmp_sess_close) = lt_dlsym(dl_handle,
							"snmp_sess_close");
	if ((dl_error = lt_dlerror()) != NULL)  {
		goto err;
	}

	*(void **) (&nut_snmp_sess_session) = lt_dlsym(dl_handle,
							"snmp_sess_session");
	if ((dl_error = lt_dlerror()) != NULL)  {
		goto err;
	}

	*(void **) (&nut_snmp_parse_oid) = lt_dlsym(dl_handle,
							"snmp_parse_oid");
	if ((dl_error = lt_dlerror()) != NULL)  {
		goto err;
	}

	*(void **) (&nut_snmp_pdu_create) = lt_dlsym(dl_handle,
							"snmp_pdu_create");
	if ((dl_error = lt_dlerror()) != NULL)  {
		goto err;
	}

	*(void **) (&nut_snmp_add_null_var) = lt_dlsym(dl_handle,
							"snmp_add_null_var");
	if ((dl_error = lt_dlerror()) != NULL)  {
		goto err;
	}

	*(void **) (&nut_snmp_sess_synch_response) = lt_dlsym(dl_handle,
						"snmp_sess_synch_response");
	if ((dl_error = lt_dlerror()) != NULL)  {
		goto err;
	}

	*(void **) (&nut_snmp_oid_compare) = lt_dlsym(dl_handle,
							"snmp_oid_compare");
	if ((dl_error = lt_dlerror()) != NULL)  {
		goto err;
	}

	*(void **) (&nut_snmp_free_pdu) = lt_dlsym(dl_handle,"snmp_free_pdu");
	if ((dl_error = lt_dlerror()) != NULL)  {
		goto err;
	}

	*(void **) (&nut_generate_Ku) = lt_dlsym(dl_handle, "generate_Ku");
	if ((dl_error = lt_dlerror()) != NULL)  {
		goto err;
	}

	*(void **) (&nut_snmp_out_toggle_options) = lt_dlsym(dl_handle,
							"snmp_out_toggle_options");
	if ((dl_error = lt_dlerror()) != NULL)  {
		goto err;
	}

	*(void **) (&nut_snmp_api_errstring) = lt_dlsym(dl_handle,
							"snmp_api_errstring");
	if ((dl_error = lt_dlerror()) != NULL)  {
		goto err;
	}

	*(void **) (&nut_snmp_errno) = lt_dlsym(dl_handle, "snmp_errno");
	if ((dl_error = lt_dlerror()) != NULL)  {
		goto err;
	}

	*(void **) (&nut_usmAESPrivProtocol) = lt_dlsym(dl_handle,
							USMAESPRIVPROTOCOL);
	if ((dl_error = lt_dlerror()) != NULL)  {
		goto err;
	}

	*(void **) (&nut_usmHMACMD5AuthProtocol) = lt_dlsym(dl_handle,
						"usmHMACMD5AuthProtocol");
	if ((dl_error = lt_dlerror()) != NULL)  {
		goto err;
	}

	*(void **) (&nut_usmHMACSHA1AuthProtocol) = lt_dlsym(dl_handle,
						"usmHMACSHA1AuthProtocol");
	if ((dl_error = lt_dlerror()) != NULL)  {
		goto err;
	}

	*(void **) (&nut_usmDESPrivProtocol) = lt_dlsym(dl_handle,
						"usmDESPrivProtocol");
	if ((dl_error = lt_dlerror()) != NULL)  {
		goto err;
	}

	return 1;
err:
	fprintf(stderr, "Cannot load SNMP library (%s) : %s. SNMP search disabled.\n",
		libname_path, dl_error);
	dl_handle = (void *)1;
	lt_dlexit();
	return 0;
}
/* end of dynamic link library stuff */

static void scan_snmp_add_device(nutscan_snmp_t * sec, struct snmp_pdu *response, char * mib)
{
	nutscan_device_t * dev = NULL;
	struct snmp_session * session;
	char * buf;

	session = (*nut_snmp_sess_session)(sec->handle);
	if(session == NULL) {
		return;
	}
	/* SNMP device found */
	dev = nutscan_new_device();
	dev->type = TYPE_SNMP;
#if WITH_DMFMIB
	dev->driver = NULL;
	if (dmfnutscan_snmp_dmp != NULL) {
		/* DMF is loaded thus used, successfully */
		if (mib && strcmp(mib, "eaton_epdu")==0) {
			// FIXME (WITH_SNMP_LKP_FUN): When support for lookup functions
			// in DMF is fixed, this clause has to be amended back, too.
			// Also note that currently this suggestion concerns just one
			// mapping table (for Eaton Marlin ePDUs), and that developers
			// or validators are not forbidden to configure any driver they
			// want to explicitly -- this failsafe is just for nut-scanner.
			upslogx(1, "This device mapping uses lookup functions which is not yet supported by DMF driver");
		} else {
			dev->driver = strdup("snmp-ups-dmf");
			if (dmfnutscan_snmp_dir!=NULL && strcmp(DEFAULT_DMFNUTSCAN_DIR, dmfnutscan_snmp_dir) != 0) {
				nutscan_add_option_to_device(dev,SU_VAR_DMFDIR,
					dmfnutscan_snmp_dir);
			}
		}
	}
	if (dev->driver == NULL) {
		dev->driver = strdup("snmp-ups");
	}
#else
	dev->driver = strdup("snmp-ups");
#endif /* if WITH_DMFMIB */
	dev->port = strdup(session->peername);
	if (response != NULL) {
		buf = malloc( response->variables->val_len + 1 );
		if( buf ) {
			memcpy(buf,response->variables->val.string,
				response->variables->val_len);
			buf[response->variables->val_len]=0;
			nutscan_add_option_to_device(dev,"desc",buf);
			free(buf);
		}
	}
	nutscan_add_option_to_device(dev,"mibs",mib);
	/* SNMP v3 */
	if( session->community == NULL || session->community[0] == 0) {
		nutscan_add_option_to_device(dev,"snmp_version","v3");

		if( sec->secLevel ) {
			nutscan_add_option_to_device(dev,"secLevel",
					sec->secLevel);
		}
		if( sec->secName ) {
			nutscan_add_option_to_device(dev,"secName",
					sec->secName);
		}
		if( sec->authPassword ) {
			nutscan_add_option_to_device(dev,"authPassword",
					sec->authPassword);
		}
		if( sec->privPassword ) {
			nutscan_add_option_to_device(dev,"privPassword",
					sec->privPassword);
		}
		if( sec->authProtocol ) {
			nutscan_add_option_to_device(dev,"authProtocol",
					sec->authProtocol);
		}
		if( sec->privProtocol ) {
			nutscan_add_option_to_device(dev,"privProtocol",
					sec->privProtocol);
		}
	}
	else {
		buf = malloc( session->community_len + 1 );
		if( buf ) {
			memcpy(buf,session->community,
				session->community_len);
			buf[session->community_len]=0;
			nutscan_add_option_to_device(dev,"community",buf);
			free(buf);
		}
	}

#ifdef HAVE_PTHREAD
	pthread_mutex_lock(&dev_mutex);
#endif
	dev_ret = nutscan_add_device_to_device(dev_ret,dev);
#ifdef HAVE_PTHREAD
	pthread_mutex_unlock(&dev_mutex);
#endif

}

static struct snmp_pdu * scan_snmp_get_oid(char* oid_str,void* handle)
{
	size_t name_len;
	oid name[MAX_OID_LEN];
	struct snmp_pdu *pdu, *response = NULL;
	int status;
	int index = 0;

	/* create and send request. */
	name_len = MAX_OID_LEN;
	if (!(*nut_snmp_parse_oid)(oid_str, name, &name_len)) {
		index++;
		return NULL;
	}

	pdu = (*nut_snmp_pdu_create)(SNMP_MSG_GET);

	if (pdu == NULL) {
		index++;
		return NULL;
	}

	(*nut_snmp_add_null_var)(pdu, name, name_len);

	status = (*nut_snmp_sess_synch_response)(handle,pdu, &response);
	if( response == NULL ) {
		index++;
		return NULL;
	}

	if(status!=STAT_SUCCESS||response->errstat!=SNMP_ERR_NOERROR||
			response->variables == NULL ||
			response->variables->name == NULL ||
			(*nut_snmp_oid_compare)(response->variables->name,
				response->variables->name_length,
				name, name_len) != 0 ||
			response->variables->val.string == NULL ) {
		(*nut_snmp_free_pdu)(response);
		index++;
		return NULL;
	}

	return response;
}

static void try_all_oid(void * arg, const char * mib_found)
{
	struct snmp_pdu *response = NULL;
	int index = 0;
	nutscan_snmp_t * sec = (nutscan_snmp_t *)arg;

	upsdebugx(2, "%s", __func__);

	while(snmp_device_table[index].mib != NULL) {

		if (snmp_device_table[index].oid == NULL || strcmp(snmp_device_table[index].oid, "") == 0) {
			index++;
			continue;
		}

		response = scan_snmp_get_oid(snmp_device_table[index].oid,sec->handle);
		if( response == NULL ) {
			index++;
			continue;
		}

		/* add device only if not yet detected with the same mib */
		if (mib_found == NULL || (strcmp(mib_found, snmp_device_table[index].mib) != 0)) {
			scan_snmp_add_device(sec,response,snmp_device_table[index].mib);
			upsdebugx(3, "Found another match for device with MIB '%s'",
				snmp_device_table[index].mib);
		}
		else {
			upsdebugx(3, "Skip duplicated device %s", snmp_device_table[index].mib);
		}

		(*nut_snmp_free_pdu)(response);
		response = NULL;

		index++;
	}
}

static int init_session(struct snmp_session * snmp_sess, nutscan_snmp_t * sec)
{
	(*nut_snmp_sess_init)(snmp_sess);

	snmp_sess->peername = sec->peername;

	if( sec->community != NULL || sec->secLevel == NULL ) {
		snmp_sess->version = SNMP_VERSION_1;
		if( sec->community != NULL ) {
			snmp_sess->community = (unsigned char *)sec->community;
			snmp_sess->community_len = strlen(sec->community);
		}
		else {
			snmp_sess->community = (unsigned char *)"public";
			snmp_sess->community_len = strlen("public");
		}
	}
	else { /* SNMP v3 */
		snmp_sess->version = SNMP_VERSION_3;

		/* Security level */
		if (strcmp(sec->secLevel, "noAuthNoPriv") == 0)
			snmp_sess->securityLevel = SNMP_SEC_LEVEL_NOAUTH;
		else if (strcmp(sec->secLevel, "authNoPriv") == 0)
			snmp_sess->securityLevel = SNMP_SEC_LEVEL_AUTHNOPRIV;
		else if (strcmp(sec->secLevel, "authPriv") == 0)
			snmp_sess->securityLevel = SNMP_SEC_LEVEL_AUTHPRIV;
		else {
			fprintf(stderr,"Bad SNMPv3 securityLevel: %s\n",
								sec->secLevel);
			return 0;
		}

		/* Security name */
		if( sec->secName == NULL ) {
			fprintf(stderr,"securityName is required for SNMPv3\n");
			return 0;
		}
		snmp_sess->securityName = strdup(sec->secName);
		snmp_sess->securityNameLen = strlen(snmp_sess->securityName);

		/* Everything is ready for NOAUTH */
		if( snmp_sess->securityLevel == SNMP_SEC_LEVEL_NOAUTH ) {
			return 1;
		}

		/* Process mandatory fields, based on the security level */
		switch (snmp_sess->securityLevel) {
			case SNMP_SEC_LEVEL_AUTHNOPRIV:
				if (sec->authPassword == NULL) {
					fprintf(stderr,
						"authPassword is required "
						"for SNMPv3 in %s mode\n",
						sec->secLevel);
					return 0;
				}
				break;
			case SNMP_SEC_LEVEL_AUTHPRIV:
				if ((sec->authPassword == NULL) ||
					(sec->privPassword == NULL)) {
					fprintf(stderr,
						"authPassword and privPassword are "
						"required for SNMPv3 in %s mode\n",
						sec->secLevel);
					return 0;
				}
				break;
			default:
				/* nothing else needed */
				break;
		}

		/* Process authentication protocol and key */
		snmp_sess->securityAuthKeyLen = USM_AUTH_KU_LEN;

		/* default to MD5 */
		snmp_sess->securityAuthProto = nut_usmHMACMD5AuthProtocol;
		snmp_sess->securityAuthProtoLen =
				sizeof(usmHMACMD5AuthProtocol)/
				sizeof(oid);

		if( sec->authProtocol ) {
			if (strcmp(sec->authProtocol, "SHA") == 0) {
				snmp_sess->securityAuthProto = nut_usmHMACSHA1AuthProtocol;
				snmp_sess->securityAuthProtoLen =
					sizeof(usmHMACSHA1AuthProtocol)/
					sizeof(oid);
			}
			else {
				if (strcmp(sec->authProtocol, "MD5") != 0) {
					fprintf(stderr,
						"Bad SNMPv3 authProtocol: %s",
						sec->authProtocol);
					return 0;
				}
			}
		}

		/* set the authentication key to a MD5/SHA1 hashed version of
		 * our passphrase (must be at least 8 characters long) */
		if ((*nut_generate_Ku)(snmp_sess->securityAuthProto,
					snmp_sess->securityAuthProtoLen,
					(unsigned char *) sec->authPassword,
					strlen(sec->authPassword),
					snmp_sess->securityAuthKey,
					&snmp_sess->securityAuthKeyLen)
					!= SNMPERR_SUCCESS) {
							fprintf(stderr,
							"Error generating Ku from "
							"authentication pass phrase\n");
							return 0;
		}

		/* Everything is ready for AUTHNOPRIV */
		if( snmp_sess->securityLevel == SNMP_SEC_LEVEL_AUTHNOPRIV ) {
			return 1;
		}

		/* default to DES */
		snmp_sess->securityPrivProto = nut_usmDESPrivProtocol;
		snmp_sess->securityPrivProtoLen =
			sizeof(usmDESPrivProtocol)/sizeof(oid);

		if( sec->privProtocol ) {
			if (strcmp(sec->privProtocol, "AES") == 0) {
				snmp_sess->securityPrivProto = nut_usmAESPrivProtocol;
				snmp_sess->securityPrivProtoLen =
					sizeof(usmAESPrivProtocol)/
					sizeof(oid);
			}
			else {
				if (strcmp(sec->privProtocol, "DES") != 0) {
					fprintf(stderr,
						"Bad SNMPv3 privProtocol: %s\n"
						,sec->privProtocol);
				return 0;
				}
			}
		}

		/* set the private key to a MD5/SHA hashed version of
		 * our passphrase (must be at least 8 characters long) */
		snmp_sess->securityPrivKeyLen = USM_PRIV_KU_LEN;
		if ((*nut_generate_Ku)(snmp_sess->securityAuthProto,
					snmp_sess->securityAuthProtoLen,
					(unsigned char *) sec->privPassword,
					strlen(sec->privPassword),
					snmp_sess->securityPrivKey,
					&snmp_sess->securityPrivKeyLen)
					!= SNMPERR_SUCCESS) {
							fprintf(stderr,
							"Error generating Ku from "
							"private pass phrase\n");
							return 0;
		}

	}

	return 1;
}

static void * try_SysOID(void * arg)
{
	struct snmp_session snmp_sess;
	void * handle;
	struct snmp_pdu *pdu, *response = NULL, *resp = NULL;
	oid name[MAX_OID_LEN];
	size_t name_len = MAX_OID_LEN;
	nutscan_snmp_t * sec = (nutscan_snmp_t *)arg;
	int index = 0;
	char *mib_found = NULL;

	upsdebugx(2, "%s", __func__);

	/* Initialize session */
	if( !init_session(&snmp_sess,sec) ) {
		goto try_SysOID_free;
	}

	snmp_sess.retries = 0;
	snmp_sess.timeout = g_usec_timeout;

	/* Open the session */
	handle = (*nut_snmp_sess_open)(&snmp_sess); /* establish the session */
	if (handle == NULL) {
		fprintf(stderr,"Failed to open SNMP session for %s.\n",
			sec->peername);
		goto try_SysOID_free;
	}

	/* create and send request. */
	if (!(*nut_snmp_parse_oid)(SysOID, name, &name_len)) {
		fprintf(stderr,"SNMP errors: %s\n",
				(*nut_snmp_api_errstring)((*nut_snmp_errno)));
		(*nut_snmp_sess_close)(handle);
		goto try_SysOID_free;
	}

	pdu = (*nut_snmp_pdu_create)(SNMP_MSG_GET);

	if (pdu == NULL) {
		fprintf(stderr,"Not enough memory\n");
		(*nut_snmp_sess_close)(handle);
		goto try_SysOID_free;
	}

	(*nut_snmp_add_null_var)(pdu, name, name_len);

	(*nut_snmp_sess_synch_response)(handle,
			pdu, &response);

	if (response) {
		sec->handle = handle;

		/* SNMP device found */
		/* SysOID is supposed to give the required MIB. */

		/* Check if the received OID match with a known sysOID */
		if(response->variables != NULL &&
				response->variables->val.objid != NULL){
			while(snmp_device_table[index].mib != NULL) {
				if(snmp_device_table[index].sysoid == NULL ) {
					index++;
					continue;
				}
				name_len = MAX_OID_LEN;
				if (!(*nut_snmp_parse_oid)(
					snmp_device_table[index].sysoid,
					name, &name_len)) {
					index++;
					continue;
				}

				if ( (*nut_snmp_oid_compare)(
					response->variables->val.objid,
					response->variables->val_len/sizeof(oid),
					name, name_len) == 0 ) {

					/* we have found a relevant sysoid */

					/* add mib if no complementary oid is present */
					/* FIXME: No desc defined when add device */
					if (snmp_device_table[index].oid == NULL
						|| strcmp(snmp_device_table[index].oid, "") == 0) {
						scan_snmp_add_device(sec,NULL,snmp_device_table[index].mib);
						mib_found = snmp_device_table[index].sysoid;
					}
					/* else test complementary oid before adding mib */
					else {
						resp = scan_snmp_get_oid(
							snmp_device_table[index].oid,
							handle);
						if( resp != NULL ) {
							scan_snmp_add_device(sec,resp, snmp_device_table[index].mib);
							mib_found = snmp_device_table[index].mib;
							(*nut_snmp_free_pdu)(resp);
						}
					}
				}
				index++;
			}
		}

		/* try a list of known OID */
		try_all_oid(sec, mib_found);

		(*nut_snmp_free_pdu)(response);
		response = NULL;
	}

	(*nut_snmp_sess_close)(handle);

try_SysOID_free:
	if( sec->peername ) {
		free(sec->peername);
	}
	free(sec);

	return NULL;
}

nutscan_device_t * nutscan_scan_snmp(const char * start_ip, const char * stop_ip,
                                     long usec_timeout, nutscan_snmp_t * sec)
{
	int i;
	nutscan_snmp_t * tmp_sec;
	nutscan_ip_iter_t ip;
	char * ip_str = NULL;
	bool pass = true;
#ifdef HAVE_PTHREAD
	sem_t *semaphore = nutscan_semaphore();
	pthread_t thread;
	pthread_t * thread_array = NULL;
	int thread_count = 0;

	pthread_mutex_init(&dev_mutex,NULL);
#endif

	if( !nutscan_avail_snmp ) {
		return NULL;
	}

	g_usec_timeout = usec_timeout;

	/* Force numeric OIDs resolution (ie, do not resolve to textual names)
	 * This is mostly for the convenience of debug output */
	if (nut_snmp_out_toggle_options("n") != NULL) {
		upsdebugx(1, "Failed to enable numeric OIDs resolution");
	}

	if (init_snmp_device_table() == 0)
		return NULL;
	if (snmp_device_table == NULL)
		return NULL;

	/* Initialize the SNMP library */
	(*nut_init_snmp)("nut-scanner");

	ip_str = nutscan_ip_iter_init(&ip, start_ip, stop_ip);

	while(ip_str != NULL) {
#ifdef HAVE_PTHREAD
		if(thread_array == NULL) {
			sem_wait(semaphore);
			pass=true;
		} else {
			pass = (sem_trywait(semaphore) == 0);
		}
#endif
		if(pass) {
			tmp_sec = malloc(sizeof(nutscan_snmp_t));
			memcpy(tmp_sec, sec, sizeof(nutscan_snmp_t));
			tmp_sec->peername = ip_str;

#ifdef HAVE_PTHREAD
			if (pthread_create(&thread,NULL,try_SysOID,(void*)tmp_sec)==0){
				thread_count++;
				pthread_t *new_thread_array = realloc(thread_array,
						thread_count*sizeof(pthread_t));
				if (new_thread_array == NULL) {
					upsdebugx(1, "%s: Failed to realloc thread", __func__);
					break;
				}
				else {
					thread_array = new_thread_array;
				}
				thread_array[thread_count-1] = thread;
			}
#else
			try_SysOID((void *)tmp_sec);
#endif
//			free(ip_str); // Do not free() here - seems to cause a double-free instead
			ip_str = nutscan_ip_iter_inc(&ip);
//			free(tmp_sec);
#ifdef HAVE_PTHREAD
		} else {
			for (i=0; i < thread_count; i++) {
				pthread_join(thread_array[i],NULL);
				sem_post(semaphore);
			}
			thread_count = 0;
			free(thread_array);
			thread_array = NULL;
#endif
<<<<<<< HEAD
		}
=======
		ip_str = nutscan_ip_iter_inc(&ip);
>>>>>>> b263e476
	}

#ifdef HAVE_PTHREAD
	for ( i=0; i < thread_count ; i++) {
		pthread_join(thread_array[i],NULL);
	}
	pthread_mutex_destroy(&dev_mutex);
	free(thread_array);
#endif
	nutscan_device_t * result = nutscan_rewind_device(dev_ret);
	dev_ret = NULL;
	return result;
}
#else /* WITH_SNMP */
<<<<<<< HEAD
nutscan_device_t * nutscan_scan_snmp(const char * start_ip, const char * stop_ip,
                                     long usec_timeout, nutscan_snmp_t * sec)
=======
nutscan_device_t * nutscan_scan_snmp(const char * start_ip, const char * stop_ip, long usec_timeout, nutscan_snmp_t * sec)
>>>>>>> b263e476
{
	NUT_UNUSED_VARIABLE(start_ip);
	NUT_UNUSED_VARIABLE(stop_ip);
	NUT_UNUSED_VARIABLE(usec_timeout);
	NUT_UNUSED_VARIABLE(sec);
	return NULL;
}
#endif /* WITH_SNMP */<|MERGE_RESOLUTION|>--- conflicted
+++ resolved
@@ -149,12 +149,16 @@
 			unsigned char * P, size_t pplen, unsigned char * Ku, size_t * kulen);
 static char* (*nut_snmp_out_toggle_options)(char *options);
 static const char * (*nut_snmp_api_errstring) (int snmp_errnumber);
-<<<<<<< HEAD
-static int (*nut_snmp_errno);
-static oid (*nut_usmAESPrivProtocol);
-static oid (*nut_usmHMACMD5AuthProtocol);
-static oid (*nut_usmHMACSHA1AuthProtocol);
-static oid (*nut_usmDESPrivProtocol);
+
+/* Variables (not methods) exported by libnet-snmp: */
+static int *nut_snmp_errno;
+static oid *nut_usmAESPrivProtocol;
+static oid *nut_usmHMACMD5AuthProtocol;
+static oid *nut_usmHMACSHA1AuthProtocol;
+static oid *nut_usmDESPrivProtocol;
+
+/* return 0 on error; visible externally */
+int nutscan_load_snmp_library(const char *libname_path);
 
 void uninit_snmp_device_table() {
 #if WITH_DMFMIB
@@ -222,16 +226,6 @@
 }
 
 /* return 0 on error */
-=======
-static int *nut_snmp_errno;
-static oid *nut_usmAESPrivProtocol;
-static oid *nut_usmHMACMD5AuthProtocol;
-static oid *nut_usmHMACSHA1AuthProtocol;
-static oid *nut_usmDESPrivProtocol;
-
-/* return 0 on error; visible externally */
-int nutscan_load_snmp_library(const char *libname_path);
->>>>>>> b263e476
 int nutscan_load_snmp_library(const char *libname_path)
 {
 	if( dl_handle != NULL ) {
@@ -928,16 +922,12 @@
 			free(thread_array);
 			thread_array = NULL;
 #endif
-<<<<<<< HEAD
-		}
-=======
-		ip_str = nutscan_ip_iter_inc(&ip);
->>>>>>> b263e476
+		}
 	}
 
 #ifdef HAVE_PTHREAD
-	for ( i=0; i < thread_count ; i++) {
-		pthread_join(thread_array[i],NULL);
+	for (i=0; i < thread_count ; i++) {
+		pthread_join(thread_array[i], NULL);
 	}
 	pthread_mutex_destroy(&dev_mutex);
 	free(thread_array);
@@ -947,12 +937,8 @@
 	return result;
 }
 #else /* WITH_SNMP */
-<<<<<<< HEAD
 nutscan_device_t * nutscan_scan_snmp(const char * start_ip, const char * stop_ip,
                                      long usec_timeout, nutscan_snmp_t * sec)
-=======
-nutscan_device_t * nutscan_scan_snmp(const char * start_ip, const char * stop_ip, long usec_timeout, nutscan_snmp_t * sec)
->>>>>>> b263e476
 {
 	NUT_UNUSED_VARIABLE(start_ip);
 	NUT_UNUSED_VARIABLE(stop_ip);
