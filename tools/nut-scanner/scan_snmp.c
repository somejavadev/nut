--- conflicted
+++ resolved
@@ -41,11 +41,7 @@
 # undef _WIN32_WINNT
 #endif
 
-<<<<<<< HEAD
-#include <stdio.h>
 #include <stdbool.h>
-=======
->>>>>>> 1ebd7338
 #include <string.h>
 #include <stdio.h>
 #include <ltdl.h>
@@ -176,13 +172,6 @@
 # define HAVE_BOOL_T 1
 #endif
 
-<<<<<<< HEAD
-static nutscan_device_t * dev_ret = NULL;
-#ifdef HAVE_PTHREAD
-static pthread_mutex_t dev_mutex;
-#endif
-static useconds_t g_usec_timeout ;
-
 /* Pointer to the array we ultimately use (builtin or dynamic) */
 static snmp_device_id_t *snmp_device_table = NULL;
 
@@ -203,8 +192,6 @@
 
 #endif	/* if WITH_DMFMIB */
 
-=======
->>>>>>> 1ebd7338
 #ifndef WITH_SNMP_STATIC
 /* dynamic link library stuff */
 static lt_dlhandle dl_handle = NULL;
@@ -288,7 +275,7 @@
 #endif
 }
 
-<<<<<<< HEAD
+/* Visible externally */
 void uninit_snmp_device_table(void) {
 #if WITH_DMFMIB
 	if (snmp_device_table == snmp_device_table_dmf)
@@ -301,7 +288,7 @@
 
 }
 
-/* return 0 on error */
+/* Return 0 on error; internal implementation */
 static
 int init_snmp_device_table(void)
 {
@@ -344,9 +331,9 @@
 		upsdebugx(1, "SUCCESS: Can use the built-in SNMP device mapping table");
 		snmp_device_table = (snmp_device_id_t *)(&snmp_device_table_builtin);
 	}
-#else
+#else	/* not DEVSCAN_SNMP_BUILTIN */
 	upsdebugx(1, "NOTE: The built-in SNMP device mapping table is not built in in this build!");
-#endif
+#endif	/* not DEVSCAN_SNMP_BUILTIN */
 
 	if (snmp_device_table == NULL) {
 		upsdebugx(1, "FATAL: No SNMP device mapping table found. SNMP search disabled");
@@ -357,11 +344,8 @@
 	return 1;
 }
 
-/* return 0 on error */
-=======
 /* Return 0 on error; visible externally */
 int nutscan_load_snmp_library(const char *libname_path);
->>>>>>> 1ebd7338
 int nutscan_load_snmp_library(const char *libname_path)
 {
 #ifdef WITH_SNMP_STATIC
@@ -763,12 +747,9 @@
 	}
 #else
 	dev->driver = strdup("snmp-ups");
-<<<<<<< HEAD
 #endif /* if WITH_DMFMIB */
-=======
 	/* FIXME: Should the IPv6 address here be bracketed?
 	 *  Does our driver support the notation? */
->>>>>>> 1ebd7338
 	dev->port = strdup(session->peername);
 	if (response != NULL) {
 		buf = malloc (response->variables->val_len + 1);
@@ -1365,15 +1346,13 @@
 	sem_t   semaphore_scantype_inst;
 	sem_t * semaphore_scantype = &semaphore_scantype_inst;
 # endif /* HAVE_SEMAPHORE */
-  pthread_t thread;
+	pthread_t thread;
 	nutscan_thread_t * thread_array = NULL;
 	size_t thread_count = 0, i;
 # if (defined HAVE_PTHREAD_TRYJOIN) || (defined HAVE_SEMAPHORE)
 	size_t  max_threads_scantype = max_threads_netsnmp;
 # endif
-#endif /* HAVE_PTHREAD */
-
-#ifdef HAVE_PTHREAD
+
 	pthread_mutex_init(&dev_mutex, NULL);
 
 # ifdef HAVE_SEMAPHORE
@@ -1440,17 +1419,14 @@
 		upsdebugx(1, "Failed to enable numeric OIDs resolution");
 	}
 
-<<<<<<< HEAD
+	/* Use DMF or built-in mappings?.. */
 	if (init_snmp_device_table() == 0)
 		return NULL;
 	if (snmp_device_table == NULL)
 		return NULL;
 
 	/* Initialize the SNMP library */
-	(*nut_init_snmp)("nut-scanner");
-=======
 	init_snmp_once();
->>>>>>> 1ebd7338
 
 	ip_str = nutscan_ip_ranges_iter_init(&ip, irl);
 
