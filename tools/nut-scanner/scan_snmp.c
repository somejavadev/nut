--- conflicted
+++ resolved
@@ -78,7 +78,13 @@
 #include <net-snmp/net-snmp-config.h>
 #include <net-snmp/net-snmp-includes.h>
 
-<<<<<<< HEAD
+#ifdef __clang__
+# pragma clang diagnostic pop
+#endif
+#if (defined HAVE_PRAGMA_GCC_DIAGNOSTIC_PUSH_POP) && (defined HAVE_PRAGMA_GCC_DIAGNOSTIC_IGNORED_UNUSED_PARAMETER)
+# pragma GCC diagnostic pop
+#endif
+
 #ifndef WITH_DMFMIB
 # define WITH_DMFMIB 0
 #endif
@@ -101,14 +107,6 @@
 #  define WANT_DEVSCAN_SNMP_DMF 1
 # endif
 #endif /* WITH_DMFMIB */
-=======
-#ifdef __clang__
-# pragma clang diagnostic pop
-#endif
-#if (defined HAVE_PRAGMA_GCC_DIAGNOSTIC_PUSH_POP) && (defined HAVE_PRAGMA_GCC_DIAGNOSTIC_IGNORED_UNUSED_PARAMETER)
-# pragma GCC diagnostic pop
-#endif
->>>>>>> 0d9ab269
 
 #include "nutscan-snmp.h"
 
