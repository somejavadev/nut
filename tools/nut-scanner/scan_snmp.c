--- conflicted
+++ resolved
@@ -60,11 +60,7 @@
 
 #include <net-snmp/net-snmp-config.h>
 #include <net-snmp/net-snmp-includes.h>
-<<<<<<< HEAD
-#ifdef HAVE_PTHREAD
-#include <pthread.h>
-#include <semaphore.h>
-#endif
+#include "nutscan-snmp.h"
 
 // Cause the header to also declare the external reference to pre-generated
 // compilable structure with the subset of MIB mappings needed by nut-scanner
@@ -90,9 +86,6 @@
 # endif
 #endif
 
-=======
->>>>>>> d93e2423
-#include "nutscan-snmp.h"
 #if WITH_DMFMIB
 # include "dmf.h"
 #endif
@@ -175,13 +168,6 @@
 #endif
 #if NUT_HAVE_LIBNETSNMP_usmDESPrivProtocol
 static oid *nut_usmDESPrivProtocol;
-<<<<<<< HEAD
-static oid *nut_usmAES192PrivProtocol;
-static oid *nut_usmAES256PrivProtocol;
-static oid *nut_usmHMAC192SHA256AuthProtocol;
-static oid *nut_usmHMAC256SHA384AuthProtocol;
-static oid *nut_usmHMAC384SHA512AuthProtocol;
-=======
 #endif
 #if NETSNMP_DRAFT_BLUMENTHAL_AES_04
 # if NUT_HAVE_LIBNETSNMP_usmAES192PrivProtocol
@@ -200,7 +186,6 @@
 #if NUT_HAVE_LIBNETSNMP_usmHMAC384SHA512AuthProtocol
 static oid *nut_usmHMAC384SHA512AuthProtocol;
 #endif
->>>>>>> d93e2423
 
 /* return 0 on error; visible externally */
 int nutscan_load_snmp_library(const char *libname_path);
@@ -415,73 +400,49 @@
 	if ((dl_error = lt_dlerror()) != NULL) {
 		goto err;
 	}
-<<<<<<< HEAD
-#if NETSNMP_DRAFT_BLUMENTHAL_AES_04
-=======
 #endif /* NUT_HAVE_LIBNETSNMP_usmDESPrivProtocol */
 
 #if NETSNMP_DRAFT_BLUMENTHAL_AES_04
 # if NUT_HAVE_LIBNETSNMP_usmAES192PrivProtocol
->>>>>>> d93e2423
 	*(void **) (&nut_usmAES192PrivProtocol) = lt_dlsym(dl_handle,
 						"usmAES192PrivProtocol");
 	if ((dl_error = lt_dlerror()) != NULL) {
 		goto err;
 	}
-<<<<<<< HEAD
-
-=======
 # endif /* NUT_HAVE_LIBNETSNMP_usmAES192PrivProtocol */
 
 # if NUT_HAVE_LIBNETSNMP_usmAES256PrivProtocol
->>>>>>> d93e2423
 	*(void **) (&nut_usmAES256PrivProtocol) = lt_dlsym(dl_handle,
 						"usmAES256PrivProtocol");
 	if ((dl_error = lt_dlerror()) != NULL) {
 		goto err;
 	}
-<<<<<<< HEAD
-#endif
-
-=======
 # endif /* NUT_HAVE_LIBNETSNMP_usmAES256PrivProtocol */
 #endif /* NETSNMP_DRAFT_BLUMENTHAL_AES_04 */
 
 #if NUT_HAVE_LIBNETSNMP_usmHMAC192SHA256AuthProtocol
->>>>>>> d93e2423
 	*(void **) (&nut_usmHMAC192SHA256AuthProtocol) = lt_dlsym(dl_handle,
 						"usmHMAC192SHA256AuthProtocol");
 	if ((dl_error = lt_dlerror()) != NULL) {
 		goto err;
 	}
-<<<<<<< HEAD
-
-=======
 #endif /* NUT_HAVE_LIBNETSNMP_usmHMAC192SHA256AuthProtocol */
 
 #if NUT_HAVE_LIBNETSNMP_usmHMAC256SHA384AuthProtocol
->>>>>>> d93e2423
 	*(void **) (&nut_usmHMAC256SHA384AuthProtocol) = lt_dlsym(dl_handle,
 						"usmHMAC256SHA384AuthProtocol");
 	if ((dl_error = lt_dlerror()) != NULL) {
 		goto err;
 	}
-<<<<<<< HEAD
-
-=======
 #endif /* NUT_HAVE_LIBNETSNMP_usmHMAC256SHA384AuthProtocol */
 
 #if NUT_HAVE_LIBNETSNMP_usmHMAC384SHA512AuthProtocol
->>>>>>> d93e2423
 	*(void **) (&nut_usmHMAC384SHA512AuthProtocol) = lt_dlsym(dl_handle,
 						"usmHMAC384SHA512AuthProtocol");
 	if ((dl_error = lt_dlerror()) != NULL) {
 		goto err;
 	}
-<<<<<<< HEAD
-=======
 #endif /* NUT_HAVE_LIBNETSNMP_usmHMAC384SHA512AuthProtocol */
->>>>>>> d93e2423
 
 	return 1;
 err:
@@ -771,54 +732,33 @@
 					sizeof(usmHMACSHA1AuthProtocol)/
 					sizeof(oid);
 			}
-<<<<<<< HEAD
-			else if (strcmp(sec->authProtocol, "SHA256") == 0) {
-=======
 			else
 #endif
 #if NUT_HAVE_LIBNETSNMP_usmHMAC192SHA256AuthProtocol
 			if (strcmp(sec->authProtocol, "SHA256") == 0) {
->>>>>>> d93e2423
 				snmp_sess->securityAuthProto = nut_usmHMAC192SHA256AuthProtocol;
 				snmp_sess->securityAuthProtoLen =
 					sizeof(usmHMAC192SHA256AuthProtocol)/
 					sizeof(oid);
 			}
-<<<<<<< HEAD
-			else if (strcmp(sec->authProtocol, "SHA384") == 0) {
-=======
 			else
 #endif
 #if NUT_HAVE_LIBNETSNMP_usmHMAC256SHA384AuthProtocol
 			if (strcmp(sec->authProtocol, "SHA384") == 0) {
->>>>>>> d93e2423
 				snmp_sess->securityAuthProto = nut_usmHMAC256SHA384AuthProtocol;
 				snmp_sess->securityAuthProtoLen =
 					sizeof(usmHMAC256SHA384AuthProtocol)/
 					sizeof(oid);
 			}
-<<<<<<< HEAD
-			else if (strcmp(sec->authProtocol, "SHA512") == 0) {
-=======
 			else
 #endif
 #if NUT_HAVE_LIBNETSNMP_usmHMAC384SHA512AuthProtocol
 			if (strcmp(sec->authProtocol, "SHA512") == 0) {
->>>>>>> d93e2423
 				snmp_sess->securityAuthProto = nut_usmHMAC384SHA512AuthProtocol;
 				snmp_sess->securityAuthProtoLen =
 					sizeof(usmHMAC384SHA512AuthProtocol)/
 					sizeof(oid);
 			}
-<<<<<<< HEAD
-			else {
-				if (strcmp(sec->authProtocol, "MD5") != 0) {
-					fprintf(stderr,
-						"Bad SNMPv3 authProtocol: %s\n",
-						sec->authProtocol);
-					return 0;
-				}
-=======
 			else
 #endif
 #if NUT_HAVE_LIBNETSNMP_usmHMACMD5AuthProtocol
@@ -830,7 +770,6 @@
 					"Bad SNMPv3 authProtocol: %s\n",
 					sec->authProtocol);
 				return 0;
->>>>>>> d93e2423
 			}
 		}
 
@@ -870,44 +809,25 @@
 					sizeof(usmAESPrivProtocol)/
 					sizeof(oid);
 			}
-<<<<<<< HEAD
-#if NETSNMP_DRAFT_BLUMENTHAL_AES_04
-			else if (strcmp(sec->privProtocol, "AES192") == 0) {
-=======
 			else
 #endif
 #if NETSNMP_DRAFT_BLUMENTHAL_AES_04
 # if NUT_HAVE_LIBNETSNMP_usmAES192PrivProtocol
 			if (strcmp(sec->privProtocol, "AES192") == 0) {
->>>>>>> d93e2423
 				snmp_sess->securityPrivProto = nut_usmAES192PrivProtocol;
 				snmp_sess->securityPrivProtoLen =
 					sizeof(usmAES192PrivProtocol)/
 					sizeof(oid);
 			}
-<<<<<<< HEAD
-			else if (strcmp(sec->privProtocol, "AES256") == 0) {
-=======
 			else
 # endif
 # if NUT_HAVE_LIBNETSNMP_usmAES256PrivProtocol
 			if (strcmp(sec->privProtocol, "AES256") == 0) {
->>>>>>> d93e2423
 				snmp_sess->securityPrivProto = nut_usmAES256PrivProtocol;
 				snmp_sess->securityPrivProtoLen =
 					sizeof(usmAES256PrivProtocol)/
 					sizeof(oid);
 			}
-<<<<<<< HEAD
-#endif
-			else {
-				if (strcmp(sec->privProtocol, "DES") != 0) {
-					fprintf(stderr,
-						"Bad SNMPv3 privProtocol: %s\n",
-						sec->privProtocol);
-					return 0;
-				}
-=======
 			else
 # endif
 #endif /* NETSNMP_DRAFT_BLUMENTHAL_AES_04 */
@@ -920,7 +840,6 @@
 					"Bad SNMPv3 privProtocol: %s\n",
 					sec->privProtocol);
 				return 0;
->>>>>>> d93e2423
 			}
 		}
 
@@ -1077,21 +996,17 @@
                                      long usec_timeout, nutscan_snmp_t * sec)
 {
 	bool_t pass = TRUE; /* Track that we may spawn a scanning thread */
+/*	bool pass = true; */
 	int i;
 	nutscan_snmp_t * tmp_sec;
 	nutscan_ip_iter_t ip;
 	char * ip_str = NULL;
-	bool pass = true;
 #ifdef HAVE_PTHREAD
-<<<<<<< HEAD
-	sem_t *semaphore = nutscan_semaphore();
-=======
 # ifdef HAVE_SEMAPHORE
 	sem_t * semaphore = nutscan_semaphore();
 	sem_t   semaphore_scantype_inst;
 	sem_t * semaphore_scantype = &semaphore_scantype_inst;
 # endif /* HAVE_SEMAPHORE */
->>>>>>> d93e2423
 	pthread_t thread;
 	nutscan_thread_t * thread_array = NULL;
 	int thread_count = 0;
@@ -1132,15 +1047,6 @@
 
 	while (ip_str != NULL) {
 #ifdef HAVE_PTHREAD
-<<<<<<< HEAD
-		if (thread_array == NULL) {
-			sem_wait(semaphore);
-			pass = true;
-		} else {
-			pass = (sem_trywait(semaphore) == 0);
-		}
-#endif
-=======
 		/* NOTE: With many enough targets to scan, this can crash
 		 * by spawning too many children; add a limit and loop to
 		 * "reap" some already done with their work. And probably
@@ -1238,7 +1144,6 @@
 # endif  /* HAVE_SEMAPHORE */
 #endif   /* HAVE_PTHREAD */
 
->>>>>>> d93e2423
 		if (pass) {
 			tmp_sec = malloc(sizeof(nutscan_snmp_t));
 			memcpy(tmp_sec, sec, sizeof(nutscan_snmp_t));
@@ -1246,13 +1151,6 @@
 
 #ifdef HAVE_PTHREAD
 			if (pthread_create(&thread, NULL, try_SysOID, (void*)tmp_sec) == 0) {
-<<<<<<< HEAD
-				thread_count++;
-				pthread_t *new_thread_array = realloc(thread_array,
-						thread_count * sizeof(pthread_t));
-				if (new_thread_array == NULL) {
-					upsdebugx(1, "%s: Failed to realloc thread", __func__);
-=======
 # ifdef HAVE_PTHREAD_TRYJOIN
 				pthread_mutex_lock(&threadcount_mutex);
 				curr_threads++;
@@ -1263,34 +1161,11 @@
 					thread_count * sizeof(nutscan_thread_t));
 				if (new_thread_array == NULL) {
 					upsdebugx(1, "%s: Failed to realloc thread array", __func__);
->>>>>>> d93e2423
 					break;
 				}
 				else {
 					thread_array = new_thread_array;
 				}
-<<<<<<< HEAD
-				thread_array[thread_count - 1] = thread;
-			}
-#else
-			try_SysOID((void *)tmp_sec);
-#endif
-//			free(ip_str); // Do not free() here - seems to cause a double-free instead
-			ip_str = nutscan_ip_iter_inc(&ip);
-//			free(tmp_sec);
-#ifdef HAVE_PTHREAD
-		} else {
-			for (i = 0; i < thread_count; i++) {
-				pthread_join(thread_array[i], NULL);
-				sem_post(semaphore);
-			}
-			thread_count = 0;
-			free(thread_array);
-			thread_array = NULL;
-#endif
-		}
-	}
-=======
 				thread_array[thread_count - 1].thread = thread;
 				thread_array[thread_count - 1].active = TRUE;
 
@@ -1346,7 +1221,6 @@
 #endif   /* HAVE_PTHREAD */
 		} /* if: could we "pass" or not? */
 	} /* while */
->>>>>>> d93e2423
 
 #ifdef HAVE_PTHREAD
 	if (thread_array != NULL) {
