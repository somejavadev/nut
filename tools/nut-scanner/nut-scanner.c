/*
 *  Copyright (C) 2011 - 2012  Arnaud Quette <arnaud.quette@free.fr>
 *  Copyright (C) 2016 Michal Vyskocil <MichalVyskocil@eaton.com>
 *  Copyright (C) 2016 Jim Klimov <EvgenyKlimov@eaton.com>
 *
 *  This program is free software; you can redistribute it and/or modify
 *  it under the terms of the GNU General Public License as published by
 *  the Free Software Foundation; either version 2 of the License, or
 *  (at your option) any later version.
 *
 *  This program is distributed in the hope that it will be useful,
 *  but WITHOUT ANY WARRANTY; without even the implied warranty of
 *  MERCHANTABILITY or FITNESS FOR A PARTICULAR PURPOSE.  See the
 *  GNU General Public License for more details.
 *
 *  You should have received a copy of the GNU General Public License
 *  along with this program; if not, write to the Free Software
 *  Foundation, Inc., 59 Temple Place, Suite 330, Boston, MA 02111-1307 USA
 */

/*! \file nut-scanner.c
    \brief A tool to detect NUT supported devices
    \author Arnaud Quette <arnaud.quette@free.fr>
    \author Michal Vyskocil <MichalVyskocil@eaton.com>
    \author Jim Klimov <EvgenyKlimov@eaton.com>
*/

#include <stdio.h>
#include <stdlib.h>
#include <stdarg.h>
#include "common.h"
#include "nut_version.h"
#include <unistd.h>
#include <string.h>
#ifdef HAVE_PTHREAD
#include <pthread.h>
#include <semaphore.h>
#endif

#include "nut-scan.h"

#if WITH_DMFMIB
# ifdef WANT_LIBNUTSCAN_SNMP_DMF
#  undef WANT_LIBNUTSCAN_SNMP_DMF
# endif

// This chains to also include nutscan-snmp.h and the desired
// variables need structures defined lower in the dmf.h file.
// But there is protection in nutscan-snmp.h to only declare
// those vars if dmf.h was already completely imported.
# include "dmf.h"

// Now we may "want" the variables from libnutscan with types from dmf.h
# define WANT_LIBNUTSCAN_SNMP_DMF 1
# include "nutscan-snmp.h"
#endif /* WITH_DMFMIB */

#ifdef DEFAULT_DMFNUTSCAN_DIR_OVERRIDE
# ifdef DEFAULT_DMFNUTSCAN_DIR
#  undef DEFAULT_DMFNUTSCAN_DIR
# endif
# define DEFAULT_DMFNUTSCAN_DIR DEFAULT_DMFNUTSCAN_DIR_OVERRIDE
#endif

#ifndef DEFAULT_DMFNUTSCAN_DIR
# define DEFAULT_DMFNUTSCAN_DIR "./"
#endif

#define DEFAULT_TIMEOUT 5

#define ERR_BAD_OPTION	(-1)

<<<<<<< HEAD
// TODO : #if WITH_DMFMIB for options to set up path(s) to the DMFs to load
const char optstring[] = "?ht:T:s:e:E:c:l:u:W:X:w:x:p:b:B:d:L:CUSMOAm:NPqIVaDzZ:";

#ifdef HAVE_GETOPT_LONG
const struct option longopts[] =
	{{ "timeout",required_argument,NULL,'t' },
	{ "thread", required_argument, NULL, 'T' },
	{ "start_ip",required_argument,NULL,'s' },
	{ "end_ip",required_argument,NULL,'e' },
	{ "eaton_serial",required_argument,NULL,'E' },
	{ "mask_cidr",required_argument,NULL,'m' },
	{ "community",required_argument,NULL,'c' },
	{ "secLevel",required_argument,NULL,'l' },
	{ "secName",required_argument,NULL,'u' },
	{ "authPassword",required_argument,NULL,'W' },
	{ "privPassword",required_argument,NULL,'X' },
	{ "authProtocol",required_argument,NULL,'w' },
	{ "privProtocol",required_argument,NULL,'x' },
	{ "username",required_argument,NULL,'b' },
	{ "password",required_argument,NULL,'B' },
	{ "authType",required_argument,NULL,'d' },
	{ "cipher_suite_id",required_argument,NULL,'L' },
	{ "port",required_argument,NULL,'p' },
	{ "complete_scan",no_argument,NULL,'C' },
	{ "usb_scan",no_argument,NULL,'U' },
	{ "snmp_scan",no_argument,NULL,'S' },
	{ "xml_scan",no_argument,NULL,'M' },
	{ "oldnut_scan",no_argument,NULL,'O' },
	{ "avahi_scan",no_argument,NULL,'A' },
	{ "ipmi_scan",no_argument,NULL,'I' },
	{ "disp_nut_conf",no_argument,NULL,'N' },
	{ "disp_parsable",no_argument,NULL,'P' },
	{ "quiet",no_argument,NULL,'q' },
	{ "help",no_argument,NULL,'h' },
	{ "version",no_argument,NULL,'V' },
	{ "available",no_argument,NULL,'a' },
	{ "nut_debug_level", no_argument, NULL, 'D' },
	{ "snmp_scan_dmf", no_argument, NULL, 'z' },
	{ "snmp_scan_dmf_dir", required_argument, NULL, 'Z' },
	{NULL,0,NULL,0}};
=======
static const char optstring[] = "?ht:s:e:E:c:l:u:W:X:w:x:p:b:B:d:L:CUSMOAm:NPqIVaD";

#ifdef HAVE_GETOPT_LONG
static const struct option longopts[] = {
	{ "timeout", required_argument, NULL, 't' },
	{ "start_ip", required_argument, NULL, 's' },
	{ "end_ip", required_argument, NULL, 'e' },
	{ "eaton_serial", required_argument, NULL, 'E' },
	{ "mask_cidr", required_argument, NULL, 'm' },
	{ "community", required_argument, NULL, 'c' },
	{ "secLevel", required_argument, NULL, 'l' },
	{ "secName", required_argument, NULL, 'u' },
	{ "authPassword", required_argument, NULL, 'W' },
	{ "privPassword", required_argument, NULL, 'X' },
	{ "authProtocol", required_argument, NULL, 'w' },
	{ "privProtocol", required_argument, NULL, 'x' },
	{ "username", required_argument, NULL, 'b' },
	{ "password", required_argument, NULL, 'B' },
	{ "authType", required_argument, NULL, 'd' },
	{ "cipher_suite_id", required_argument, NULL, 'L' },
	{ "port", required_argument, NULL, 'p' },
	{ "complete_scan", no_argument, NULL, 'C' },
	{ "usb_scan", no_argument, NULL, 'U' },
	{ "snmp_scan", no_argument, NULL, 'S' },
	{ "xml_scan", no_argument, NULL, 'M' },
	{ "oldnut_scan", no_argument, NULL, 'O' },
	{ "avahi_scan", no_argument, NULL, 'A' },
	{ "ipmi_scan", no_argument, NULL, 'I' },
	{ "disp_nut_conf", no_argument, NULL, 'N' },
	{ "disp_parsable", no_argument, NULL, 'P' },
	{ "quiet", no_argument, NULL, 'q' },
	{ "help", no_argument, NULL, 'h' },
	{ "version", no_argument, NULL, 'V' },
	{ "available", no_argument, NULL, 'a' },
	{ "nut_debug_level",  no_argument,  NULL,  'D' },
	{NULL, 0, NULL, 0}
};
>>>>>>> b263e476
#else
#define getopt_long(a,b,c,d,e)	getopt(a,b,c)
#endif /* HAVE_GETOPT_LONG */

static nutscan_device_t *dev[TYPE_END];

static long timeout = DEFAULT_NETWORK_TIMEOUT * 1000 * 1000; /* in usec */
static long thread_number = DEFAULT_THREAD;
static char * start_ip = NULL;
static char * end_ip = NULL;
static char * port = NULL;
static char * serial_ports = NULL;

#ifdef HAVE_PTHREAD
static pthread_t thread[TYPE_END];

static void * run_usb(void *arg)
{
	NUT_UNUSED_VARIABLE(arg);

	dev[TYPE_USB] = nutscan_scan_usb();
	return NULL;
}

static void * run_snmp(void * arg)
{
	nutscan_snmp_t * sec = (nutscan_snmp_t *)arg;

	dev[TYPE_SNMP] = nutscan_scan_snmp(start_ip, end_ip, timeout, sec);
	return NULL;
}

static void * run_xml(void * arg)
{
	nutscan_xml_t * sec = (nutscan_xml_t *)arg;

	dev[TYPE_XML] = nutscan_scan_xml_http_range(start_ip, end_ip, timeout, sec);
	return NULL;
}

static void * run_nut_old(void *arg)
{
	NUT_UNUSED_VARIABLE(arg);

	dev[TYPE_NUT] = nutscan_scan_nut(start_ip, end_ip, port, timeout);
	return NULL;
}

static void * run_avahi(void *arg)
{
	NUT_UNUSED_VARIABLE(arg);

	dev[TYPE_AVAHI] = nutscan_scan_avahi(timeout);
	return NULL;
}

static void * run_ipmi(void * arg)
{
	nutscan_ipmi_t * sec = (nutscan_ipmi_t *)arg;

	dev[TYPE_IPMI] = nutscan_scan_ipmi(start_ip, end_ip, sec);
	return NULL;
}

static void * run_eaton_serial(void *arg)
{
	NUT_UNUSED_VARIABLE(arg);

	dev[TYPE_EATON_SERIAL] = nutscan_scan_eaton_serial(serial_ports);
	return NULL;
}

#endif /* HAVE_PTHREAD */

static void show_usage()
{
/* NOTE: This code uses `nutscan_avail_*` global vars from nutscan-init.c */
	puts("nut-scanner : utility for detection of available power devices.\n");
	puts("OPTIONS:");
	printf("  -C, --complete_scan: Scan all available devices except serial ports (default).\n");
	if( nutscan_avail_usb ) {
		printf("  -U, --usb_scan: Scan USB devices.\n");
	}
	if( nutscan_avail_snmp ) {
		printf("  -S, --snmp_scan: Scan SNMP devices using built-in mapping definitions.\n");
#if WITH_DMFMIB
		printf("  -z, --snmp_scan_dmf: Scan SNMP devices using DMF files in default directory (" DEFAULT_DMFNUTSCAN_DIR ").\n");
		printf("  -Z, --snmp_scan_dmf_dir: Scan SNMP devices using DMF files in specified directory.\n");
		if( nutscan_avail_xml_http) {
			printf("      (libneon will be used to work with dynamically loaded DMF MIB library).\n");
		} else {
			printf("      (libneon support seems missing, so built-in definitions will\n"
			       "       be used rather than DMF MIB library).\n");
		}
#else
		printf("  -z, --snmp_scan_dmf: Not implemented in this build.\n");
		printf("  -Z, --snmp_scan_dmf_dir: Not implemented in this build.\n");
#endif /* WITH_DMFMIB */
	}
	if( nutscan_avail_xml_http ) {
		printf("  -M, --xml_scan: Scan XML/HTTP devices.\n");
	}
	printf("  -O, --oldnut_scan: Scan NUT devices (old method).\n");
	if( nutscan_avail_avahi ) {
		printf("  -A, --avahi_scan: Scan NUT devices (avahi method).\n");
	}
	if( nutscan_avail_ipmi ) {
		printf("  -I, --ipmi_scan: Scan IPMI devices.\n");
	}

	printf("  -E, --eaton_serial <serial ports list>: Scan serial Eaton devices (XCP, SHUT and Q1).\n");
#ifdef HAVE_PTHREAD
	printf("  -T, --thread <max number of threads>: max number of simultaneous threads (default %d).\n", DEFAULT_THREAD);
#endif
	printf("\nNetwork specific options:\n");
	printf("  -t, --timeout <timeout in seconds>: network operation timeout (default %d).\n", DEFAULT_NETWORK_TIMEOUT);
	printf("  -s, --start_ip <IP address>: First IP address to scan.\n");
	printf("  -e, --end_ip <IP address>: Last IP address to scan.\n");
	printf("  -m, --mask_cidr <IP address/mask>: Give a range of IP using CIDR notation.\n");

	if( nutscan_avail_snmp ) {
		printf("\nSNMP v1 specific options:\n");
		printf("  -c, --community <community name>: Set SNMP v1 community name (default = public)\n");

		printf("\nSNMP v3 specific options:\n");
		printf("  -l, --secLevel <security level>: Set the securityLevel used for SNMPv3 messages (allowed values: noAuthNoPriv,authNoPriv,authPriv)\n");
		printf("  -u, --secName <security name>: Set the securityName used for authenticated SNMPv3 messages (mandatory if you set secLevel. No default)\n");
		printf("  -w, --authProtocol <authentication protocol>: Set the authentication protocol (MD5 or SHA) used for authenticated SNMPv3 messages (default=MD5)\n");
		printf("  -W, --authPassword <authentication pass phrase>: Set the authentication pass phrase used for authenticated SNMPv3 messages (mandatory if you set secLevel to authNoPriv or authPriv)\n");
		printf("  -x, --privProtocol <privacy protocol>: Set the privacy protocol (DES or AES) used for encrypted SNMPv3 messages (default=DES)\n");
		printf("  -X, --privPassword <privacy pass phrase>: Set the privacy pass phrase used for encrypted SNMPv3 messages (mandatory if you set secLevel to authPriv)\n");
	}

	if( nutscan_avail_ipmi ) {
		printf("\nIPMI over LAN specific options:\n");
		printf("  -b, --username <username>: Set the username used for authenticating IPMI over LAN connections (mandatory for IPMI over LAN. No default)\n");
		/* Specify  the  username  to  use  when authenticating with the remote host.  If not specified, a null (i.e. anonymous) username is assumed. The user must have
		 * at least ADMIN privileges in order for this tool to operate fully. */
		printf("  -B, --password <password>: Specify the password to use when authenticationg with the remote host (mandatory for IPMI over LAN. No default)\n");
		/* Specify the password to use when authenticationg with the remote host.  If not specified, a null password is assumed. Maximum password length is 16 for IPMI
		 * 1.5 and 20 for IPMI 2.0. */
		printf("  -d, --authType <authentication type>: Specify the IPMI 1.5 authentication type to use (NONE, STRAIGHT_PASSWORD_KEY, MD2, and MD5) with the remote host (default=MD5)\n");
		printf("  -L, --cipher_suite_id <cipher suite id>: Specify the IPMI 2.0 cipher suite ID to use, for authentication, integrity, and confidentiality (default=3)\n");
	}

	printf("\nNUT specific options:\n");
	printf("  -p, --port <port number>: Port number of remote NUT upsd\n");
	printf("\ndisplay specific options:\n");
	printf("  -N, --disp_nut_conf: Display result in the ups.conf format\n");
	printf("  -P, --disp_parsable: Display result in a parsable format\n");
	printf("\nMiscellaneous options:\n");
	printf("  -V, --version: Display NUT version\n");
	printf("  -a, --available: Display available bus that can be scanned\n");
	printf("  -q, --quiet: Display only scan result. No information on currently scanned bus is displayed.\n");
	printf("  -D, --nut_debug_level: Raise the debugging level.  Use this multiple times to see more details.\n");
}

int main(int argc, char *argv[])
{
	nutscan_snmp_t snmp_sec;
	nutscan_ipmi_t ipmi_sec;
	nutscan_xml_t  xml_sec;
	int opt_ret;
	char *	cidr = NULL;
	int allow_all = 0;
	int allow_usb = 0;
	int allow_snmp = 0;
	int allow_xml = 0;
	int allow_oldnut = 0;
	int allow_avahi = 0;
	int allow_ipmi = 0;
	int allow_eaton_serial = 0; /* MUST be requested explicitly! */
	int quiet = 0; /* The debugging level for certain upsdebugx() progress messages; 0 = print always, quiet==1 is to require at least one -D */
	void (*display_func)(nutscan_device_t * device);
	int ret_code = EXIT_SUCCESS;

	memset(&snmp_sec, 0, sizeof(snmp_sec));
	memset(&ipmi_sec, 0, sizeof(ipmi_sec));
	memset(&xml_sec, 0, sizeof(xml_sec));

	/* Set the default values for IPMI */
	ipmi_sec.authentication_type = IPMI_AUTHENTICATION_TYPE_MD5;
	ipmi_sec.ipmi_version = IPMI_1_5; /* default to IPMI 1.5, if not otherwise specified */
	ipmi_sec.cipher_suite_id = 3; /* default to HMAC-SHA1; HMAC-SHA1-96; AES-CBC-128 */
	ipmi_sec.privilege_level = IPMI_PRIVILEGE_LEVEL_ADMIN; /* should be sufficient */

	/* Set the default values for XML HTTP (run_xml()) */
	xml_sec.port_http = 80;
	xml_sec.port_udp = 4679;
	xml_sec.usec_timeout = -1; /* Override with the "timeout" common setting later */
	xml_sec.peername = NULL;

	/* Parse command line options -- First loop: only get debug level */
	/* Suppress error messages, for now -- leave them to the second loop. */
	opterr = 0;
	while((opt_ret = getopt_long(argc, argv, optstring, longopts, NULL)) != -1)
		if (opt_ret == 'D')
			nut_debug_level++;

	nutscan_init();

	display_func = nutscan_display_ups_conf;

	/* Parse command line options -- Second loop: everything else */
	/* Restore error messages... */
	opterr = 1;
	/* ...and index of the item to be processed by getopt(). */
	optind = 1;
	/* Note: the getopts print an error message about unknown arguments
	 * or arguments which need a second token and that is missing now */
	while((opt_ret = getopt_long(argc, argv, optstring, longopts, NULL))!=-1) {

		switch(opt_ret) {
			case 't':
				timeout = atol(optarg)*1000*1000; /*in usec*/
				if( timeout == 0 ) {
					fprintf(stderr,"Illegal timeout value, using default %ds\n", DEFAULT_NETWORK_TIMEOUT);
					timeout = DEFAULT_NETWORK_TIMEOUT * 1000 * 1000;
				}
				break;
			case 'T' : ;
#ifdef HAVE_PTHREAD
				char* endptr;
				thread_number = strtol(optarg, &endptr, 10);
				if (!*endptr || thread_number <= 0) {
					fprintf(stderr, "Illegal thread number, using default %d\n", DEFAULT_THREAD);
					thread_number = DEFAULT_THREAD;
				}
#endif
				break;
			case 's':
				start_ip = strdup(optarg);
				if (end_ip == NULL)
					end_ip = start_ip;
				break;
			case 'e':
				end_ip = strdup(optarg);
				if (start_ip == NULL)
					start_ip = end_ip;
				break;
			case 'E':
				serial_ports = strdup(optarg);
				allow_eaton_serial = 1;
				break;
			case 'm':
				cidr = strdup(optarg);
				break;

#if WITH_DMFMIB
			case 'z':
				if(!nutscan_avail_snmp || !nutscan_avail_xml_http) {
					goto display_help;
				}
				dmfnutscan_snmp_dir = DEFAULT_DMFNUTSCAN_DIR;
				allow_snmp = 1;
				break;
			case 'Z':
				if(!nutscan_avail_snmp || !nutscan_avail_xml_http) {
					goto display_help;
				}
				dmfnutscan_snmp_dir = strdup(optarg);
				allow_snmp = 1;
				break;
#else
			case 'z':
			case 'Z':
				fprintf(stderr,"DMF SNMP support not built in, option (-%c) ignored (only enabling built-in SNMP).\n", opt_ret);
				allow_snmp = 1;
				break;
#endif /* WITH_DMFMIB */

			case 'D':
				/* nothing to do, here */
				break;
			case 'c':
				if(!nutscan_avail_snmp) {
					goto display_help;
				}
				snmp_sec.community = strdup(optarg);
				break;
			case 'l':
				if(!nutscan_avail_snmp) {
					goto display_help;
				}
				snmp_sec.secLevel = strdup(optarg);
				break;
			case 'u':
				if(!nutscan_avail_snmp) {
					goto display_help;
				}
				snmp_sec.secName = strdup(optarg);
				break;
			case 'W':
				if(!nutscan_avail_snmp) {
					goto display_help;
				}
				snmp_sec.authPassword = strdup(optarg);
				break;
			case 'X':
				if(!nutscan_avail_snmp) {
					goto display_help;
				}
				snmp_sec.privPassword = strdup(optarg);
				break;
			case 'w':
				if(!nutscan_avail_snmp) {
					goto display_help;
				}
				snmp_sec.authProtocol = strdup(optarg);
				break;
			case 'x':
				if(!nutscan_avail_snmp) {
					goto display_help;
				}
				snmp_sec.privProtocol = strdup(optarg);
				break;
			case 'S':
				if(!nutscan_avail_snmp) {
					goto display_help;
				}
				allow_snmp = 1;
				break;
			case 'b':
				if(!nutscan_avail_ipmi) {
					goto display_help;
				}
				ipmi_sec.username = strdup(optarg);
				break;
			case 'B':
				if(!nutscan_avail_ipmi) {
					goto display_help;
				}
				ipmi_sec.password = strdup(optarg);
				break;
			case 'd':
				if(!nutscan_avail_ipmi) {
					goto display_help;
				}
				if (!strcmp(optarg, "NONE")) {
					ipmi_sec.authentication_type = IPMI_AUTHENTICATION_TYPE_NONE;
				}
				else if (!strcmp(optarg, "STRAIGHT_PASSWORD_KEY")) {
					ipmi_sec.authentication_type = IPMI_AUTHENTICATION_TYPE_STRAIGHT_PASSWORD_KEY;
				}
				else if (!strcmp(optarg, "MD2")) {
					ipmi_sec.authentication_type = IPMI_AUTHENTICATION_TYPE_MD2;
				}
				else if (!strcmp(optarg, "MD5")) {
					ipmi_sec.authentication_type = IPMI_AUTHENTICATION_TYPE_MD5;
				}
				else {
					fprintf(stderr,"Unknown authentication type (%s). Defaulting to MD5\n", optarg);
				}
				break;
			case 'L':
				if(!nutscan_avail_ipmi) {
					goto display_help;
				}
				ipmi_sec.cipher_suite_id = atoi(optarg);
				/* Force IPMI 2.0! */
				ipmi_sec.ipmi_version = IPMI_2_0;
				break;
			case 'p':
				port = strdup(optarg);
				break;
			case 'C':
				allow_all = 1;
				break;
			case 'U':
				if(!nutscan_avail_usb) {
					goto display_help;
				}
				allow_usb = 1;
				break;
			case 'M':
				if(!nutscan_avail_xml_http) {
					goto display_help;
				}
				allow_xml = 1;
				break;
			case 'O':
				allow_oldnut = 1;
				break;
			case 'A':
				if(!nutscan_avail_avahi) {
					goto display_help;
				}
				allow_avahi = 1;
				break;
			case 'I':
				if(!nutscan_avail_ipmi) {
					goto display_help;
				}
				allow_ipmi = 1;
				break;
			case 'N':
				display_func = nutscan_display_ups_conf;
				break;
			case 'P':
				display_func = nutscan_display_parsable;
				break;
			case 'q':
				quiet = 1;
				break;
			case 'V':
				printf("Network UPS Tools - %s\n", NUT_VERSION_MACRO);
				exit(EXIT_SUCCESS);
			case 'a':
				printf("OLDNUT\n");
				if(nutscan_avail_usb) {
					printf("USB\n");
				}
				if(nutscan_avail_snmp) {
					if(nutscan_avail_xml_http) {
						printf("SNMP_DMF\n");
					}
					printf("SNMP\n");
				}
				if(nutscan_avail_xml_http) {
					printf("XML\n");
				}
				if(nutscan_avail_avahi) {
					printf("AVAHI\n");
				}
				if(nutscan_avail_ipmi) {
					printf("IPMI\n");
				}
				printf("EATON_SERIAL\n");
				exit(EXIT_SUCCESS);
			case '?':
				ret_code = ERR_BAD_OPTION;
				goto display_help;
				/* Fall through to usage and error exit */
			case 'h':
			default:
display_help:
				show_usage();
				if ((opt_ret != 'h') || (ret_code != EXIT_SUCCESS))
					fprintf(stderr,"\n\n"
						"WARNING: Some error has occurred while processing 'nut-scanner' command-line\n"
						"arguments, see more details above the usage help text.\n\n");
				return ret_code;
		}
	}

#ifdef HAVE_PTHREAD
	/* FIXME: Currently sem_init already done on nutscan-init for lib need.
	   We need to destroy it before re-init. We currently can't change "sem value"
	   on lib (need to be thread safe). */
	sem_t *current_sem = nutscan_semaphore();
	sem_destroy(current_sem);
	sem_init(current_sem, 0, thread_number);
#endif

	if( cidr ) {
		nutscan_cidr_to_ip(cidr, &start_ip, &end_ip);
	}

	if( !allow_usb && !allow_snmp && !allow_xml && !allow_oldnut &&
		!allow_avahi && !allow_ipmi && !allow_eaton_serial) {
		allow_all = 1;
	}

	if( allow_all ) {
		allow_usb = 1;
		allow_snmp = 1;
		allow_xml = 1;
		allow_oldnut = 1;
		allow_avahi = 1;
		allow_ipmi = 1;
		/* BEWARE: allow_all does not include allow_eaton_serial! */
	}

/* TODO/discuss : Should the #else...#endif code below for lack of pthreads
 * during build also serve as a fallback for pthread failure at runtime?
 */
	if( allow_usb && nutscan_avail_usb ) {
		upsdebugx(quiet,"Scanning USB bus.");
#ifdef HAVE_PTHREAD
		if(pthread_create(&thread[TYPE_USB],NULL,run_usb,NULL)) {
			upsdebugx(1,"pthread_create returned an error; disabling this scan mode");
			nutscan_avail_usb = 0;
		}
#else
		upsdebugx(1,"USB SCAN: no pthread support, starting nutscan_scan_usb...");
		dev[TYPE_USB] = nutscan_scan_usb();
#endif /* HAVE_PTHREAD */
	} else {
		upsdebugx(1,"USB SCAN: not requested, SKIPPED");
	}

	if( allow_snmp && nutscan_avail_snmp ) {
		if( start_ip == NULL ) {
			upsdebugx(quiet,"No start IP, skipping SNMP");
			nutscan_avail_snmp = 0;
		}
		else {
#if WITH_DMFMIB
			if (dmfnutscan_snmp_dir != NULL) {
				upsdebugx(quiet,"Scanning SNMP bus with DMF MIB support, using '%s', if possible.", dmfnutscan_snmp_dir);
			} else { /* Nuance for not-yet-firstclass-citizen code */
				upsdebugx(quiet,"Scanning SNMP bus with built-in MIBs only, because DMF MIB run-time support was not enabled with '-z'.");
			}
#else
			upsdebugx(quiet,"Scanning SNMP bus with built-in MIBs only.");
#endif
#ifdef HAVE_PTHREAD
			upsdebugx(1,"SNMP SCAN: starting pthread_create with run_snmp...");
			if( pthread_create(&thread[TYPE_SNMP],NULL,run_snmp,&snmp_sec)) {
				upsdebugx(1,"pthread_create returned an error; disabling this scan mode");
				nutscan_avail_snmp = 0;
			}
#else
			upsdebugx(1,"SNMP SCAN: no pthread support, starting nutscan_scan_snmp...");
			dev[TYPE_SNMP] = nutscan_scan_snmp(start_ip,end_ip,timeout,&snmp_sec);
#endif /* HAVE_PTHREAD */
		}
	} else {
		upsdebugx(1,"SNMP SCAN: not requested, SKIPPED");
	}

	if( allow_xml && nutscan_avail_xml_http) {
		upsdebugx(quiet,"Scanning XML/HTTP bus.");
		xml_sec.usec_timeout = timeout;
#ifdef HAVE_PTHREAD
		upsdebugx(1,"XML/HTTP SCAN: starting pthread_create with run_xml...");
		if(pthread_create(&thread[TYPE_XML],NULL,run_xml,&xml_sec)) {
			upsdebugx(1,"pthread_create returned an error; disabling this scan mode");
			nutscan_avail_xml_http = 0;
		}
#else
		upsdebugx(1,"XML/HTTP SCAN: no pthread support, starting nutscan_scan_xml_http_range()...");
		dev[TYPE_XML] = nutscan_scan_xml_http_range(start_ip, end_ip, timeout, &xml_sec);
#endif /* HAVE_PTHREAD */
	} else {
		upsdebugx(1,"XML/HTTP SCAN: not requested, SKIPPED");
	}

	if( allow_oldnut && nutscan_avail_nut) {
		if( start_ip == NULL ) {
			upsdebugx(quiet,"No start IP, skipping NUT bus (old connect method)");
			nutscan_avail_nut = 0;
		}
		else {
			upsdebugx(quiet,"Scanning NUT bus (old connect method).");
#ifdef HAVE_PTHREAD
			upsdebugx(1,"NUT bus (old) SCAN: starting pthread_create with run_nut_old...");
			if(pthread_create(&thread[TYPE_NUT],NULL,run_nut_old,NULL)) {
				upsdebugx(1,"pthread_create returned an error; disabling this scan mode");
				nutscan_avail_nut = 0;
			}
#else
			upsdebugx(1,"NUT bus (old) SCAN: no pthread support, starting nutscan_scan_nut...");
			dev[TYPE_NUT] = nutscan_scan_nut(start_ip,end_ip,port,timeout);
#endif /* HAVE_PTHREAD */
		}
	} else {
		upsdebugx(1,"NUT bus (old) SCAN: not requested, SKIPPED");
	}

	if( allow_avahi && nutscan_avail_avahi) {
		upsdebugx(quiet,"Scanning NUT bus (avahi method).");
#ifdef HAVE_PTHREAD
		upsdebugx(1,"NUT bus (avahi) SCAN: starting pthread_create with run_avahi...");
		if(pthread_create(&thread[TYPE_AVAHI],NULL,run_avahi,NULL)) {
			upsdebugx(1,"pthread_create returned an error; disabling this scan mode");
			nutscan_avail_avahi = 0;
		}
#else
		upsdebugx(1,"NUT bus (avahi) SCAN: no pthread support, starting nutscan_scan_avahi...");
		dev[TYPE_AVAHI] = nutscan_scan_avahi(timeout);
#endif /* HAVE_PTHREAD */
	} else {
		upsdebugx(1,"NUT bus (avahi) SCAN: not requested, SKIPPED");
	}

	if( allow_ipmi  && nutscan_avail_ipmi) {
		upsdebugx(quiet,"Scanning IPMI bus.");
#ifdef HAVE_PTHREAD
		upsdebugx(1,"IPMI SCAN: starting pthread_create with run_ipmi...");
		if(pthread_create(&thread[TYPE_IPMI],NULL,run_ipmi,&ipmi_sec)) {
			upsdebugx(1,"pthread_create returned an error; disabling this scan mode");
			nutscan_avail_ipmi = 0;
		}
#else
		upsdebugx(1,"IPMI SCAN: no pthread support, starting nutscan_scan_ipmi...");
		dev[TYPE_IPMI] = nutscan_scan_ipmi(start_ip,end_ip,&ipmi_sec);
#endif /* HAVE_PTHREAD */
	} else {
		upsdebugx(1,"IPMI SCAN: not requested, SKIPPED");
	}

	/* Eaton serial scan */
	if (allow_eaton_serial) {
		upsdebugx(quiet,"Scanning serial bus for Eaton devices.");
#ifdef HAVE_PTHREAD
		upsdebugx(1,"SERIAL SCAN: starting pthread_create with run_eaton_serial (return not checked!)...");
		pthread_create(&thread[TYPE_EATON_SERIAL], NULL, run_eaton_serial, serial_ports);
		/* FIXME: check return code */
		/* upsdebugx(1,"pthread_create returned an error; disabling this scan mode"); */
		/* nutscan_avail_eaton_serial(?) = 0; */
#else
		upsdebugx(1,"SERIAL SCAN: no pthread support, starting nutscan_scan_eaton_serial...");
		dev[TYPE_EATON_SERIAL] = nutscan_scan_eaton_serial (serial_ports);
#endif /* HAVE_PTHREAD */
	} else {
		upsdebugx(1,"SERIAL SCAN: not requested, SKIPPED");
	}

#ifdef HAVE_PTHREAD
	if( allow_usb && nutscan_avail_usb && thread[TYPE_USB]) {
		upsdebugx(1,"USB SCAN: join back the pthread");
		pthread_join(thread[TYPE_USB], NULL);
	}
	if( allow_snmp && nutscan_avail_snmp && thread[TYPE_SNMP]) {
		upsdebugx(1,"SNMP SCAN: join back the pthread");
		pthread_join(thread[TYPE_SNMP], NULL);
	}
	if( allow_xml && nutscan_avail_xml_http && thread[TYPE_XML]) {
		upsdebugx(1,"XML/HTTP SCAN: join back the pthread");
		pthread_join(thread[TYPE_XML], NULL);
	}
	if( allow_oldnut && nutscan_avail_nut && thread[TYPE_NUT]) {
		upsdebugx(1,"NUT bus (old) SCAN: join back the pthread");
		pthread_join(thread[TYPE_NUT], NULL);
	}
	if( allow_avahi && nutscan_avail_avahi && thread[TYPE_AVAHI]) {
		upsdebugx(1,"NUT bus (avahi) SCAN: join back the pthread");
		pthread_join(thread[TYPE_AVAHI], NULL);
	}
	if( allow_ipmi && nutscan_avail_ipmi && thread[TYPE_IPMI]) {
		upsdebugx(1,"IPMI SCAN: join back the pthread");
		pthread_join(thread[TYPE_IPMI], NULL);
	}
	if (allow_eaton_serial && thread[TYPE_EATON_SERIAL]) {
		upsdebugx(1,"SERIAL SCAN: join back the pthread");
		pthread_join(thread[TYPE_EATON_SERIAL], NULL);
	}
#endif /* HAVE_PTHREAD */

	upsdebugx(1,"SCANS DONE: display results");

	upsdebugx(1,"SCANS DONE: display results: USB");
	display_func(dev[TYPE_USB]);
	upsdebugx(1,"SCANS DONE: free resources: USB");
	nutscan_free_device(dev[TYPE_USB]);

	upsdebugx(1,"SCANS DONE: display results: SNMP");
	display_func(dev[TYPE_SNMP]);
	upsdebugx(1,"SCANS DONE: free resources: SNMP");
	nutscan_free_device(dev[TYPE_SNMP]);

	upsdebugx(1,"SCANS DONE: display results: XML/HTTP");
	display_func(dev[TYPE_XML]);
	upsdebugx(1,"SCANS DONE: free resources: XML/HTTP");
	nutscan_free_device(dev[TYPE_XML]);

	upsdebugx(1,"SCANS DONE: display results: NUT bus (old)");
	display_func(dev[TYPE_NUT]);
	upsdebugx(1,"SCANS DONE: free resources: NUT bus (old)");
	nutscan_free_device(dev[TYPE_NUT]);

	upsdebugx(1,"SCANS DONE: display results: NUT bus (avahi)");
	display_func(dev[TYPE_AVAHI]);
	upsdebugx(1,"SCANS DONE: free resources: NUT bus (avahi)");
	nutscan_free_device(dev[TYPE_AVAHI]);

	upsdebugx(1,"SCANS DONE: display results: IPMI");
	display_func(dev[TYPE_IPMI]);
	upsdebugx(1,"SCANS DONE: free resources: IPMI");
	nutscan_free_device(dev[TYPE_IPMI]);

	upsdebugx(1,"SCANS DONE: display results: SERIAL");
	display_func(dev[TYPE_EATON_SERIAL]);
	upsdebugx(1,"SCANS DONE: free resources: SERIAL");
	nutscan_free_device(dev[TYPE_EATON_SERIAL]);

	upsdebugx(1,"SCANS DONE: free common scanner resources");
	nutscan_free();

#if WITH_DMFMIB
	upsdebugx(1,"SCANS DONE: free dynamic DMF-SNMP resources");
	uninit_snmp_device_table();
#endif

	upsdebugx(1,"SCANS DONE: EXIT_SUCCESS");
	return EXIT_SUCCESS;
}<|MERGE_RESOLUTION|>--- conflicted
+++ resolved
@@ -70,53 +70,13 @@
 
 #define ERR_BAD_OPTION	(-1)
 
-<<<<<<< HEAD
-// TODO : #if WITH_DMFMIB for options to set up path(s) to the DMFs to load
-const char optstring[] = "?ht:T:s:e:E:c:l:u:W:X:w:x:p:b:B:d:L:CUSMOAm:NPqIVaDzZ:";
-
-#ifdef HAVE_GETOPT_LONG
-const struct option longopts[] =
-	{{ "timeout",required_argument,NULL,'t' },
-	{ "thread", required_argument, NULL, 'T' },
-	{ "start_ip",required_argument,NULL,'s' },
-	{ "end_ip",required_argument,NULL,'e' },
-	{ "eaton_serial",required_argument,NULL,'E' },
-	{ "mask_cidr",required_argument,NULL,'m' },
-	{ "community",required_argument,NULL,'c' },
-	{ "secLevel",required_argument,NULL,'l' },
-	{ "secName",required_argument,NULL,'u' },
-	{ "authPassword",required_argument,NULL,'W' },
-	{ "privPassword",required_argument,NULL,'X' },
-	{ "authProtocol",required_argument,NULL,'w' },
-	{ "privProtocol",required_argument,NULL,'x' },
-	{ "username",required_argument,NULL,'b' },
-	{ "password",required_argument,NULL,'B' },
-	{ "authType",required_argument,NULL,'d' },
-	{ "cipher_suite_id",required_argument,NULL,'L' },
-	{ "port",required_argument,NULL,'p' },
-	{ "complete_scan",no_argument,NULL,'C' },
-	{ "usb_scan",no_argument,NULL,'U' },
-	{ "snmp_scan",no_argument,NULL,'S' },
-	{ "xml_scan",no_argument,NULL,'M' },
-	{ "oldnut_scan",no_argument,NULL,'O' },
-	{ "avahi_scan",no_argument,NULL,'A' },
-	{ "ipmi_scan",no_argument,NULL,'I' },
-	{ "disp_nut_conf",no_argument,NULL,'N' },
-	{ "disp_parsable",no_argument,NULL,'P' },
-	{ "quiet",no_argument,NULL,'q' },
-	{ "help",no_argument,NULL,'h' },
-	{ "version",no_argument,NULL,'V' },
-	{ "available",no_argument,NULL,'a' },
-	{ "nut_debug_level", no_argument, NULL, 'D' },
-	{ "snmp_scan_dmf", no_argument, NULL, 'z' },
-	{ "snmp_scan_dmf_dir", required_argument, NULL, 'Z' },
-	{NULL,0,NULL,0}};
-=======
-static const char optstring[] = "?ht:s:e:E:c:l:u:W:X:w:x:p:b:B:d:L:CUSMOAm:NPqIVaD";
+/* TODO : #if WITH_DMFMIB for options to set up path(s) to the DMFs to load */
+static const char optstring[] = "?ht:T:s:e:E:c:l:u:W:X:w:x:p:b:B:d:L:CUSMOAm:NPqIVaDzZ:";
 
 #ifdef HAVE_GETOPT_LONG
 static const struct option longopts[] = {
 	{ "timeout", required_argument, NULL, 't' },
+	{ "thread", required_argument, NULL, 'T' },
 	{ "start_ip", required_argument, NULL, 's' },
 	{ "end_ip", required_argument, NULL, 'e' },
 	{ "eaton_serial", required_argument, NULL, 'E' },
@@ -146,10 +106,11 @@
 	{ "help", no_argument, NULL, 'h' },
 	{ "version", no_argument, NULL, 'V' },
 	{ "available", no_argument, NULL, 'a' },
-	{ "nut_debug_level",  no_argument,  NULL,  'D' },
-	{NULL, 0, NULL, 0}
+	{ "nut_debug_level", no_argument, NULL, 'D' },
+	{ "snmp_scan_dmf", no_argument, NULL, 'z' },
+	{ "snmp_scan_dmf_dir", required_argument, NULL, 'Z' },
+	{ NULL, 0, NULL, 0 }
 };
->>>>>>> b263e476
 #else
 #define getopt_long(a,b,c,d,e)	getopt(a,b,c)
 #endif /* HAVE_GETOPT_LONG */
