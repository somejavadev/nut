--- conflicted
+++ resolved
@@ -34,41 +34,6 @@
 #include <string.h>
 
 #ifdef HAVE_PTHREAD
-<<<<<<< HEAD
-#include <pthread.h>
-#include <semaphore.h>
-#endif
-
-#include "nut-scan.h"
-
-#if WITH_DMFMIB
-# ifdef WANT_LIBNUTSCAN_SNMP_DMF
-#  undef WANT_LIBNUTSCAN_SNMP_DMF
-# endif
-
-// This chains to also include nutscan-snmp.h and the desired
-// variables need structures defined lower in the dmf.h file.
-// But there is protection in nutscan-snmp.h to only declare
-// those vars if dmf.h was already completely imported.
-# include "dmf.h"
-
-// Now we may "want" the variables from libnutscan with types from dmf.h
-# define WANT_LIBNUTSCAN_SNMP_DMF 1
-# include "nutscan-snmp.h"
-#endif /* WITH_DMFMIB */
-
-#ifdef DEFAULT_DMFNUTSCAN_DIR_OVERRIDE
-# ifdef DEFAULT_DMFNUTSCAN_DIR
-#  undef DEFAULT_DMFNUTSCAN_DIR
-# endif
-# define DEFAULT_DMFNUTSCAN_DIR DEFAULT_DMFNUTSCAN_DIR_OVERRIDE
-#endif
-
-#ifndef DEFAULT_DMFNUTSCAN_DIR
-# define DEFAULT_DMFNUTSCAN_DIR "./"
-#endif
-
-=======
 # include <pthread.h>
 # ifdef HAVE_SEMAPHORE
 #  include <semaphore.h>
@@ -91,17 +56,39 @@
 
 #include "nut-scan.h"
 
->>>>>>> d93e2423
+#if WITH_DMFMIB
+# ifdef WANT_LIBNUTSCAN_SNMP_DMF
+#  undef WANT_LIBNUTSCAN_SNMP_DMF
+# endif
+
+// This chains to also include nutscan-snmp.h and the desired
+// variables need structures defined lower in the dmf.h file.
+// But there is protection in nutscan-snmp.h to only declare
+// those vars if dmf.h was already completely imported.
+# include "dmf.h"
+
+// Now we may "want" the variables from libnutscan with types from dmf.h
+# define WANT_LIBNUTSCAN_SNMP_DMF 1
+# include "nutscan-snmp.h"
+#endif /* WITH_DMFMIB */
+
+#ifdef DEFAULT_DMFNUTSCAN_DIR_OVERRIDE
+# ifdef DEFAULT_DMFNUTSCAN_DIR
+#  undef DEFAULT_DMFNUTSCAN_DIR
+# endif
+# define DEFAULT_DMFNUTSCAN_DIR DEFAULT_DMFNUTSCAN_DIR_OVERRIDE
+#endif
+
+#ifndef DEFAULT_DMFNUTSCAN_DIR
+# define DEFAULT_DMFNUTSCAN_DIR "./"
+#endif
+
 #define DEFAULT_TIMEOUT 5
 
 #define ERR_BAD_OPTION	(-1)
 
-<<<<<<< HEAD
 /* TODO : #if WITH_DMFMIB for options to set up path(s) to the DMFs to load */
 static const char optstring[] = "?ht:T:s:e:E:c:l:u:W:X:w:x:p:b:B:d:L:CUSMOAm:NPqIVaDzZ:";
-=======
-static const char optstring[] = "?ht:T:s:e:E:c:l:u:W:X:w:x:p:b:B:d:L:CUSMOAm:NPqIVaD";
->>>>>>> d93e2423
 
 #ifdef HAVE_GETOPT_LONG
 static const struct option longopts[] = {
@@ -148,7 +135,6 @@
 static nutscan_device_t *dev[TYPE_END];
 
 static long timeout = DEFAULT_NETWORK_TIMEOUT * 1000 * 1000; /* in usec */
-static long thread_number = DEFAULT_THREAD;
 static char * start_ip = NULL;
 static char * end_ip = NULL;
 static char * port = NULL;
@@ -252,11 +238,6 @@
 	}
 
 	printf("  -E, --eaton_serial <serial ports list>: Scan serial Eaton devices (XCP, SHUT and Q1).\n");
-<<<<<<< HEAD
-#ifdef HAVE_PTHREAD
-	printf("  -T, --thread <max number of threads>: max number of simultaneous threads (default %d).\n", DEFAULT_THREAD);
-#endif
-=======
 
 #if (defined HAVE_PTHREAD) && (defined HAVE_PTHREAD_TRYJOIN)
 	printf("  -T, --thread <max number of threads>: Limit the amount of scanning threads running simultaneously (default: %zu).\n", max_threads);
@@ -264,7 +245,6 @@
 	printf("  -T, --thread <max number of threads>: Limit the amount of scanning threads running simultaneously (not implemented in this build: no pthread support)");
 #endif
 
->>>>>>> d93e2423
 	printf("\nNetwork specific options:\n");
 	printf("  -t, --timeout <timeout in seconds>: network operation timeout (default %d).\n", DEFAULT_NETWORK_TIMEOUT);
 	printf("  -s, --start_ip <IP address>: First IP address to scan.\n");
@@ -278,15 +258,6 @@
 		printf("\nSNMP v3 specific options:\n");
 		printf("  -l, --secLevel <security level>: Set the securityLevel used for SNMPv3 messages (allowed values: noAuthNoPriv, authNoPriv, authPriv)\n");
 		printf("  -u, --secName <security name>: Set the securityName used for authenticated SNMPv3 messages (mandatory if you set secLevel. No default)\n");
-<<<<<<< HEAD
-		printf("  -w, --authProtocol <authentication protocol>: Set the authentication protocol (MD5, SHA, SHA256, SHA384 or SHA512) used for authenticated SNMPv3 messages (default=MD5)\n");
-		printf("  -W, --authPassword <authentication pass phrase>: Set the authentication pass phrase used for authenticated SNMPv3 messages (mandatory if you set secLevel to authNoPriv or authPriv)\n");
-#if NETSNMP_DRAFT_BLUMENTHAL_AES_04
-		printf("  -x, --privProtocol <privacy protocol>: Set the privacy protocol (DES, AES, AES192 or AES256) used for encrypted SNMPv3 messages (default=DES)\n");
-#else
-		printf("  -x, --privProtocol <privacy protocol>: Set the privacy protocol (DES or AES) used for encrypted SNMPv3 messages (default=DES)\n");
-#endif
-=======
 
 		/* Construct help for AUTHPROTO */
 		{ int comma = 0;
@@ -366,7 +337,6 @@
 			);
 		} /* Construct help for PRIVPROTO */
 
->>>>>>> d93e2423
 		printf("  -X, --privPassword <privacy pass phrase>: Set the privacy pass phrase used for encrypted SNMPv3 messages (mandatory if you set secLevel to authPriv)\n");
 	}
 
@@ -489,16 +459,6 @@
 						DEFAULT_NETWORK_TIMEOUT);
 					timeout = DEFAULT_NETWORK_TIMEOUT * 1000 * 1000;
 				}
-				break;
-			case 'T' : ;
-#ifdef HAVE_PTHREAD
-				char* endptr;
-				thread_number = strtol(optarg, &endptr, 10);
-				if (!*endptr || thread_number <= 0) {
-					fprintf(stderr, "Illegal thread number, using default %d\n", DEFAULT_THREAD);
-					thread_number = DEFAULT_THREAD;
-				}
-#endif
 				break;
 			case 's':
 				start_ip = strdup(optarg);
@@ -772,23 +732,15 @@
 	}
 
 #ifdef HAVE_PTHREAD
-<<<<<<< HEAD
-=======
 # ifdef HAVE_SEMAPHORE
->>>>>>> d93e2423
 	/* FIXME: Currently sem_init already done on nutscan-init for lib need.
 	   We need to destroy it before re-init. We currently can't change "sem value"
 	   on lib (need to be thread safe). */
 	sem_t *current_sem = nutscan_semaphore();
 	sem_destroy(current_sem);
-<<<<<<< HEAD
-	sem_init(current_sem, 0, thread_number);
-#endif
-=======
 	sem_init(current_sem, 0, max_threads);
 # endif
 #endif /* HAVE_PTHREAD */
->>>>>>> d93e2423
 
 	if (cidr) {
 		upsdebugx(1, "Processing CIDR net/mask: %s", cidr);
