--- conflicted
+++ resolved
@@ -101,11 +101,7 @@
 
 	/*+1 to get the number of port from the index nb_ports*/
 	/*+1 for the terminal NULL */
-<<<<<<< HEAD
-	res = realloc(list, (count + 1 + 1)*sizeof(char*));
-=======
-	res = realloc(list, (count+1+1)*sizeof(char*));
->>>>>>> c090d20d
+	res = realloc(list, sizeof(char*) * (count + 1 + 1));
 	if (res == NULL) {
 		upsdebugx(1, "%s: Failed to realloc port list", __func__);
 		return list;
@@ -141,11 +137,7 @@
 		/* we have a list:
 		 * - single element: X (digit) or port name (COM1, /dev/ttyS0, ...)
 		 * - range list: X-Y
-<<<<<<< HEAD
-		 * - multiple elements (coma separated): /dev/ttyS0,/dev/ttyUSB0 */
-=======
 		 * - multiple elements (comma separated): /dev/ttyS0,/dev/ttyUSB0 */
->>>>>>> c090d20d
 		if ((list_sep_ptr = strchr(range, '-')) != NULL) {
 			tok = strtok_r(range, "-", &saveptr);
 			if (tok[1] != 0) {
@@ -167,14 +159,9 @@
 				stop_port = start_port;
 			}
 		}
-<<<<<<< HEAD
-		else if (((list_sep_ptr = strchr(ports_range, ',')) != NULL )
-				&& (is_serial_port_path(ports_range))) {
-=======
 		else if (((list_sep_ptr = strchr(ports_range, ',')) != NULL)
 				&& (is_serial_port_path(ports_range))
 		) {
->>>>>>> c090d20d
 			tok = strtok_r(range, ",", &saveptr);
 			while (tok != NULL) {
 				ports_list = add_port(ports_list, tok);
@@ -195,10 +182,6 @@
 		free(range);
 	}
 
-<<<<<<< HEAD
-
-=======
->>>>>>> c090d20d
 	if (start_port == 0 && !flag_auto) {
 		return ports_list;
 	}
