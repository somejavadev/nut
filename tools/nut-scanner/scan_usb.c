--- conflicted
+++ resolved
@@ -41,11 +41,7 @@
 
 
 /* Compatibility layer between libusb 0.1 and 1.0 */
-<<<<<<< HEAD
-#if WITH_LIBUSB_1_0
-=======
-#ifdef WITH_LIBUSB_1_0
->>>>>>> 05383119
+#if WITH_LIBUSB_1_0
  #define USB_INIT_SYMBOL "libusb_init"
  #define USB_OPEN_SYMBOL "libusb_open"
  #define USB_CLOSE_SYMBOL "libusb_close"
@@ -55,10 +51,7 @@
  static void (*nut_usb_exit)(libusb_context *ctx);
  static char * (*nut_usb_strerror)(enum libusb_error errcode);
  static ssize_t (*nut_usb_get_device_list)(libusb_context *ctx,	libusb_device ***list);
-<<<<<<< HEAD
-=======
  static void (*nut_usb_free_device_list)(libusb_device **list, int unref_devices);
->>>>>>> 05383119
  static uint8_t (*nut_usb_get_bus_number)(libusb_device *dev);
  static int (*nut_usb_get_device_descriptor)(libusb_device *dev,
 	struct libusb_device_descriptor *desc);
@@ -69,9 +62,9 @@
  #define USB_STRERROR_SYMBOL "usb_strerror"
  static libusb_device_handle * (*nut_usb_open)(struct usb_device *dev);
  static void (*nut_usb_init)(void);
-static int (*nut_usb_find_busses)(void);
-static struct usb_bus * (*nut_usb_busses);
-static int (*nut_usb_find_devices)(void);
+ static int (*nut_usb_find_busses)(void);
+ static struct usb_bus * (*nut_usb_busses);
+ static int (*nut_usb_find_devices)(void);
  static char * (*nut_usb_strerror)(void);
 #endif
 
@@ -104,17 +97,13 @@
 			goto err;
 	}
 
-<<<<<<< HEAD
-
-=======
->>>>>>> 05383119
 	*(void **) (&nut_usb_init) = lt_dlsym(dl_handle, USB_INIT_SYMBOL);
-	if ((dl_error = lt_dlerror()) != NULL)  {
+	if ((dl_error = lt_dlerror()) != NULL) {
 			goto err;
 	}
 
 	*(void **) (&nut_usb_open) = lt_dlsym(dl_handle, USB_OPEN_SYMBOL);
-	if ((dl_error = lt_dlerror()) != NULL)  {
+	if ((dl_error = lt_dlerror()) != NULL) {
 			goto err;
 	}
 
@@ -129,82 +118,53 @@
 			goto err;
 	}
 
-<<<<<<< HEAD
-#if WITH_LIBUSB_1_0
-=======
-#ifdef WITH_LIBUSB_1_0
->>>>>>> 05383119
+#if WITH_LIBUSB_1_0
 	*(void **) (&nut_usb_exit) = lt_dlsym(dl_handle, "libusb_exit");
 	if ((dl_error = lt_dlerror()) != NULL) {
 			goto err;
 	}
 
 	*(void **) (&nut_usb_get_device_list) = lt_dlsym(dl_handle, "libusb_get_device_list");
-<<<<<<< HEAD
-=======
-	if ((dl_error = lt_dlerror()) != NULL)  {
+	if ((dl_error = lt_dlerror()) != NULL) {
 			goto err;
 	}
 
 	*(void **) (&nut_usb_free_device_list) = lt_dlsym(dl_handle, "libusb_free_device_list");
-	if ((dl_error = lt_dlerror()) != NULL)  {
+	if ((dl_error = lt_dlerror()) != NULL) {
 			goto err;
 	}
 
 	*(void **) (&nut_usb_get_bus_number) = lt_dlsym(dl_handle, "libusb_get_bus_number");
-	if ((dl_error = lt_dlerror()) != NULL)  {
+	if ((dl_error = lt_dlerror()) != NULL) {
 			goto err;
 	}
 
 	*(void **) (&nut_usb_get_device_descriptor) = lt_dlsym(dl_handle, "libusb_get_device_descriptor");
->>>>>>> 05383119
-	if ((dl_error = lt_dlerror()) != NULL) {
-			goto err;
-	}
-
-<<<<<<< HEAD
-	*(void **) (&nut_usb_get_bus_number) = lt_dlsym(dl_handle, "libusb_get_bus_number");
-=======
+	if ((dl_error = lt_dlerror()) != NULL) {
+			goto err;
+	}
+
 	*(void **) (&nut_usb_get_string_simple) = lt_dlsym(dl_handle,
 					"libusb_get_string_descriptor_ascii");
-	if ((dl_error = lt_dlerror()) != NULL)  {
+	if ((dl_error = lt_dlerror()) != NULL) {
 			goto err;
 	}
 #else /* for libusb 0.1 */
 	*(void **) (&nut_usb_find_busses) = lt_dlsym(dl_handle, "usb_find_busses");
->>>>>>> 05383119
-	if ((dl_error = lt_dlerror()) != NULL) {
-			goto err;
-	}
-
-	*(void **) (&nut_usb_get_device_descriptor) = lt_dlsym(dl_handle, "libusb_get_device_descriptor");
-	if ((dl_error = lt_dlerror()) != NULL)  {
-			goto err;
-	}
-#else /* for libusb 0.1 */
-	*(void **) (&nut_usb_find_busses) = lt_dlsym(dl_handle, "usb_find_busses");
-	if ((dl_error = lt_dlerror()) != NULL) {
-			goto err;
-	}
-
-<<<<<<< HEAD
+	if ((dl_error = lt_dlerror()) != NULL) {
+			goto err;
+	}
+
 	*(void **) (&nut_usb_busses) = lt_dlsym(dl_handle, "usb_busses");
-=======
-	*(void **)(&nut_usb_find_devices) = lt_dlsym(dl_handle,"usb_find_devices");
->>>>>>> 05383119
-	if ((dl_error = lt_dlerror()) != NULL) {
-			goto err;
-	}
-
-<<<<<<< HEAD
+	if ((dl_error = lt_dlerror()) != NULL) {
+			goto err;
+	}
+
 	*(void **)(&nut_usb_find_devices) = lt_dlsym(dl_handle, "usb_find_devices");
-	if ((dl_error = lt_dlerror()) != NULL)  {
-			goto err;
-	}
-#endif /* WITH_LIBUSB_1_0 */
-
-=======
->>>>>>> 05383119
+	if ((dl_error = lt_dlerror()) != NULL) {
+			goto err;
+	}
+
 	*(void **) (&nut_usb_get_string_simple) = lt_dlsym(dl_handle,
 					"usb_get_string_simple");
 	if ((dl_error = lt_dlerror()) != NULL) {
@@ -251,15 +211,11 @@
 	uint16_t VendorID;
 	uint16_t ProductID;
 	char *busname;
-<<<<<<< HEAD
-#if WITH_LIBUSB_1_0
-=======
-#ifdef WITH_LIBUSB_1_0
->>>>>>> 05383119
+#if WITH_LIBUSB_1_0
 	libusb_device *dev;
 	libusb_device **devlist;
 	uint8_t bus;
-#else
+#else  /* => WITH_LIBUSB_0_1 */
 	struct usb_device *dev;
 	struct usb_bus *bus;
 #endif /* WITH_LIBUSB_1_0 */
@@ -274,40 +230,27 @@
 
 	/* libusb base init */
 	/* Initialize Libusb */
-<<<<<<< HEAD
-#if WITH_LIBUSB_1_0
-=======
-#ifdef WITH_LIBUSB_1_0
->>>>>>> 05383119
+#if WITH_LIBUSB_1_0
 	if ((*nut_usb_init)(NULL) < 0) {
 		(*nut_usb_exit)(NULL);
 		fatal_with_errno(EXIT_FAILURE, "Failed to init libusb 1.0");
 	}
-#else
+#else  /* => WITH_LIBUSB_0_1 */
 	(*nut_usb_init)();
 	(*nut_usb_find_busses)();
 	(*nut_usb_find_devices)();
 #endif /* WITH_LIBUSB_1_0 */
 
-<<<<<<< HEAD
-#if WITH_LIBUSB_1_0
-=======
-#ifdef WITH_LIBUSB_1_0
->>>>>>> 05383119
+#if WITH_LIBUSB_1_0
 	ssize_t devcount = 0;
 	struct libusb_device_descriptor dev_desc;
 	int i;
 
 	devcount = (*nut_usb_get_device_list)(NULL, &devlist);
-<<<<<<< HEAD
-	if (devcount <= 0)
-		fatal_with_errno(EXIT_FAILURE, "No USB device found");
-=======
 	if (devcount <= 0) {
 		(*nut_usb_exit)(NULL);
 		fatal_with_errno(EXIT_FAILURE, "No USB device found");
 	}
->>>>>>> 05383119
 
 	for (i = 0; i < devcount; i++) {
 
@@ -321,18 +264,14 @@
 		iProduct = dev_desc.iProduct;
 		iSerialNumber = dev_desc.iSerialNumber;
 		bus = (*nut_usb_get_bus_number)(dev);
-<<<<<<< HEAD
-		busname = (char *)xmalloc(4);
-=======
 		busname = (char *)malloc(4);
 		if (busname == NULL) {
 			(*nut_usb_free_device_list)(devlist, 1);
 			(*nut_usb_exit)(NULL);
 			fatal_with_errno(EXIT_FAILURE, "Out of memory");
 		}
->>>>>>> 05383119
 		snprintf(busname, 4, "%03d", bus);
-#else
+#else  /* => WITH_LIBUSB_0_1 */
 	for (bus = (*nut_usb_busses); bus; bus = bus->next) {
 		for (dev = bus->devices; dev; dev = dev->next) {
 
@@ -349,11 +288,7 @@
 					VendorID, ProductID)) != NULL) {
 
 				/* open the device */
-<<<<<<< HEAD
-#if WITH_LIBUSB_1_0
-=======
-#ifdef WITH_LIBUSB_1_0
->>>>>>> 05383119
+#if WITH_LIBUSB_1_0
 				ret = (*nut_usb_open)(dev, &udev);
 				if (!udev) {
 					fprintf(stderr,"Failed to open device, \
@@ -361,7 +296,7 @@
 						(*nut_usb_strerror)(ret));
 					continue;
 				}
-#else
+#else  /* => WITH_LIBUSB_0_1 */
 				udev = (*nut_usb_open)(dev);
 				if (!udev) {
 					fprintf(stderr, "Failed to open device, \
@@ -379,7 +314,7 @@
 						serialnumber = strdup(str_rtrim(string, ' '));
 						if (serialnumber == NULL) {
 							(*nut_usb_close)(udev);
-#ifdef WITH_LIBUSB_1_0
+#if WITH_LIBUSB_1_0
 							free(busname);
 							(*nut_usb_free_device_list)(devlist, 1);
 							(*nut_usb_exit)(NULL);
@@ -398,7 +333,7 @@
 						if (device_name == NULL) {
 							free(serialnumber);
 							(*nut_usb_close)(udev);
-#ifdef WITH_LIBUSB_1_0
+#if WITH_LIBUSB_1_0
 							free(busname);
 							(*nut_usb_free_device_list)(devlist, 1);
 							(*nut_usb_exit)(NULL);
@@ -418,7 +353,7 @@
 							free(serialnumber);
 							free(device_name);
 							(*nut_usb_close)(udev);
-#ifdef WITH_LIBUSB_1_0
+#if WITH_LIBUSB_1_0
 							free(busname);
 							(*nut_usb_free_device_list)(devlist, 1);
 							(*nut_usb_exit)(NULL);
@@ -437,7 +372,7 @@
 					free(device_name);
 					free(vendor_name);
 					(*nut_usb_close)(udev);
-#ifdef WITH_LIBUSB_1_0
+#if WITH_LIBUSB_1_0
 					free(busname);
 					(*nut_usb_free_device_list)(devlist, 1);
 					(*nut_usb_exit)(NULL);
@@ -497,15 +432,10 @@
 
 				(*nut_usb_close)(udev);
 			}
-<<<<<<< HEAD
 #if WITH_LIBUSB_0_1
-=======
-#ifdef WITH_LIBUSB_0_1
->>>>>>> 05383119
 		}
-#endif
-	}
-#else	/* WITH_LIBUSB_0_1 */
+	}
+#else	/* not WITH_LIBUSB_0_1 */
 		free(busname);
 	}
 
@@ -513,13 +443,15 @@
 	(*nut_usb_exit)(NULL);
 #endif	/* WITH_LIBUSB_0_1 */
 
+/*
 #if WITH_LIBUSB_1_0
 	(*nut_usb_exit)(NULL);
 #endif
+*/
 
 	return nutscan_rewind_device(current_nut_dev);
 }
-#else /* WITH_USB */
+#else /* not WITH_USB */
 nutscan_device_t * nutscan_scan_usb()
 {
 	return NULL;
