/*
 *  Copyright (C) 2011 - EATON
 *
 *  This program is free software; you can redistribute it and/or modify
 *  it under the terms of the GNU General Public License as published by
 *  the Free Software Foundation; either version 2 of the License, or
 *  (at your option) any later version.
 *
 *  This program is distributed in the hope that it will be useful,
 *  but WITHOUT ANY WARRANTY; without even the implied warranty of
 *  MERCHANTABILITY or FITNESS FOR A PARTICULAR PURPOSE.  See the
 *  GNU General Public License for more details.
 *
 *  You should have received a copy of the GNU General Public License
 *  along with this program; if not, write to the Free Software
 *  Foundation, Inc., 59 Temple Place, Suite 330, Boston, MA 02111-1307 USA
 */

/*! \file scan_usb.c
    \brief detect NUT supported USB devices
    \author Frederic Bohe <fredericbohe@eaton.com>
*/

#include "common.h"
#include "nut-scan.h"

#ifdef WITH_USB
#include "upsclient.h"
#include "nutscan-usb.h"
#include <stdio.h>
#include <string.h>
#include <ltdl.h>

/* dynamic link library stuff */
static lt_dlhandle dl_handle = NULL;
static const char *dl_error = NULL;
static int (*nut_usb_close)(usb_dev_handle *dev);
static int (*nut_usb_find_busses)(void);
static char * (*nut_usb_strerror)(void);
static void (*nut_usb_init)(void);
static int (*nut_usb_get_string_simple)(usb_dev_handle *dev, int index,
		char *buf, size_t buflen);
static struct usb_bus * (*nut_usb_busses);
static usb_dev_handle * (*nut_usb_open)(struct usb_device *dev);
static int (*nut_usb_find_devices)(void);

/* return 0 on error; visible externally */
int nutscan_load_usb_library(const char *libname_path);
int nutscan_load_usb_library(const char *libname_path)
{
	if (dl_handle != NULL) {
			/* if previous init failed */
			if (dl_handle == (void *)1) {
					return 0;
			}
			/* init has already been done */
			return 1;
	}

	if (libname_path == NULL) {
		fprintf(stderr, "USB library not found. USB search disabled.\n");
		return 0;
	}

	if (lt_dlinit() != 0) {
		fprintf(stderr, "Error initializing lt_init\n");
		return 0;
	}

	dl_handle = lt_dlopen(libname_path);
	if (!dl_handle) {
			dl_error = lt_dlerror();
			goto err;
	}
	lt_dlerror();      /* Clear any existing error */
	*(void **) (&nut_usb_close) = lt_dlsym(dl_handle, "usb_close");
	if ((dl_error = lt_dlerror()) != NULL) {
			goto err;
	}

	*(void **) (&nut_usb_find_busses) = lt_dlsym(dl_handle, "usb_find_busses");
	if ((dl_error = lt_dlerror()) != NULL) {
			goto err;
	}

	*(void **) (&nut_usb_strerror) = lt_dlsym(dl_handle, "usb_strerror");
	if ((dl_error = lt_dlerror()) != NULL) {
			goto err;
	}

	*(void **) (&nut_usb_init) = lt_dlsym(dl_handle, "usb_init");
	if ((dl_error = lt_dlerror()) != NULL) {
			goto err;
	}

	*(void **) (&nut_usb_get_string_simple) = lt_dlsym(dl_handle,
					"usb_get_string_simple");
	if ((dl_error = lt_dlerror()) != NULL) {
			goto err;
	}

	*(void **) (&nut_usb_busses) = lt_dlsym(dl_handle, "usb_busses");
	if ((dl_error = lt_dlerror()) != NULL) {
			goto err;
	}

	*(void **) (&nut_usb_open) = lt_dlsym(dl_handle, "usb_open");
	if ((dl_error = lt_dlerror()) != NULL) {
			goto err;
	}

	*(void **)(&nut_usb_find_devices) = lt_dlsym(dl_handle, "usb_find_devices");
	if ((dl_error = lt_dlerror()) != NULL) {
			goto err;
	}

	return 1;
err:
	fprintf(stderr, "Cannot load USB library (%s) : %s. USB search disabled.\n", libname_path, dl_error);
	dl_handle = (void *)1;
	lt_dlexit();
	return 0;
}
/* end of dynamic link library stuff */

static char* is_usb_device_supported(usb_device_id_t *usb_device_id_list,
					int dev_VendorID, int dev_ProductID)
{
	usb_device_id_t *usbdev;

	for (usbdev = usb_device_id_list; usbdev->driver_name != NULL; usbdev++) {
		if ((usbdev->vendorID == dev_VendorID)
		 && (usbdev->productID == dev_ProductID)
		) {
			return usbdev->driver_name;
		}
	}

	return NULL;
}

/* return NULL if error */
nutscan_device_t * nutscan_scan_usb()
{
	int ret;
	char string[256];
	char *driver_name = NULL;
	char *serialnumber = NULL;
	char *device_name = NULL;
	char *vendor_name = NULL;
	struct usb_device *dev;
	struct usb_bus *bus;
	usb_dev_handle *udev;

	nutscan_device_t * nut_dev = NULL;
	nutscan_device_t * current_nut_dev = NULL;

	if (!nutscan_avail_usb) {
		return NULL;
	}

	/* libusb base init */
	(*nut_usb_init)();
	(*nut_usb_find_busses)();
	(*nut_usb_find_devices)();

	for (bus = (*nut_usb_busses); bus; bus = bus->next) {
		for (dev = bus->devices; dev; dev = dev->next) {
			if ((driver_name =
				is_usb_device_supported(usb_device_table,
					dev->descriptor.idVendor,
					dev->descriptor.idProduct)) != NULL
			) {

				/* open the device */
				udev = (*nut_usb_open)(dev);
				if (!udev) {
					fprintf(stderr, "Failed to open device, \
						skipping. (%s)\n",
						(*nut_usb_strerror)());
					continue;
				}

				/* get serial number */
				if (dev->descriptor.iSerialNumber) {
					ret = (*nut_usb_get_string_simple)(udev,
						dev->descriptor.iSerialNumber,
						string, sizeof(string));
					if (ret > 0) {
						serialnumber = strdup(str_rtrim(string, ' '));
					}
				}

				/* get product name */
				if (dev->descriptor.iProduct) {
					ret = (*nut_usb_get_string_simple)(udev,
						dev->descriptor.iProduct,
						string, sizeof(string));
					if (ret > 0) {
						device_name = strdup(str_rtrim(string, ' '));
					}
				}

				/* get vendor name */
				if (dev->descriptor.iManufacturer) {
					ret = (*nut_usb_get_string_simple)(udev,
						dev->descriptor.iManufacturer,
						string, sizeof(string));
					if (ret > 0) {
						vendor_name = strdup(str_rtrim(string, ' '));
					}
				}

				nut_dev = nutscan_new_device();
				if (nut_dev == NULL) {
<<<<<<< HEAD
					fprintf(stderr, "Memory allocation \
					error\n");
=======
					fprintf(stderr,
						"Memory allocation error\n");
>>>>>>> c090d20d
					nutscan_free_device(current_nut_dev);
					free(serialnumber);
					free(device_name);
					free(vendor_name);
					return NULL;
				}

				nut_dev->type = TYPE_USB;
				if (driver_name) {
					nut_dev->driver = strdup(driver_name);
				}
				nut_dev->port = strdup("auto");
<<<<<<< HEAD
				sprintf(string, "%04X", dev->descriptor.idVendor);
				nutscan_add_option_to_device(nut_dev, "vendorid",
								string);
				sprintf(string, "%04X",
					dev->descriptor.idProduct);
				nutscan_add_option_to_device(nut_dev, "productid",
							string);
=======

				sprintf(string, "%04X",
					dev->descriptor.idVendor);
				nutscan_add_option_to_device(nut_dev,
					"vendorid",
					string);

				sprintf(string, "%04X",
					dev->descriptor.idProduct);
				nutscan_add_option_to_device(nut_dev,
					"productid",
					string);

>>>>>>> c090d20d
				if (device_name) {
					nutscan_add_option_to_device(nut_dev,
						"product",
						device_name);
					free(device_name);
					device_name = NULL;
				}
<<<<<<< HEAD
=======

>>>>>>> c090d20d
				if (serialnumber) {
					nutscan_add_option_to_device(nut_dev,
						"serial",
						serialnumber);
					free(serialnumber);
					serialnumber = NULL;
				}
<<<<<<< HEAD
=======

>>>>>>> c090d20d
				if (vendor_name) {
					nutscan_add_option_to_device(nut_dev,
						"vendor",
						vendor_name);
					free(vendor_name);
					vendor_name = NULL;
				}
<<<<<<< HEAD
				nutscan_add_option_to_device(nut_dev, "bus",
							bus->dirname);
=======

				nutscan_add_option_to_device(nut_dev,
					"bus",
					bus->dirname);
>>>>>>> c090d20d

				current_nut_dev = nutscan_add_device_to_device(
					current_nut_dev,
					nut_dev);

				memset (string, 0, sizeof(string));

				(*nut_usb_close)(udev);
			}
		}
	}

	return nutscan_rewind_device(current_nut_dev);
}
#else /* WITH_USB */
nutscan_device_t * nutscan_scan_usb()
{
	return NULL;
}
#endif /* WITH_USB */<|MERGE_RESOLUTION|>--- conflicted
+++ resolved
@@ -213,13 +213,8 @@
 
 				nut_dev = nutscan_new_device();
 				if (nut_dev == NULL) {
-<<<<<<< HEAD
-					fprintf(stderr, "Memory allocation \
-					error\n");
-=======
 					fprintf(stderr,
 						"Memory allocation error\n");
->>>>>>> c090d20d
 					nutscan_free_device(current_nut_dev);
 					free(serialnumber);
 					free(device_name);
@@ -232,15 +227,6 @@
 					nut_dev->driver = strdup(driver_name);
 				}
 				nut_dev->port = strdup("auto");
-<<<<<<< HEAD
-				sprintf(string, "%04X", dev->descriptor.idVendor);
-				nutscan_add_option_to_device(nut_dev, "vendorid",
-								string);
-				sprintf(string, "%04X",
-					dev->descriptor.idProduct);
-				nutscan_add_option_to_device(nut_dev, "productid",
-							string);
-=======
 
 				sprintf(string, "%04X",
 					dev->descriptor.idVendor);
@@ -254,7 +240,6 @@
 					"productid",
 					string);
 
->>>>>>> c090d20d
 				if (device_name) {
 					nutscan_add_option_to_device(nut_dev,
 						"product",
@@ -262,10 +247,7 @@
 					free(device_name);
 					device_name = NULL;
 				}
-<<<<<<< HEAD
-=======
-
->>>>>>> c090d20d
+
 				if (serialnumber) {
 					nutscan_add_option_to_device(nut_dev,
 						"serial",
@@ -273,10 +255,7 @@
 					free(serialnumber);
 					serialnumber = NULL;
 				}
-<<<<<<< HEAD
-=======
-
->>>>>>> c090d20d
+
 				if (vendor_name) {
 					nutscan_add_option_to_device(nut_dev,
 						"vendor",
@@ -284,15 +263,10 @@
 					free(vendor_name);
 					vendor_name = NULL;
 				}
-<<<<<<< HEAD
-				nutscan_add_option_to_device(nut_dev, "bus",
-							bus->dirname);
-=======
 
 				nutscan_add_option_to_device(nut_dev,
 					"bus",
 					bus->dirname);
->>>>>>> c090d20d
 
 				current_nut_dev = nutscan_add_device_to_device(
 					current_nut_dev,
