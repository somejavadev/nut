/*
 *  Copyright (C) 2011-2021 - EATON
 *
 *  This program is free software; you can redistribute it and/or modify
 *  it under the terms of the GNU General Public License as published by
 *  the Free Software Foundation; either version 2 of the License, or
 *  (at your option) any later version.
 *
 *  This program is distributed in the hope that it will be useful,
 *  but WITHOUT ANY WARRANTY; without even the implied warranty of
 *  MERCHANTABILITY or FITNESS FOR A PARTICULAR PURPOSE.  See the
 *  GNU General Public License for more details.
 *
 *  You should have received a copy of the GNU General Public License
 *  along with this program; if not, write to the Free Software
 *  Foundation, Inc., 59 Temple Place, Suite 330, Boston, MA 02111-1307 USA
 */

/*! \file nutscan-init.c
    \brief init functions for nut scanner library
    \author Frederic Bohe <fredericbohe@eaton.com>
*/

#include "common.h"
#include "nutscan-init.h"
#include <ltdl.h>
#include <unistd.h>
#include <stdio.h>
#include <string.h>
#include "nut-scan.h"

#ifdef HAVE_PTHREAD
#include <semaphore.h>
#endif

int nutscan_avail_avahi = 0;
int nutscan_avail_ipmi = 0;
int nutscan_avail_nut = 0;
int nutscan_avail_snmp = 0;
int nutscan_avail_usb = 0;
int nutscan_avail_xml_http = 0;

int nutscan_load_usb_library(const char *libname_path);
int nutscan_load_snmp_library(const char *libname_path);
int nutscan_load_neon_library(const char *libname_path);
int nutscan_load_avahi_library(const char *libname_path);
int nutscan_load_ipmi_library(const char *libname_path);
int nutscan_load_upsclient_library(const char *libname_path);

#ifdef HAVE_PTHREAD
<<<<<<< HEAD
=======
# ifdef HAVE_SEMAPHORE
>>>>>>> d93e2423
sem_t semaphore;

sem_t * nutscan_semaphore(void)
{
	return &semaphore;
}
<<<<<<< HEAD
#endif
=======
# endif /* HAVE_SEMAPHORE */

# ifdef HAVE_PTHREAD_TRYJOIN
pthread_mutex_t threadcount_mutex;
# endif

# if (defined HAVE_PTHREAD_TRYJOIN) || (defined HAVE_SEMAPHORE)
/* We have 3 networked scan types: nut, snmp, xml,
 * and users typically give their /24 subnet as "-m" arg.
 * With some systems having a 1024 default (u)limit to
 * file descriptors, this should fit if those are involved.
 * On some systems tested, a large amount of not-joined
 * pthreads did cause various crashes; also RAM is limited.
 * Note that each scan may be time consuming to query an
 * IP address and wait for (no) reply, so while these threads
 * are usually not resource-intensive (nor computationally),
 * they spend much wallclock time each so parallelism helps.
 */
size_t max_threads = DEFAULT_THREAD;
size_t curr_threads = 0;

size_t max_threads_netxml = 1021; /* experimental finding, see PR#1158 */
size_t max_threads_oldnut = 1021;
size_t max_threads_netsnmp = 0; // 10240;
	/* per reports in PR#1158, some versions of net-snmp could be limited
	 * to 1024 threads in the past; this was not found in practice.
	 * Still, some practical limit can be useful (configurable?)
	 * Here 0 means to not apply any special limit (beside max_threads).
	 */

# endif  /* HAVE_PTHREAD_TRYJOIN || HAVE_SEMAPHORE */

#endif /* HAVE_PTHREAD */
>>>>>>> d93e2423

void nutscan_init(void)
{
#ifdef HAVE_PTHREAD
<<<<<<< HEAD
	sem_init(&semaphore, 0, DEFAULT_THREAD);
#endif
=======
/* TOTHINK: Should semaphores to limit thread count
 * and the more naive but portable methods be an
 * if-else proposition? At least when initializing?
 */
# ifdef HAVE_SEMAPHORE
	sem_init(&semaphore, 0, max_threads);
# endif

# ifdef HAVE_PTHREAD_TRYJOIN
	pthread_mutex_init(&threadcount_mutex, NULL);
# endif
#endif /* HAVE_PTHREAD */

>>>>>>> d93e2423
	char *libname = NULL;
#ifdef WITH_USB
	libname = get_libname("libusb-0.1.so");
	if (!libname) {
		/* We can also use libusb-compat from newer libusb-1.0 releases */
		libname = get_libname("libusb.so");
	}
	if (libname) {
		nutscan_avail_usb = nutscan_load_usb_library(libname);
		free(libname);
	}
#endif
#ifdef WITH_SNMP
	libname = get_libname("libnetsnmp.so");
	if (libname) {
		nutscan_avail_snmp = nutscan_load_snmp_library(libname);
		free(libname);
	}
#endif
#ifdef WITH_NEON
	libname = get_libname("libneon.so");
	if (!libname) {
		libname = get_libname("libneon-gnutls.so");
	}
	if (libname) {
		nutscan_avail_xml_http = nutscan_load_neon_library(libname);
		free(libname);
	}
#endif
#ifdef WITH_AVAHI
	libname = get_libname("libavahi-client.so");
	if (libname) {
		nutscan_avail_avahi = nutscan_load_avahi_library(libname);
		free(libname);
	}
#endif
#ifdef WITH_FREEIPMI
	libname = get_libname("libfreeipmi.so");
	if (libname) {
		nutscan_avail_ipmi = nutscan_load_ipmi_library(libname);
		free(libname);
	}
#endif
	libname = get_libname("libupsclient.so");
	if (libname) {
		nutscan_avail_nut = nutscan_load_upsclient_library(libname);
		free(libname);
	}
}

void nutscan_free(void)
{
	if (nutscan_avail_usb) {
		lt_dlexit();
	}
	if (nutscan_avail_snmp) {
		lt_dlexit();
	}
	if (nutscan_avail_xml_http) {
		lt_dlexit();
	}
	if (nutscan_avail_avahi) {
		lt_dlexit();
	}
	if (nutscan_avail_ipmi) {
		lt_dlexit();
	}
	if (nutscan_avail_nut) {
		lt_dlexit();
	}

#ifdef HAVE_PTHREAD
/* TOTHINK: See comments near mutex/semaphore init code above */
# ifdef HAVE_SEMAPHORE
	sem_destroy(nutscan_semaphore());
# endif

# ifdef HAVE_PTHREAD_TRYJOIN
	pthread_mutex_destroy(&threadcount_mutex);
# endif
#endif

}<|MERGE_RESOLUTION|>--- conflicted
+++ resolved
@@ -29,10 +29,6 @@
 #include <string.h>
 #include "nut-scan.h"
 
-#ifdef HAVE_PTHREAD
-#include <semaphore.h>
-#endif
-
 int nutscan_avail_avahi = 0;
 int nutscan_avail_ipmi = 0;
 int nutscan_avail_nut = 0;
@@ -48,19 +44,13 @@
 int nutscan_load_upsclient_library(const char *libname_path);
 
 #ifdef HAVE_PTHREAD
-<<<<<<< HEAD
-=======
 # ifdef HAVE_SEMAPHORE
->>>>>>> d93e2423
 sem_t semaphore;
 
 sem_t * nutscan_semaphore(void)
 {
 	return &semaphore;
 }
-<<<<<<< HEAD
-#endif
-=======
 # endif /* HAVE_SEMAPHORE */
 
 # ifdef HAVE_PTHREAD_TRYJOIN
@@ -94,15 +84,10 @@
 # endif  /* HAVE_PTHREAD_TRYJOIN || HAVE_SEMAPHORE */
 
 #endif /* HAVE_PTHREAD */
->>>>>>> d93e2423
 
 void nutscan_init(void)
 {
 #ifdef HAVE_PTHREAD
-<<<<<<< HEAD
-	sem_init(&semaphore, 0, DEFAULT_THREAD);
-#endif
-=======
 /* TOTHINK: Should semaphores to limit thread count
  * and the more naive but portable methods be an
  * if-else proposition? At least when initializing?
@@ -116,7 +101,6 @@
 # endif
 #endif /* HAVE_PTHREAD */
 
->>>>>>> d93e2423
 	char *libname = NULL;
 #ifdef WITH_USB
 	libname = get_libname("libusb-0.1.so");
