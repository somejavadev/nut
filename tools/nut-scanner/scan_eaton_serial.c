/*
 *  Copyright (C) 2012 - EATON
 *  Copyright (C) 2016-2021 - EATON - Various threads-related improvements
 *
 *  This program is free software; you can redistribute it and/or modify
 *  it under the terms of the GNU General Public License as published by
 *  the Free Software Foundation; either version 2 of the License, or
 *  (at your option) any later version.
 *
 *  This program is distributed in the hope that it will be useful,
 *  but WITHOUT ANY WARRANTY; without even the implied warranty of
 *  MERCHANTABILITY or FITNESS FOR A PARTICULAR PURPOSE.  See the
 *  GNU General Public License for more details.
 *
 *  You should have received a copy of the GNU General Public License
 *  along with this program; if not, write to the Free Software
 *  Foundation, Inc., 59 Temple Place, Suite 330, Boston, MA 02111-1307 USA
 */

/*! \file scan_eaton_serial.c
    \brief detect Eaton serial XCP, SHUT and Q1 devices
    \author Arnaud Quette <ArnaudQuette@eaton.com>
    \author Jim Klimov <EvgenyKlimov@eaton.com>
*/

#include "common.h"
#include "nut-scan.h"

/* Need this on AIX when using xlc to get alloca */
#ifdef _AIX
#pragma alloca
#endif /* _AIX */

#include <fcntl.h>
#include <stdio.h>
#if (defined HAVE_PRAGMA_GCC_DIAGNOSTIC_PUSH_POP) && (defined HAVE_PRAGMA_GCC_DIAGNOSTIC_IGNORED_STRICT_PROTOTYPES)
# pragma GCC diagnostic push
# pragma GCC diagnostic ignored "-Wstrict-prototypes"
#endif
#include <signal.h>
#if (defined HAVE_PRAGMA_GCC_DIAGNOSTIC_PUSH_POP) && (defined HAVE_PRAGMA_GCC_DIAGNOSTIC_IGNORED_STRICT_PROTOTYPES)
# pragma GCC diagnostic pop
#endif
#include <stdlib.h>
#include <string.h>
#include <unistd.h>
#include "serial.h"
#include "bcmxcp_io.h"
#include "bcmxcp_ser.h"
#include "bcmxcp.h"
#include "nutscan-serial.h"

/* SHUT header */
#define SHUT_SYNC 0x16
#define MAX_TRY   4

/* BCMXCP header defines these externs now: */
/*
extern unsigned char AUT[4];
extern struct pw_baud_rate {
	int rate;
	int name;
} pw_baud_rates[];
*/

/* Local list of found devices */
static nutscan_device_t * dev_ret = NULL;

/* Remap some functions to avoid undesired behavior (drivers/main.c) */
char *getval(const char *var)
{
	NUT_UNUSED_VARIABLE(var);
	return NULL;
}

#ifdef HAVE_PTHREAD
static pthread_mutex_t dev_mutex;
#endif

/* Drivers name */
#define SHUT_DRIVER_NAME  "mge-shut"
#define XCP_DRIVER_NAME   "bcmxcp"
#define Q1_DRIVER_NAME    "blazer_ser"

/* Fake driver main, for using serial functions, needed for bcmxcp_ser.c */
char  *device_path;
int   upsfd;
int   exit_flag = 0;
int   do_lock_port;

/* Functions extracted from drivers/bcmxcp.c, to avoid pulling too many things
 * lightweight function to calculate the 8-bit
 * two's complement checksum of buf, using XCP data length (including header)
 * the result must be 0 for the sequence data to be valid */
int checksum_test(const unsigned char *buf)
{
	unsigned char checksum = 0;
	int i, length;
	/* buf[2] is the length of the XCP frame ; add 5 for the header */
	length = (int)(buf[2]) + 5;

	for (i = 0; i < length; i++) {
		checksum += buf[i];
	}
	/* Compute the 8-bit, Two's Complement checksum now and return it */
	checksum = ((0x100 - checksum) & 0xFF);
	return (checksum == 0);
}


unsigned char calc_checksum(const unsigned char *buf)
{
	unsigned char c;
	int i;

	c = 0;
	for (i = 0; i < 2 + buf[1]; i++)
		c -= buf[i];

	return c;
}

/*******************************************************************************
 * SHUT functions (MGE legacy, but Eaton path forward)
 ******************************************************************************/

/* Light version of of drivers/libshut.c->shut_synchronise()
 * return 1 if OK, 0 otherwise */
static int shut_synchronise(int arg_upsfd)
{
	int try;
	unsigned char reply = '\0';
	/* FIXME? Should we save "arg_upsfd" into global "upsfd" variable?
	 * This was previously shadowed by function argument named "upsfd"...
	 */
	/* upsfd = arg_upsfd; */

	/* Sync with the UPS according to notification */
	for (try = 0; try < MAX_TRY; try++) {
		if ((ser_send_char(arg_upsfd, SHUT_SYNC)) == -1) {
			continue;
		}

		ser_get_char(arg_upsfd, &reply, 1, 0);
		if (reply == SHUT_SYNC) {
			return 1;
		}
	}
	return 0;
}

/* SHUT scan:
 *   send SYNC token (0x16) and receive the SYNC token back
 *   FIXME: maybe try to get device descriptor?!
 */
static nutscan_device_t * nutscan_scan_eaton_serial_shut(const char* port_name)
{
	nutscan_device_t * dev = NULL;
	int devfd = -1;

	if ((devfd = ser_open_nf(port_name)) != -1) {
		/* set RTS to off and DTR to on to allow correct behavior
		 * with UPS using PnP feature */
		if (ser_set_dtr(devfd, 1) != -1) {

			ser_set_rts(devfd, 0);
			ser_set_speed_nf(devfd, port_name, B2400);

			if (shut_synchronise(devfd)) {

				/* Communication established successfully! */
				dev = nutscan_new_device();
				dev->type = TYPE_EATON_SERIAL;
				dev->driver = strdup(SHUT_DRIVER_NAME);
				dev->port = strdup(port_name);
#ifdef HAVE_PTHREAD
				pthread_mutex_lock(&dev_mutex);
#endif
				dev_ret = nutscan_add_device_to_device(dev_ret, dev);
#ifdef HAVE_PTHREAD
				pthread_mutex_unlock(&dev_mutex);
#endif
			}
		}
		/* Close the device */
		ser_close(devfd, NULL);
	}

	return dev;
}

/*******************************************************************************
 * XCP functions (Eaton Powerware legacy)
 ******************************************************************************/

/* XCP scan:
 *   baudrate nego (...)
 *   Send ESC to take it out of menu
 *   Wait 90ms
 *   Send auth command (AUTHOR[4] = {0xCF, 0x69, 0xE8, 0xD5};)
 *   Wait 500ms (or less?)
 *   Send PW_SET_REQ_ONLY_MODE command (0xA0) and wait for response
 *   [Get ID Block (PW_ID_BLOCK_REQ) (0x31)]
 */
static nutscan_device_t * nutscan_scan_eaton_serial_xcp(const char* port_name)
{
	nutscan_device_t * dev = NULL;
	int i, ret, devfd = -1;
	unsigned char	answer[256];
	unsigned char	sbuf[128];

	memset(sbuf, 0, 128);

	if ((devfd = ser_open_nf(port_name)) != -1) {
#ifdef HAVE_PTHREAD
		pthread_mutex_lock(&dev_mutex);
#endif
		upsfd = devfd;
#ifdef HAVE_PTHREAD
		pthread_mutex_unlock(&dev_mutex);
#endif

		for (i = 0; (pw_baud_rates[i].rate != 0) && (dev == NULL); i++)
		{
			memset(answer, 0, 256);

			if (ser_set_speed_nf(devfd, port_name, pw_baud_rates[i].rate) == -1)
				break;

			ret = ser_send_char(devfd, 0x1d);	/* send ESC to take it out of menu */
			if (ret <= 0)
				break;

			usleep(90000);
			send_write_command(AUT, 4);
			usleep(500000);

			/* Discovery with Baud Hunting (XCP protocol spec. §4.1.2)
			 * sending PW_SET_REQ_ONLY_MODE should be enough, since
			 * the unit should send back Identification block */
			sbuf[0] = PW_COMMAND_START_BYTE;
			sbuf[1] = (unsigned char)1;
			sbuf[2] = PW_SET_REQ_ONLY_MODE;
			sbuf[3] = calc_checksum(sbuf);
			ret = ser_send_buf_pace(devfd, 1000, sbuf, 4);

			/* Read PW_COMMAND_START_BYTE byte */
			ret = ser_get_char(devfd, answer, 1, 0);

#if 0
			/* FIXME: seems not needed, but requires testing with more devices! */
			if (ret <= 0) {
				usleep(250000); /* 500000? */
				memset(answer, 0, 256);
				ret = command_sequence(&id_command, 1, answer);
			}
#endif

			if ((ret > 0) && (answer[0] == PW_COMMAND_START_BYTE)) {
				dev = nutscan_new_device();
				dev->type = TYPE_EATON_SERIAL;
				dev->driver = strdup(XCP_DRIVER_NAME);
				dev->port = strdup(port_name);
#ifdef HAVE_PTHREAD
				pthread_mutex_lock(&dev_mutex);
#endif
				dev_ret = nutscan_add_device_to_device(dev_ret, dev);
#ifdef HAVE_PTHREAD
				pthread_mutex_unlock(&dev_mutex);
#endif
				break;
			}
			usleep(100000);
		}
		/* Close the device */
		ser_close(devfd, NULL);
	}

	return dev;
}

/*******************************************************************************
 * Q1 functions (Phoenixtec/Centralion/Santak, still Eaton path forward)
 ******************************************************************************/

#define SER_WAIT_SEC  1  /* 3 seconds for Best UPS */
#define MAXTRIES      3

/* Q1 scan:
 *   - open the serial port and set the speed to 2400 baud
 *   - simply try to get Q1 (status) string
 *   - check its size and first char. which should be '('
 */
static nutscan_device_t * nutscan_scan_eaton_serial_q1(const char* port_name)
{
	nutscan_device_t * dev = NULL;
	struct termios tio;
	int ret = 0, retry;
	int devfd = -1;
	char buf[128];

	if ((devfd = ser_open_nf(port_name)) != -1) {
		if (ser_set_speed_nf(devfd, port_name, B2400) != -1) {

			if (!tcgetattr(devfd, &tio)) {

				/* Use canonical mode input processing (to read reply line) */
				tio.c_lflag |= ICANON;	/* Canonical input (erase and kill processing) */

				tio.c_cc[VEOF]   = _POSIX_VDISABLE;
				tio.c_cc[VEOL]   = '\r';
				tio.c_cc[VERASE] = _POSIX_VDISABLE;
				tio.c_cc[VINTR]  = _POSIX_VDISABLE;
				tio.c_cc[VKILL]  = _POSIX_VDISABLE;
				tio.c_cc[VQUIT]  = _POSIX_VDISABLE;
				tio.c_cc[VSUSP]  = _POSIX_VDISABLE;
				tio.c_cc[VSTART] = _POSIX_VDISABLE;
				tio.c_cc[VSTOP]  = _POSIX_VDISABLE;

				if (!tcsetattr(devfd, TCSANOW, &tio)) {

					/* Set the default (normal) cablepower */
					ser_set_dtr(devfd, 1);
					ser_set_rts(devfd, 0);

					/* Allow some time to settle for the cablepower */
					usleep(100000);

					/* Only try pure 'Q1', not older ones like 'D' or 'QS'
					 * > [Q1\r]
					 * < [(226.0 195.0 226.0 014 49.0 27.5 30.0 00001000\r]
					 */
					for (retry = 1; retry <= MAXTRIES; retry++) {

						/* simplified code */
						ser_flush_io(devfd);
						if ((ret = ser_send(devfd, "Q1\r")) > 0) {

							/* Get Q1 reply */
							if ((ret = ser_get_buf(devfd, buf, sizeof(buf), SER_WAIT_SEC, 0)) > 0) {

								/* Check answer */
								/* should at least (and most) be 46 chars */
								if (ret >= 46) {
									if (buf[0] == '(') {

										dev = nutscan_new_device();
										dev->type = TYPE_EATON_SERIAL;
										dev->driver = strdup(Q1_DRIVER_NAME);
										dev->port = strdup(port_name);
#ifdef HAVE_PTHREAD
										pthread_mutex_lock(&dev_mutex);
#endif
										dev_ret = nutscan_add_device_to_device(dev_ret, dev);
#ifdef HAVE_PTHREAD
										pthread_mutex_unlock(&dev_mutex);
#endif
										break;
									}
								}
							}
						}
					}
				}
			}
		}
		/* Close the device */
		ser_close(devfd, NULL);
	}
	return dev;
}

static void * nutscan_scan_eaton_serial_device(void * port_arg)
{
	nutscan_device_t * dev = NULL;
	char* port_name = (char*) port_arg;

	/* Try SHUT first */
	if ((dev = nutscan_scan_eaton_serial_shut(port_name)) == NULL) {
		usleep(100000);
		/* Else, try XCP */
		if ((dev = nutscan_scan_eaton_serial_xcp(port_name)) == NULL) {
			/* Else, try Q1 */
			usleep(100000);
			dev = nutscan_scan_eaton_serial_q1(port_name);
		}
		/* Else try UTalk? */
	}
	return dev;
}

nutscan_device_t * nutscan_scan_eaton_serial(const char* ports_range)
{
<<<<<<< HEAD
	int pass = 1;
=======
	bool_t pass = TRUE; /* Track that we may spawn a scanning thread */
>>>>>>> d93e2423
	struct sigaction oldact;
	int change_action_handler = 0;
	char *current_port_name = NULL;
	char **serial_ports_list;
	int  current_port_nb;
	int i;
#ifdef HAVE_PTHREAD
<<<<<<< HEAD
	sem_t * semaphore = nutscan_semaphore();
=======
# ifdef HAVE_SEMAPHORE
	sem_t * semaphore = nutscan_semaphore();
# endif
>>>>>>> d93e2423
	pthread_t thread;
	nutscan_thread_t * thread_array = NULL;
	int thread_count = 0;

	pthread_mutex_init(&dev_mutex, NULL);
#endif /* HAVE_PTHREAD */

	/* 1) Get ports_list */
	serial_ports_list = nutscan_get_serial_ports_list(ports_range);
	if (serial_ports_list == NULL) {
		return NULL;
	}

	/* Ignore SIGPIPE if the caller hasn't set a handler for it yet */
	if (sigaction(SIGPIPE, NULL, &oldact) == 0) {
#if (defined HAVE_PRAGMA_GCC_DIAGNOSTIC_PUSH_POP) && (defined HAVE_PRAGMA_GCC_DIAGNOSTIC_IGNORED_STRICT_PROTOTYPES)
# pragma GCC diagnostic push
# pragma GCC diagnostic ignored "-Wstrict-prototypes"
#endif
		if (oldact.sa_handler == SIG_DFL) {
			change_action_handler = 1;
			signal(SIGPIPE, SIG_IGN);
		}
#if (defined HAVE_PRAGMA_GCC_DIAGNOSTIC_PUSH_POP) && (defined HAVE_PRAGMA_GCC_DIAGNOSTIC_IGNORED_STRICT_PROTOTYPES)
# pragma GCC diagnostic pop
#endif
	}

	/* port(s) iterator */
	current_port_nb = 0;
	while (serial_ports_list[current_port_nb] != NULL) {
#ifdef HAVE_PTHREAD
<<<<<<< HEAD
		if (thread_array == NULL) {
			sem_wait(semaphore);
			pass = 1;
		} else {
			pass = (sem_trywait(semaphore) == 0);
		}
#endif
		if (pass) {
			current_port_name = serial_ports_list[current_port_nb];
#ifdef HAVE_PTHREAD
			if (pthread_create(&thread, NULL, nutscan_scan_eaton_serial_device, (void*)current_port_name) == 0) {
				thread_count++;
				pthread_t *new_thread_array = realloc(thread_array,
						thread_count * sizeof(pthread_t));
				if (new_thread_array == NULL) {
					upsdebugx(1, "%s: Failed to realloc thread", __func__);
					break;
				}
				else {
					thread_array = new_thread_array;
				}
				thread_array[thread_count - 1] = thread;
			}
#else
			nutscan_scan_eaton_serial_device(current_port_name);
#endif
			current_port_nb++;
#ifdef HAVE_PTHREAD
		} else {
			if (thread_array != NULL) {
				for (i = 0; i < thread_count; i++) {
					pthread_join(thread_array[i], NULL);
					sem_post(semaphore);
				}
				thread_count = 0;
				free(thread_array);
				thread_array = NULL;
			}
#endif
		}
	}
=======
		/* NOTE: With many enough targets to scan, this can crash
		 * by spawning too many children; add a limit and loop to
		 * "reap" some already done with their work. And probably
		 * account them in thread_array[] as something to not wait
		 * for below in pthread_join()...
		 */

# ifdef HAVE_SEMAPHORE
		/* Just wait for someone to free a semaphored slot,
		 * if none are available, and then/otherwise grab one
		 */
		if (thread_array == NULL) {
			/* Starting point, or after a wait to complete
			 * all earlier runners */
			sem_wait(semaphore);
			pass = TRUE;
		} else {
			pass = (sem_trywait(semaphore) == 0);
		}
# else
#  ifdef HAVE_PTHREAD_TRYJOIN
		/* A somewhat naive and brute-force solution for
		 * systems without a semaphore.h. This may suffer
		 * some off-by-one errors, using a few more threads
		 * than intended (if we race a bit at the wrong time,
		 * probably up to one per enabled scanner routine).
		 */

		/* TOTHINK: Should there be a threadcount_mutex when
		 * we just read the value in if() and while() below?
		 * At worst we would overflow the limit a bit due to
		 * other protocol scanners...
		 */
		if (curr_threads >= max_threads) {
			upsdebugx(2, "%s: already running %zu scanning threads "
				"(launched overall: %d), "
				"waiting until some would finish",
				__func__, curr_threads, thread_count);
			while (curr_threads >= max_threads) {
				for (i = 0; i < thread_count ; i++) {
					int ret;

					if (!thread_array[i].active) continue;

					pthread_mutex_lock(&threadcount_mutex);
					upsdebugx(3, "%s: Trying to join thread #%i...", __func__, i);
					ret = pthread_tryjoin_np(thread_array[i].thread, NULL);
					switch (ret) {
						case ESRCH:     // No thread with the ID thread could be found - already "joined"?
							upsdebugx(5, "%s: Was thread #%i joined earlier?", __func__, i);
							break;
						case 0:         // thread exited
							if (curr_threads > 0) {
								curr_threads --;
								upsdebugx(4, "%s: Joined a finished thread #%i", __func__, i);
							} else {
								/* threadcount_mutex fault? */
								upsdebugx(0, "WARNING: %s: Accounting of thread count "
									"says we are already at 0", __func__);
							}
							thread_array[i].active = FALSE;
							break;
						case EBUSY:     // actively running
							upsdebugx(6, "%s: thread #%i still busy (%i)",
								__func__, i, ret);
							break;
						case EDEADLK:   // Errors with thread interactions... bail out?
						case EINVAL:    // Errors with thread interactions... bail out?
						default:        // new pthreads abilities?
							upsdebugx(5, "%s: thread #%i reported code %i",
								__func__, i, ret);
							break;
					}
					pthread_mutex_unlock(&threadcount_mutex);
				}

				if (curr_threads >= max_threads) {
					usleep (10000); // microSec's, so 0.01s here
				}
			}
			upsdebugx(2, "%s: proceeding with scan", __func__);
		}
		/* NOTE: No change to default "pass" in this ifdef:
		 * if we got to this line, we have a slot to use */
#  endif /* HAVE_PTHREAD_TRYJOIN */
# endif  /* HAVE_SEMAPHORE */
#endif   /* HAVE_PTHREAD */

		if (pass) {
			current_port_name = serial_ports_list[current_port_nb];
>>>>>>> d93e2423

#ifdef HAVE_PTHREAD
			if (pthread_create(&thread, NULL, nutscan_scan_eaton_serial_device, (void*)current_port_name) == 0) {
# ifdef HAVE_PTHREAD_TRYJOIN
				pthread_mutex_lock(&threadcount_mutex);
				curr_threads++;
# endif /* HAVE_PTHREAD_TRYJOIN */

				thread_count++;
				nutscan_thread_t *new_thread_array = realloc(thread_array,
					thread_count * sizeof(nutscan_thread_t));
				if (new_thread_array == NULL) {
					upsdebugx(1, "%s: Failed to realloc thread array", __func__);
					break;
				}
				else {
					thread_array = new_thread_array;
				}
				thread_array[thread_count - 1].thread = thread;
				thread_array[thread_count - 1].active = TRUE;

# ifdef HAVE_PTHREAD_TRYJOIN
				pthread_mutex_unlock(&threadcount_mutex);
# endif /* HAVE_PTHREAD_TRYJOIN */
			}
#else   /* if not HAVE_PTHREAD */
			nutscan_scan_eaton_serial_device(current_port_name);
#endif  /* if HAVE_PTHREAD */
			current_port_nb++;
		} else { /* if not pass -- all slots busy */
#ifdef HAVE_PTHREAD
# ifdef HAVE_SEMAPHORE
			/* Wait for all current scans to complete */
			if (thread_array != NULL) {
				upsdebugx (2, "%s: Running too many scanning threads, "
					"waiting until older ones would finish",
					__func__);
				for (i = 0; i < thread_count ; i++) {
					int ret;
					if (!thread_array[i].active) {
						/* Probably should not get here,
						 * but handle it just in case */
						upsdebugx(0, "WARNING: %s: Midway clean-up: did not expect thread %i to be not active",
							__func__, i);
						sem_post(semaphore);
						continue;
					}
					thread_array[i].active = FALSE;
					ret = pthread_join(thread_array[i].thread, NULL);
					if (ret != 0) {
						upsdebugx(0, "WARNING: %s: Midway clean-up: pthread_join() returned code %i",
							__func__, ret);
					}
					sem_post(semaphore);
				}
				thread_count = 0;
				free(thread_array);
				thread_array = NULL;
			}
# else
#  ifdef HAVE_PTHREAD_TRYJOIN
			/* TODO: Move the wait-loop for TRYJOIN here? */
#  endif /* HAVE_PTHREAD_TRYJOIN */
# endif  /* HAVE_SEMAPHORE */
#endif   /* HAVE_PTHREAD */
		} /* if: could we "pass" or not? */
	} /* while */

#ifdef HAVE_PTHREAD
	if (thread_array != NULL) {
		upsdebugx(2, "%s: all planned scans launched, waiting for threads to complete", __func__);
		for (i = 0; i < thread_count; i++) {
			int ret;

			if (!thread_array[i].active) continue;

			ret = pthread_join(thread_array[i].thread, NULL);
			if (ret != 0) {
				upsdebugx(0, "WARNING: %s: Clean-up: pthread_join() returned code %i",
					__func__, ret);
			}
			thread_array[i].active = FALSE;
# ifdef HAVE_SEMAPHORE
			sem_post(semaphore);
# else
#  ifdef HAVE_PTHREAD_TRYJOIN
			pthread_mutex_lock(&threadcount_mutex);
			if (curr_threads > 0) {
				curr_threads --;
				upsdebugx(5, "%s: Clean-up: Joined a finished thread #%i",
					__func__, i);
			} else {
				upsdebugx(0, "WARNING: %s: Clean-up: Accounting of thread count "
					"says we are already at 0", __func__);
			}
			pthread_mutex_unlock(&threadcount_mutex);
#  endif /* HAVE_PTHREAD_TRYJOIN */
# endif /* HAVE_SEMAPHORE */
		}
		free(thread_array);
		upsdebugx(2, "%s: all threads freed", __func__);
	}
	pthread_mutex_destroy(&dev_mutex);
#endif /* HAVE_PTHREAD */

	if (change_action_handler) {
#if (defined HAVE_PRAGMA_GCC_DIAGNOSTIC_PUSH_POP) && (defined HAVE_PRAGMA_GCC_DIAGNOSTIC_IGNORED_STRICT_PROTOTYPES)
# pragma GCC diagnostic push
# pragma GCC diagnostic ignored "-Wstrict-prototypes"
#endif
		signal(SIGPIPE, SIG_DFL);
#if (defined HAVE_PRAGMA_GCC_DIAGNOSTIC_PUSH_POP) && (defined HAVE_PRAGMA_GCC_DIAGNOSTIC_IGNORED_STRICT_PROTOTYPES)
# pragma GCC diagnostic pop
#endif
	}

	/* free everything... */
	i = 0;
	while (serial_ports_list[i] != NULL) {
		free(serial_ports_list[i]);
		i++;
	}
	free( serial_ports_list);
	return nutscan_rewind_device(dev_ret);
}<|MERGE_RESOLUTION|>--- conflicted
+++ resolved
@@ -391,11 +391,7 @@
 
 nutscan_device_t * nutscan_scan_eaton_serial(const char* ports_range)
 {
-<<<<<<< HEAD
-	int pass = 1;
-=======
 	bool_t pass = TRUE; /* Track that we may spawn a scanning thread */
->>>>>>> d93e2423
 	struct sigaction oldact;
 	int change_action_handler = 0;
 	char *current_port_name = NULL;
@@ -403,13 +399,9 @@
 	int  current_port_nb;
 	int i;
 #ifdef HAVE_PTHREAD
-<<<<<<< HEAD
-	sem_t * semaphore = nutscan_semaphore();
-=======
 # ifdef HAVE_SEMAPHORE
 	sem_t * semaphore = nutscan_semaphore();
 # endif
->>>>>>> d93e2423
 	pthread_t thread;
 	nutscan_thread_t * thread_array = NULL;
 	int thread_count = 0;
@@ -442,49 +434,6 @@
 	current_port_nb = 0;
 	while (serial_ports_list[current_port_nb] != NULL) {
 #ifdef HAVE_PTHREAD
-<<<<<<< HEAD
-		if (thread_array == NULL) {
-			sem_wait(semaphore);
-			pass = 1;
-		} else {
-			pass = (sem_trywait(semaphore) == 0);
-		}
-#endif
-		if (pass) {
-			current_port_name = serial_ports_list[current_port_nb];
-#ifdef HAVE_PTHREAD
-			if (pthread_create(&thread, NULL, nutscan_scan_eaton_serial_device, (void*)current_port_name) == 0) {
-				thread_count++;
-				pthread_t *new_thread_array = realloc(thread_array,
-						thread_count * sizeof(pthread_t));
-				if (new_thread_array == NULL) {
-					upsdebugx(1, "%s: Failed to realloc thread", __func__);
-					break;
-				}
-				else {
-					thread_array = new_thread_array;
-				}
-				thread_array[thread_count - 1] = thread;
-			}
-#else
-			nutscan_scan_eaton_serial_device(current_port_name);
-#endif
-			current_port_nb++;
-#ifdef HAVE_PTHREAD
-		} else {
-			if (thread_array != NULL) {
-				for (i = 0; i < thread_count; i++) {
-					pthread_join(thread_array[i], NULL);
-					sem_post(semaphore);
-				}
-				thread_count = 0;
-				free(thread_array);
-				thread_array = NULL;
-			}
-#endif
-		}
-	}
-=======
 		/* NOTE: With many enough targets to scan, this can crash
 		 * by spawning too many children; add a limit and loop to
 		 * "reap" some already done with their work. And probably
@@ -575,7 +524,6 @@
 
 		if (pass) {
 			current_port_name = serial_ports_list[current_port_nb];
->>>>>>> d93e2423
 
 #ifdef HAVE_PTHREAD
 			if (pthread_create(&thread, NULL, nutscan_scan_eaton_serial_device, (void*)current_port_name) == 0) {
