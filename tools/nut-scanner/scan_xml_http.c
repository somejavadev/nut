/*
 *  Copyright (C) 2011 - EATON
 *  Copyright (C) 2016 - EATON - IP addressed XML scan
 *
 *  This program is free software; you can redistribute it and/or modify
 *  it under the terms of the GNU General Public License as published by
 *  the Free Software Foundation; either version 2 of the License, or
 *  (at your option) any later version.
 *
 *  This program is distributed in the hope that it will be useful,
 *  but WITHOUT ANY WARRANTY; without even the implied warranty of
 *  MERCHANTABILITY or FITNESS FOR A PARTICULAR PURPOSE.  See the
 *  GNU General Public License for more details.
 *
 *  You should have received a copy of the GNU General Public License
 *  along with this program; if not, write to the Free Software
 *  Foundation, Inc., 59 Temple Place, Suite 330, Boston, MA 02111-1307 USA
 */

/*! \file scan_xml_http.c
    \brief detect NUT supported XML HTTP devices
    \author Frederic Bohe <fredericbohe@eaton.com>
    \author Michal Vyskocil <MichalVyskocil@eaton.com>
    \author Jim Klimov <EvgenyKlimov@eaton.com>
*/

#include "common.h"
#include "nut-scan.h"
#ifdef WITH_NEON
#include <sys/types.h>
#include <sys/socket.h>
#include <netdb.h>
#include <arpa/inet.h>
#include <netinet/in.h>
#include <string.h>
#include <stdio.h>
#include <sys/select.h>
#include <errno.h>
#include <ne_xml.h>
#include <ltdl.h>

#ifdef HAVE_PTHREAD
#include <pthread.h>
#endif

/* dynamic link library stuff */
static char * libname = "libneon"; /* Note: this is for info messages, not the SONAME */
static lt_dlhandle dl_handle = NULL;
static const char *dl_error = NULL;

static void (*nut_ne_xml_push_handler)(ne_xml_parser *p,
                         ne_xml_startelm_cb *startelm,
                         ne_xml_cdata_cb *cdata,
                         ne_xml_endelm_cb *endelm,
                         void *userdata);
static void (*nut_ne_xml_destroy)(ne_xml_parser *p);
static int (*nut_ne_xml_failed)(ne_xml_parser *p);
static ne_xml_parser * (*nut_ne_xml_create)(void);
static int (*nut_ne_xml_parse)(ne_xml_parser *p, const char *block, size_t len);

static nutscan_device_t * dev_ret = NULL;
#ifdef HAVE_PTHREAD
static pthread_mutex_t dev_mutex;
#endif
long g_usec_timeout ;

/* return 0 on error */
int nutscan_load_neon_library(const char *libname_path)
{
	if( dl_handle != NULL ) {
		/* if previous init failed */
		if( dl_handle == (void *)1 ) {
				return 0;
		}
		/* init has already been done */
		return 1;
	}

	if (libname_path == NULL) {
		fprintf(stderr, "Neon library not found. XML search disabled.\n");
		return 0;
	}

	if( lt_dlinit() != 0 ) {
		fprintf(stderr, "Error initializing lt_init\n");
		return 0;
	}

	dl_handle = lt_dlopen(libname_path);
	if (!dl_handle) {
		dl_error = lt_dlerror();
		goto err;
	}

	lt_dlerror();      /* Clear any existing error */
	*(void **) (&nut_ne_xml_push_handler) = lt_dlsym(dl_handle,
						"ne_xml_push_handler");
	if ((dl_error = lt_dlerror()) != NULL)  {
		goto err;
	}

	*(void **) (&nut_ne_xml_destroy) = lt_dlsym(dl_handle,"ne_xml_destroy");
	if ((dl_error = lt_dlerror()) != NULL)  {
		goto err;
	}

	*(void **) (&nut_ne_xml_create) = lt_dlsym(dl_handle,"ne_xml_create");
	if ((dl_error = lt_dlerror()) != NULL)  {
		goto err;
	}

	*(void **) (&nut_ne_xml_parse) = lt_dlsym(dl_handle,"ne_xml_parse");
	if ((dl_error = lt_dlerror()) != NULL)  {
		goto err;
	}

	*(void **) (&nut_ne_xml_failed) = lt_dlsym(dl_handle,"ne_xml_failed");
	if ((dl_error = lt_dlerror()) != NULL)  {
		goto err;
	}

	return 1;
err:
	fprintf(stderr, "Cannot load XML library (%s) : %s. XML search disabled.\n", libname, dl_error);
	dl_handle = (void *)1;
	lt_dlexit();
	return 0;
}

/* A start-element callback for element with given namespace/name. */
static int startelm_cb(void *userdata, int parent, const char *nspace, const char *name, const char **atts) {
	nutscan_device_t * dev = (nutscan_device_t *)userdata;
	char buf[SMALLBUF];
	int i = 0;
	int result = -1;
	while( atts[i] != NULL ) {
<<<<<<< HEAD
		/* netxml-ups currently only supports XML version 3 (for UPS),
		 * and not version 4 (for UPS and PDU)! */
		upsdebugx(5,"startelm_cb() : parent=%d nspace='%s' name='%s' atts[%d]='%s' atts[%d]='%s'",
			parent, nspace, name, i, atts[i], (i+1), atts[i+1]);
// This test from mge-xml.c works when parsing a product.xml file.
// Unfortunately, different products serve it over different URIs
// and over HTTP, so porting its support here would be complicated.
// As an indirect way to detect the version, the XMLv4 devices serve
// the "/product.xml" with protocol version in it, and XMLv3 ones
// serve the "/mgeups/product.xml" without protocol info, by spec...
/*
		if (parent == NE_XML_STATEROOT && !strcasecmp(name, "PRODUCT_INFO") && !strcasecmp(atts[i], "protocol")) {
			if (!strcasecmp(atts[i+1], "XML.V4")) {
				fprintf(stderr, "ERROR: XML v4 protocol is not supported by current NUT drivers, skipping device!\n");
				return -1;
			}
		}
*/
=======
		upsdebugx(5,"startelm_cb() : parent=%d nspace='%s' name='%s' atts[%d]='%s' atts[%d]='%s'",
			parent, nspace, name, i, atts[i], (i+1), atts[i+1]);
>>>>>>> 8ed3bbd0
// The Eaton/MGE ePDUs almost exclusively support only XMLv4 protocol
// (only the very first generation of G2/G3 NMCs supported an older
// protocol, but all should have been FW upgraded by now), which NUT
// drivers don't yet support. To avoid failing drivers later, the
// nut-scanner should not suggest netxml-ups configuration for ePDUs
// at this time.
		if(strcmp(atts[i],"class") == 0 && strcmp(atts[i+1],"DEV.PDU") == 0 ) {
<<<<<<< HEAD
			upsdebugx(1, "XML v4 protocol is not supported by current NUT drivers, skipping device!");
=======
			upsdebugx(3, "startelm_cb() : XML v4 protocol is not supported by current NUT drivers, skipping device!");
			/* netxml-ups currently only supports XML version 3 (for UPS),
			 * and not version 4 (for UPS and PDU)! */
>>>>>>> 8ed3bbd0
			return -1;
		}
		if(strcmp(atts[i],"type") == 0) {
			snprintf(buf,sizeof(buf),"%s",atts[i+1]);
			nutscan_add_option_to_device(dev,"desc",buf);
			result = 0;
		}
		i=i+2;
	}
	return result;
}

static void * nutscan_scan_xml_http_generic(void * arg)
{
	nutscan_xml_t * sec = (nutscan_xml_t *)arg;
	char *scanMsg = "<SCAN_REQUEST/>";
/* Note: at this time the HTTP/XML scan is in fact not implemented - just the UDP part */
//	int port_http = 80;
	int port_udp = 4679;
/* A NULL "ip" causes a broadcast scan; otherwise the single ip address is queried directly */
	char *ip = NULL;
	long usec_timeout = -1;
	int peerSocket;
	int sockopt_on = 1;
	struct sockaddr_in sockAddress_udp;
	socklen_t sockAddressLength = sizeof(sockAddress_udp);
	memset(&sockAddress_udp, 0, sizeof(sockAddress_udp));
	fd_set fds;
	struct timeval timeout;
	int ret;
	char buf[SMALLBUF];
	char string[SMALLBUF];
	ssize_t recv_size;
	int i;

	nutscan_device_t * nut_dev = NULL;
	if(sec != NULL) {
//		if (sec->port_http > 0 && sec->port_http <= 65534)
//			port_http = sec->port_http;
		if (sec->port_udp > 0 && sec->port_udp <= 65534)
			port_udp = sec->port_udp;
		if (sec->usec_timeout > 0)
			usec_timeout = sec->usec_timeout;
		ip = sec->peername; /* NULL or not... */
	}

	if (usec_timeout <= 0)
		usec_timeout = 5000000; /* Driver default : 5sec */

	if( !nutscan_avail_xml_http ) {
		return NULL;
	}

	if((peerSocket = socket(AF_INET, SOCK_DGRAM, 0)) == -1) {
		fprintf(stderr,"Error creating socket\n");
		return NULL;
	}

// FIXME : Per http://stackoverflow.com/questions/683624/udp-broadcast-on-all-interfaces
// A single sendto() generates a single packet, so one must iterate all known interfaces...
#define MAX_RETRIES 3
	for (i = 0; i != MAX_RETRIES ; i++) {
		/* Initialize socket */
		sockAddress_udp.sin_family = AF_INET;
		if (ip == NULL) {
			upsdebugx(2, "nutscan_scan_xml_http_generic() : scanning connected network segment(s) with a broadcast, attempt %d of %d with a timeout of %ld usec", (i+1), MAX_RETRIES, usec_timeout);
			sockAddress_udp.sin_addr.s_addr = INADDR_BROADCAST;
			setsockopt(peerSocket, SOL_SOCKET, SO_BROADCAST, &sockopt_on,
				sizeof(sockopt_on));
		} else {
			upsdebugx(2, "nutscan_scan_xml_http_generic() : scanning IP '%s' with a unicast, attempt %d of %d with a timeout of %ld usec", ip, (i+1), MAX_RETRIES, usec_timeout);
			inet_pton(AF_INET, ip, &(sockAddress_udp.sin_addr));
		}
		sockAddress_udp.sin_port = htons(port_udp);

		/* Send scan request */
		if(sendto(peerSocket, scanMsg, strlen(scanMsg), 0,
					(struct sockaddr *)&sockAddress_udp,
					sockAddressLength) <= 0)
		{
			fprintf(stderr,"Error sending Eaton <SCAN_REQUEST/> to %s, #%d/%d\n", ip ? ip : "<broadcast>", (i+1), MAX_RETRIES);
			usleep(usec_timeout);
			continue;
		}
		else
		{
			int retNum = 0;
			FD_ZERO(&fds);
			FD_SET(peerSocket,&fds);

			timeout.tv_sec = usec_timeout / 1000000;
			timeout.tv_usec = usec_timeout % 1000000;

			upsdebugx(5, "nutscan_scan_xml_http_generic() : sent request to %s, loop #%d/%d, waiting for responses", ip ? ip : "<broadcast>", (i+1), MAX_RETRIES);
			while ((ret=select(peerSocket+1,&fds,NULL,NULL,
						&timeout) )) {
				retNum ++;
				upsdebugx(5, "nutscan_scan_xml_http_generic() : request to %s, loop #%d/%d, response #%d", ip ? ip : "<broadcast>", (i+1), MAX_RETRIES, retNum);

				timeout.tv_sec = usec_timeout / 1000000;
				timeout.tv_usec = usec_timeout % 1000000;

				if( ret == -1 ) {
					fprintf(stderr,
						"Error waiting on \
						socket: %d\n",errno);
					break;
				}

				sockAddressLength = sizeof(struct sockaddr_in);
				recv_size = recvfrom(peerSocket,buf,
						sizeof(buf),0,
						(struct sockaddr *)&sockAddress_udp,
						&sockAddressLength);

				if(recv_size==-1) {
					fprintf(stderr,
						"Error reading \
						socket: %d, #%d/%d\n",errno, (i+1), MAX_RETRIES);
					usleep(usec_timeout);
					continue;
				}

				if( getnameinfo(
					(struct sockaddr *)&sockAddress_udp,
									sizeof(struct sockaddr_in),string,
									sizeof(string),NULL,0,
					NI_NUMERICHOST) != 0) {

					fprintf(stderr,
						"Error converting IP address: %d\n",errno);
					usleep(usec_timeout);
					continue;
				}

				nut_dev = nutscan_new_device();
				if(nut_dev == NULL) {
					fprintf(stderr,"Memory allocation \
						error\n");
					goto end_abort; //return NULL;
				}

#ifdef HAVE_PTHREAD
				pthread_mutex_lock(&dev_mutex);
#endif
				upsdebugx(5, "Some host at IP %s replied to NetXML UDP request on port %d, inspecting the response...", string, port_udp);
				nut_dev->type = TYPE_XML;
				/* Try to read device type */
				ne_xml_parser *parser = (*nut_ne_xml_create)();
				(*nut_ne_xml_push_handler)(parser, startelm_cb,
							NULL, NULL, nut_dev);
				(*nut_ne_xml_parse)(parser, buf, recv_size);
				int parserFailed = (*nut_ne_xml_failed)(parser); // 0 = ok, nonzero = fail
				(*nut_ne_xml_destroy)(parser);

				if (parserFailed == 0) {
					nut_dev->driver = strdup("netxml-ups");
					sprintf(buf,"http://%s",string);
					nut_dev->port = strdup(buf);
<<<<<<< HEAD

					current_nut_dev = nutscan_add_device_to_device(
						current_nut_dev,nut_dev);
=======
					upsdebugx(3,"nutscan_scan_xml_http_generic(): Adding configuration for driver='%s' port='%s'", nut_dev->driver, nut_dev->port);
					dev_ret = nutscan_add_device_to_device(
						dev_ret,nut_dev);
#ifdef HAVE_PTHREAD
					pthread_mutex_unlock(&dev_mutex);
#endif
>>>>>>> 8ed3bbd0
				}
				else
				{
					fprintf(stderr,"Device at IP %s replied with NetXML but was not deemed compatible with 'netxml-ups' driver (unsupported protocol version, etc.)\n", string);
<<<<<<< HEAD
					continue; // skip this device; note that for broadcast scan there may be more in the loop's queue
=======
					nutscan_free_device(nut_dev);
					nut_dev = NULL;
#ifdef HAVE_PTHREAD
					pthread_mutex_unlock(&dev_mutex);
#endif
					if (ip == NULL)
						continue; // skip this device; note that for broadcast scan there may be more in the loop's queue
>>>>>>> 8ed3bbd0
				}

				if (ip != NULL) {
					upsdebugx(2,"nutscan_scan_xml_http_generic(): we collected one reply to unicast for %s (repsponse from %s), done", ip, string);
					goto end;
				}
			} // while select() responses
			if (ip == NULL && dev_ret != NULL) {
				upsdebugx(2,"nutscan_scan_xml_http_generic(): we collected one round of replies to broadcast with no errors, done");
				goto end;
			}
		}
	}
	upsdebugx(2,"nutscan_scan_xml_http_generic(): no replies collected for %s, done", ip ? ip : "<broadcast>");
	goto end;

end_abort:
	upsdebugx(1,"Had to abort nutscan_scan_xml_http_generic() for %s, see fatal details above", ip ? ip : "<broadcast>");
end:
	if (ip != NULL) /* do not free "ip", it comes from caller */
		close(peerSocket);
	return NULL;
}

nutscan_device_t * nutscan_scan_xml_http_range(const char * start_ip, const char * end_ip, long usec_timeout, nutscan_xml_t * sec)
{
	nutscan_xml_t * tmp_sec = NULL;
	nutscan_device_t * result = NULL;
	int i;

	if( !nutscan_avail_xml_http ) {
		return NULL;
	}

	if (start_ip == NULL && end_ip != NULL) {
		start_ip = end_ip;
	}

	if (start_ip == NULL ) {
		upsdebugx(1,"Scanning XML/HTTP bus using broadcast.");
	} else {
		if ( (start_ip == end_ip) || (end_ip == NULL) || (strncmp(start_ip,end_ip,128)==0) ) {
			upsdebugx(1,"Scanning XML/HTTP bus for single IP (%s).", start_ip);
		} else {
			// Iterate the range of IPs to scan
			nutscan_ip_iter_t ip;
			char * ip_str = NULL;
#ifdef HAVE_PTHREAD
			pthread_t thread;
			pthread_t * thread_array = NULL;
			int thread_count = 0;

			pthread_mutex_init(&dev_mutex,NULL);
#endif

			g_usec_timeout = usec_timeout;

			ip_str = nutscan_ip_iter_init(&ip, start_ip, end_ip);

			while(ip_str != NULL) {
				tmp_sec = malloc(sizeof(nutscan_xml_t));
				if (tmp_sec == NULL) {
					fprintf(stderr,"Memory allocation \
						error\n");
					return NULL;
				}
				memcpy(tmp_sec, sec, sizeof(nutscan_xml_t));
				tmp_sec->peername = ip_str;
				if (tmp_sec->usec_timeout < 0) tmp_sec->usec_timeout = usec_timeout;

#ifdef HAVE_PTHREAD
				if (pthread_create(&thread,NULL,nutscan_scan_xml_http_generic, (void *)tmp_sec)==0){
					thread_count++;
					thread_array = realloc(thread_array,
								thread_count*sizeof(pthread_t));
					thread_array[thread_count-1] = thread;
				}
#else
				nutscan_scan_xml_http_generic((void *)tmp_sec);
#endif
//				free(ip_str); // One of these free()s seems to cause a double-free
				ip_str = nutscan_ip_iter_inc(&ip);
//				free(tmp_sec);
			};

#ifdef HAVE_PTHREAD
			for ( i=0; i < thread_count ; i++) {
				pthread_join(thread_array[i],NULL);
			}
			pthread_mutex_destroy(&dev_mutex);
			free(thread_array);
#endif
			result = nutscan_rewind_device(dev_ret);
			dev_ret = NULL;
			return result;
		}
	}

	tmp_sec = malloc(sizeof(nutscan_xml_t));
	if (tmp_sec == NULL) {
		fprintf(stderr,"Memory allocation \
			error\n");
		return NULL;
	}

	memcpy(tmp_sec, sec, sizeof(nutscan_xml_t));
	if (start_ip == NULL) {
		tmp_sec->peername = NULL;
	} else {
		tmp_sec->peername = strdup(start_ip);
	}
	if (tmp_sec->usec_timeout < 0) tmp_sec->usec_timeout = usec_timeout;
	nutscan_scan_xml_http_generic(tmp_sec);
	result = nutscan_rewind_device(dev_ret);
	dev_ret = NULL;
	free(tmp_sec);
	return result;
}
#else /* WITH_NEON */
nutscan_device_t * nutscan_scan_xml_http_range(const char * start_ip, const char * end_ip, long usec_timeout, nutscan_xml_t * sec)
{
	return NULL;
}
#endif /* WITH_NEON */<|MERGE_RESOLUTION|>--- conflicted
+++ resolved
@@ -134,29 +134,8 @@
 	int i = 0;
 	int result = -1;
 	while( atts[i] != NULL ) {
-<<<<<<< HEAD
-		/* netxml-ups currently only supports XML version 3 (for UPS),
-		 * and not version 4 (for UPS and PDU)! */
 		upsdebugx(5,"startelm_cb() : parent=%d nspace='%s' name='%s' atts[%d]='%s' atts[%d]='%s'",
 			parent, nspace, name, i, atts[i], (i+1), atts[i+1]);
-// This test from mge-xml.c works when parsing a product.xml file.
-// Unfortunately, different products serve it over different URIs
-// and over HTTP, so porting its support here would be complicated.
-// As an indirect way to detect the version, the XMLv4 devices serve
-// the "/product.xml" with protocol version in it, and XMLv3 ones
-// serve the "/mgeups/product.xml" without protocol info, by spec...
-/*
-		if (parent == NE_XML_STATEROOT && !strcasecmp(name, "PRODUCT_INFO") && !strcasecmp(atts[i], "protocol")) {
-			if (!strcasecmp(atts[i+1], "XML.V4")) {
-				fprintf(stderr, "ERROR: XML v4 protocol is not supported by current NUT drivers, skipping device!\n");
-				return -1;
-			}
-		}
-*/
-=======
-		upsdebugx(5,"startelm_cb() : parent=%d nspace='%s' name='%s' atts[%d]='%s' atts[%d]='%s'",
-			parent, nspace, name, i, atts[i], (i+1), atts[i+1]);
->>>>>>> 8ed3bbd0
 // The Eaton/MGE ePDUs almost exclusively support only XMLv4 protocol
 // (only the very first generation of G2/G3 NMCs supported an older
 // protocol, but all should have been FW upgraded by now), which NUT
@@ -164,13 +143,9 @@
 // nut-scanner should not suggest netxml-ups configuration for ePDUs
 // at this time.
 		if(strcmp(atts[i],"class") == 0 && strcmp(atts[i+1],"DEV.PDU") == 0 ) {
-<<<<<<< HEAD
-			upsdebugx(1, "XML v4 protocol is not supported by current NUT drivers, skipping device!");
-=======
 			upsdebugx(3, "startelm_cb() : XML v4 protocol is not supported by current NUT drivers, skipping device!");
 			/* netxml-ups currently only supports XML version 3 (for UPS),
 			 * and not version 4 (for UPS and PDU)! */
->>>>>>> 8ed3bbd0
 			return -1;
 		}
 		if(strcmp(atts[i],"type") == 0) {
@@ -330,25 +305,16 @@
 					nut_dev->driver = strdup("netxml-ups");
 					sprintf(buf,"http://%s",string);
 					nut_dev->port = strdup(buf);
-<<<<<<< HEAD
-
-					current_nut_dev = nutscan_add_device_to_device(
-						current_nut_dev,nut_dev);
-=======
 					upsdebugx(3,"nutscan_scan_xml_http_generic(): Adding configuration for driver='%s' port='%s'", nut_dev->driver, nut_dev->port);
 					dev_ret = nutscan_add_device_to_device(
 						dev_ret,nut_dev);
 #ifdef HAVE_PTHREAD
 					pthread_mutex_unlock(&dev_mutex);
 #endif
->>>>>>> 8ed3bbd0
 				}
 				else
 				{
 					fprintf(stderr,"Device at IP %s replied with NetXML but was not deemed compatible with 'netxml-ups' driver (unsupported protocol version, etc.)\n", string);
-<<<<<<< HEAD
-					continue; // skip this device; note that for broadcast scan there may be more in the loop's queue
-=======
 					nutscan_free_device(nut_dev);
 					nut_dev = NULL;
 #ifdef HAVE_PTHREAD
@@ -356,7 +322,6 @@
 #endif
 					if (ip == NULL)
 						continue; // skip this device; note that for broadcast scan there may be more in the loop's queue
->>>>>>> 8ed3bbd0
 				}
 
 				if (ip != NULL) {
