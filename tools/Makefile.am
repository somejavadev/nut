# SUBDIRS are explicitly a listing of all the directories that make
# must recurse into BEFORE processing the current directory.
#
# These python scripts must be moved into a sub-directory, and _only_
# executed IF they need to be, and all the nut-scanner sources need
# to be moved out of a sub-directory into this directory.
#
# Anyway, for the time being, we force build in ./ before nut-scanner,
# to have nutscan-{usb,snmp}.h built before going into the nut-scanner
# sub-directory. For good measure we also call this from nut-scanner's
# make, to handle developer workflow (editing the *.c sources this uses).
SUBDIRS = . nut-scanner

EXTRA_DIST = nut-usbinfo.pl nut-recorder.sh nut-ddl-dump.sh \
  gitlog2changelog.py nut-snmpinfo.py driver-list-format.sh

GENERATED_SNMP_FILES = nut-scanner/nutscan-snmp.h

GENERATED_USB_FILES = nut-scanner/nutscan-usb.h

# Hotplug output file
GENERATED_USB_FILES += ../scripts/hotplug/libhid.usermap

# udev output file
GENERATED_USB_FILES += ../scripts/udev/nut-usbups.rules.in

# BSD devd output file
GENERATED_USB_FILES += ../scripts/devd/nut-usb.conf.in

# UPower output file
GENERATED_USB_FILES += ../scripts/upower/95-upower-hid.rules

all: nut-scanner-deps $(GENERATED_USB_FILES)

# This target is called from the making of nut-scanner to ensure its bits
nut-scanner-deps: nut-scanner/nutscan-snmp.h nut-scanner/nutscan-usb.h

<<<<<<< HEAD
# XXX these rules are all bogus!  They cause un-named target files to
# always be rebuilt!  None of that is ever the right way to use make,
# and especially not Automake.  Explicit filenames and their exact
# dependencies need to be properly listed.
nut-scanner-deps: nut-scanner-deps-snmpinfo nut-scanner-deps-usb

nut-scanner-deps-snmpinfo:
	@if python -c 1; then \
		$(MAKE) $(top_builddir)/tools/nut-scanner/nutscan-snmp.c; \
=======
$(GENERATED_SNMP_FILES): $(top_srcdir)/drivers/*-mib.c
	@if python -c 1; then \
		echo "Regenerating the SNMP helper files in SRC dir."; \
		TOP_SRCDIR="$(top_srcdir)" ; export TOP_SRCDIR; \
		TOP_BUILDDIR="$(top_builddir)" ; export TOP_BUILDDIR; \
		cd $(builddir) && $(top_srcdir)/tools/nut-snmpinfo.py; \
>>>>>>> fb32b179
	else \
		echo "----------------------------------------------------------------------"; \
		echo "Warning: Python is not available."; \
		echo "Skipping the SNMP helper files regeneration in SRC dir."; \
		echo "----------------------------------------------------------------------"; \
	fi

<<<<<<< HEAD
$(top_builddir)/tools/nut-scanner/nutscan-snmp.c: $(top_srcdir)/drivers/*-mib.c
	@echo "Regenerating the SNMP helper files."; \
		$(top_srcdir)/tools/nut-snmpinfo.py

nut-scanner-deps-usb:
	@if perl -e 1; then \
		$(MAKE) $(top_builddir)/tools/nut-scanner/nutscan-usb.h; \
=======
$(GENERATED_USB_FILES): $(top_srcdir)/drivers/*-hid.c $(top_srcdir)/drivers/*usb*.c $(top_srcdir)/drivers/nutdrv_qx.c
	@if perl -e 1; then \
		echo "Regenerating the USB helper files in SRC dir."; \
		TOP_SRCDIR="$(top_srcdir)" ; export TOP_SRCDIR; \
		TOP_BUILDDIR="$(top_builddir)" ; export TOP_BUILDDIR; \
		cd $(builddir) && $(top_srcdir)/tools/nut-usbinfo.pl; \
>>>>>>> fb32b179
	else \
		echo "----------------------------------------------------------------------"; \
		echo "Warning: Perl is not available."; \
		echo "Skipping the USB helper files regeneration in SRC dir."; \
		echo "----------------------------------------------------------------------"; \
	fi

$(top_builddir)/tools/nut-scanner/nutscan-usb.h: $(top_srcdir)/drivers/*-hid.c $(top_srcdir)/drivers/*usb*.c $(top_srcdir)/drivers/nutdrv_qx.c
	@echo "Regenerating the USB helper files."; \
		$(top_srcdir)/tools/nut-usbinfo.pl

# call the USB info script upon "make dist", and if Perl is present
# call the SNMP info script upon "make dist", and if Python is present
# and call both for building nut-scanner
# Also ensure that data/driver.list is well formatted
# NOTE: Beware that current working directory for the script should be builddir
# so it may write the files in "dist" case (read-only sources), but the script
# is called from the distdir where its copy is present.
dist-hook:
	@if python -c 1; then \
		echo "Regenerating the SNMP helper files in DIST dir."; \
		TOP_SRCDIR="$(top_srcdir)" ; export TOP_SRCDIR; \
		TOP_BUILDDIR="$(top_builddir)" ; export TOP_BUILDDIR; \
		$(distdir)/nut-snmpinfo.py; \
	else \
		echo "----------------------------------------------------------------------"; \
		echo "Warning: Python is not available."; \
		echo "Skipping the SNMP helper files regeneration in DIST dir."; \
		echo "----------------------------------------------------------------------"; \
	fi

	@if perl -e 1; then \
		echo "Regenerating the USB helper files in DIST dir."; \
		TOP_SRCDIR="$(top_srcdir)" ; export TOP_SRCDIR; \
		TOP_BUILDDIR="$(top_builddir)" ; export TOP_BUILDDIR; \
		$(distdir)/nut-usbinfo.pl; \
	else \
		echo "----------------------------------------------------------------------"; \
		echo "Warning: Perl is not available."; \
		echo "Skipping the USB helper files regeneration in DIST dir."; \
		echo "----------------------------------------------------------------------"; \
	fi

	@$(distdir)/driver-list-format.sh;

.PHONY: nut-scanner-deps nut-scanner-snmp-deps nut-scanner-usb-deps<|MERGE_RESOLUTION|>--- conflicted
+++ resolved
@@ -14,45 +14,39 @@
 EXTRA_DIST = nut-usbinfo.pl nut-recorder.sh nut-ddl-dump.sh \
   gitlog2changelog.py nut-snmpinfo.py driver-list-format.sh
 
-GENERATED_SNMP_FILES = nut-scanner/nutscan-snmp.h
+# DMF recipe modification:
+#GENERATED_SNMP_FILES = nut-scanner/nutscan-snmp.h
+GENERATED_SNMP_FILES = nut-scanner/nutscan-snmp.c
 
 GENERATED_USB_FILES = nut-scanner/nutscan-usb.h
 
 # Hotplug output file
-GENERATED_USB_FILES += ../scripts/hotplug/libhid.usermap
+GENERATED_USB_OS_FILES = ../scripts/hotplug/libhid.usermap
 
 # udev output file
-GENERATED_USB_FILES += ../scripts/udev/nut-usbups.rules.in
+GENERATED_USB_OS_FILES += ../scripts/udev/nut-usbups.rules.in
 
 # BSD devd output file
-GENERATED_USB_FILES += ../scripts/devd/nut-usb.conf.in
+GENERATED_USB_OS_FILES += ../scripts/devd/nut-usb.conf.in
 
 # UPower output file
-GENERATED_USB_FILES += ../scripts/upower/95-upower-hid.rules
+GENERATED_USB_OS_FILES += ../scripts/upower/95-upower-hid.rules
 
-all: nut-scanner-deps $(GENERATED_USB_FILES)
+all: nut-scanner-deps $(GENERATED_USB_OS_FILES)
 
 # This target is called from the making of nut-scanner to ensure its bits
-nut-scanner-deps: nut-scanner/nutscan-snmp.h nut-scanner/nutscan-usb.h
+nut-scanner-deps: $(GENERATED_SNMP_FILES) $(GENERATED_USB_FILES)
 
-<<<<<<< HEAD
-# XXX these rules are all bogus!  They cause un-named target files to
-# always be rebuilt!  None of that is ever the right way to use make,
-# and especially not Automake.  Explicit filenames and their exact
-# dependencies need to be properly listed.
-nut-scanner-deps: nut-scanner-deps-snmpinfo nut-scanner-deps-usb
+# DMF recipe add-ons (aliases):
+nut-scanner-deps-snmpinfo: $(GENERATED_SNMP_FILES)
+nut-scanner-deps-usb: $(GENERATED_USB_FILES)
 
-nut-scanner-deps-snmpinfo:
-	@if python -c 1; then \
-		$(MAKE) $(top_builddir)/tools/nut-scanner/nutscan-snmp.c; \
-=======
 $(GENERATED_SNMP_FILES): $(top_srcdir)/drivers/*-mib.c
 	@if python -c 1; then \
 		echo "Regenerating the SNMP helper files in SRC dir."; \
 		TOP_SRCDIR="$(top_srcdir)" ; export TOP_SRCDIR; \
 		TOP_BUILDDIR="$(top_builddir)" ; export TOP_BUILDDIR; \
 		cd $(builddir) && $(top_srcdir)/tools/nut-snmpinfo.py; \
->>>>>>> fb32b179
 	else \
 		echo "----------------------------------------------------------------------"; \
 		echo "Warning: Python is not available."; \
@@ -60,32 +54,18 @@
 		echo "----------------------------------------------------------------------"; \
 	fi
 
-<<<<<<< HEAD
-$(top_builddir)/tools/nut-scanner/nutscan-snmp.c: $(top_srcdir)/drivers/*-mib.c
-	@echo "Regenerating the SNMP helper files."; \
-		$(top_srcdir)/tools/nut-snmpinfo.py
-
-nut-scanner-deps-usb:
-	@if perl -e 1; then \
-		$(MAKE) $(top_builddir)/tools/nut-scanner/nutscan-usb.h; \
-=======
 $(GENERATED_USB_FILES): $(top_srcdir)/drivers/*-hid.c $(top_srcdir)/drivers/*usb*.c $(top_srcdir)/drivers/nutdrv_qx.c
 	@if perl -e 1; then \
 		echo "Regenerating the USB helper files in SRC dir."; \
 		TOP_SRCDIR="$(top_srcdir)" ; export TOP_SRCDIR; \
 		TOP_BUILDDIR="$(top_builddir)" ; export TOP_BUILDDIR; \
 		cd $(builddir) && $(top_srcdir)/tools/nut-usbinfo.pl; \
->>>>>>> fb32b179
 	else \
 		echo "----------------------------------------------------------------------"; \
 		echo "Warning: Perl is not available."; \
 		echo "Skipping the USB helper files regeneration in SRC dir."; \
 		echo "----------------------------------------------------------------------"; \
 	fi
-
-$(top_builddir)/tools/nut-scanner/nutscan-usb.h: $(top_srcdir)/drivers/*-hid.c $(top_srcdir)/drivers/*usb*.c $(top_srcdir)/drivers/nutdrv_qx.c
-	@echo "Regenerating the USB helper files."; \
-		$(top_srcdir)/tools/nut-usbinfo.pl
 
 # call the USB info script upon "make dist", and if Perl is present
 # call the SNMP info script upon "make dist", and if Python is present
