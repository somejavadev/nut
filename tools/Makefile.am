--- conflicted
+++ resolved
@@ -19,23 +19,6 @@
 GENERATED_USB_FILES = nut-scanner/nutscan-usb.h
 
 # Hotplug output file
-<<<<<<< HEAD
-GENERATED_USB_FILES += ../scripts/hotplug/libhid.usermap
-
-# udev output file
-GENERATED_USB_FILES += ../scripts/udev/nut-usbups.rules.in
-
-# BSD devd output file
-GENERATED_USB_FILES += ../scripts/devd/nut-usb.conf.in
-
-# UPower output file
-GENERATED_USB_FILES += ../scripts/upower/95-upower-hid.rules
-
-all: nut-scanner-deps $(GENERATED_USB_FILES)
-
-# This target is called from the making of nut-scanner to ensure its bits
-nut-scanner-deps: nut-scanner/nutscan-snmp.h nut-scanner/nutscan-usb.h
-=======
 GENERATED_USB_OS_FILES = ../scripts/hotplug/libhid.usermap
 
 # udev output file
@@ -55,7 +38,6 @@
 # Aliases for particular files, if someone has a need:
 nut-scanner-deps-snmpinfo: $(GENERATED_SNMP_FILES)
 nut-scanner-deps-usb: $(GENERATED_USB_FILES)
->>>>>>> f15947f0
 
 $(GENERATED_SNMP_FILES): $(top_srcdir)/drivers/*-mib.c
 	@if python -c 1; then \
