dnl Check for LIBUSB 1.0 or 0.1 (and, if found, fill 'nut_usb_lib' with its
dnl approximate version) and its compiler flags. On success, set
dnl nut_have_libusb="yes" and set LIBUSB_CFLAGS and LIBUSB_LIBS. On failure, set
dnl nut_have_libusb="no". This macro can be run multiple times, but will
dnl do the checking only once.
dnl By default, if both libusb 1.0 and libusb 0.1 are available and appear to be
dnl usable, libusb 1.0 takes precedence.
dnl An optional argument with value 'libusb-1.0' or 'libusb-0.1' can be used to
dnl restrict checks to a specific version.

AC_DEFUN([NUT_CHECK_LIBUSB],
[
if test -z "${nut_have_libusb_seen}"; then
	nut_have_libusb_seen=yes
	NUT_CHECK_PKGCONFIG

	dnl save CFLAGS and LIBS
	CFLAGS_ORIG="${CFLAGS}"
	LIBS_ORIG="${LIBS}"
	CFLAGS=""
	LIBS=""

<<<<<<< HEAD
	nut_have_libusb=no
	nut_usb_lib="($1)"

	dnl check for both libusb 1.0 and libusb 0.1/libusb-compat, if not asked otherwise
	libusb1_VERSION="none"
	libusb0_VERSION="none"
=======
	LIBUSB_CONFIG="none"
>>>>>>> 7ee4944b
	AS_IF([test x"$have_PKG_CONFIG" = xyes],
		[AS_IF([test "${nut_usb_lib}" != "(libusb-0.1)"],
			[AC_MSG_CHECKING([for libusb 1.0 version via pkg-config])
			 libusb1_VERSION="`$PKG_CONFIG --silence-errors --modversion libusb-1.0 2>/dev/null`"
			 if test "$?" = "0" -a -n "${libusb1_VERSION}"; then
				libusb1_CFLAGS="`$PKG_CONFIG --silence-errors --cflags libusb-1.0 2>/dev/null`"
				libusb1_LIBS="`$PKG_CONFIG --silence-errors --libs libusb-1.0 2>/dev/null`"
				nut_have_libusb=yes
			 else
				libusb1_VERSION="none"
			 fi
			 AC_MSG_RESULT([${libusb1_VERSION} found])
			]
		 )

		 AS_IF([test "${nut_usb_lib}" != "(libusb-1.0)"],
			[
			 AC_MSG_CHECKING([for libusb 0.1 version via pkg-config])
			 libusb0_VERSION="`$PKG_CONFIG --silence-errors --modversion libusb 2>/dev/null`"
			 if test "$?" = "0" -a -n "${libusb0_VERSION}"; then
				libusb0_CFLAGS="`$PKG_CONFIG --silence-errors --cflags libusb 2>/dev/null`"
				libusb0_LIBS="`$PKG_CONFIG --silence-errors --libs libusb 2>/dev/null`"
				nut_have_libusb=yes
			 else
				libusb0_VERSION="`$PKG_CONFIG --silence-errors --modversion libusb-0.1 2>/dev/null`"
				if test "$?" = "0" -a -n "${libusb0_VERSION}"; then
					libusb0_CFLAGS="`$PKG_CONFIG --silence-errors --cflags libusb-0.1 2>/dev/null`"
					libusb0_LIBS="`$PKG_CONFIG --silence-errors --libs libusb-0.1 2>/dev/null`"
					nut_have_libusb=yes
				else
					libusb0_VERSION="none"
				fi
			 fi
			 AC_MSG_RESULT([${libusb0_VERSION} found])
			])
		],
		[libusb0_VERSION="none"
		 libusb1_VERSION="none"
		 AC_MSG_NOTICE([can not check libusb settings via pkg-config])
		]
	)

<<<<<<< HEAD
	AS_IF([test x"$libusb0_VERSION" = xnone && x"$libusb1_VERSION" = xnone],
		[AC_MSG_CHECKING([via libusb-config (if available)])
			libusb0_VERSION="`libusb-config --version 2>/dev/null`"
			if test "$?" = "0" -a -n "${libusb0_VERSION}"; then
				libusb0_CFLAGS="`libusb-config --cflags 2>/dev/null`"
				libusb0_LIBS="`libusb-config --libs 2>/dev/null`"
				nut_have_libusb=yes
			else
				libusb0_VERSION="none"
			fi
		 AC_MSG_RESULT(${libusb0_VERSION} found)
=======
	AS_IF([test x"${LIBUSB_VERSION}" != xnone],
		[CFLAGS="`$PKG_CONFIG --silence-errors --cflags libusb 2>/dev/null`"
		 LIBS="`$PKG_CONFIG --silence-errors --libs libusb 2>/dev/null`"
		],
		[AC_PATH_PROGS([LIBUSB_CONFIG], [libusb-config], [none])
		 AC_ARG_WITH(libusb-config,
			AS_HELP_STRING([@<:@--with-libusb-config=/path/to/libusb-config@:>@],
				[path to program that reports LibUSB configuration]), dnl ...for LibUSB-0.1
			[
				case "${withval}" in
				"") ;;
				yes|no)
					AC_MSG_ERROR(invalid option --with(out)-libusb-config - see docs/configure.txt)
					;;
				*)
					LIBUSB_CONFIG="${withval}"
					;;
				esac
			]
		 )

		 AS_IF([test x"$LIBUSB_CONFIG" != xnone],
			[AC_MSG_CHECKING([for libusb version via ${LIBUSB_CONFIG}])
			 LIBUSB_VERSION="`"${LIBUSB_CONFIG}" --version 2>/dev/null`"
			 if test "$?" = "0" -a -n "${LIBUSB_VERSION}"; then
				CFLAGS="`"${LIBUSB_CONFIG}" --cflags 2>/dev/null`"
				LIBS="`"${LIBUSB_CONFIG}" --libs 2>/dev/null`"
			 else
				LIBUSB_VERSION="none"
				CFLAGS=""
				LIBS="-lusb"
			 fi
			 AC_MSG_RESULT(${LIBUSB_VERSION} found)
			]
		 )
>>>>>>> 7ee4944b
		]
	)

	dnl check optional user-provided values for cflags/ldflags and publish what we end up using
	AC_MSG_CHECKING(for libusb cflags)
	AC_ARG_WITH(usb-includes,
		AS_HELP_STRING([@<:@--with-usb-includes=CFLAGS@:>@], [include flags for the libusb library]),
	[
		case "${withval}" in
		yes|no)
			AC_MSG_ERROR(invalid option --with(out)-usb-includes - see docs/configure.txt)
			;;
		*)
			libusb1_CFLAGS="${withval}"
			libusb0_CFLAGS="${withval}"
			AC_MSG_RESULT([${withval}])
			;;
		esac
	], [
		if test "${nut_have_libusb}" != "yes"; then
			AC_MSG_RESULT([none])
		elif test "${libusb0_VERSION}" = "none"; then
			AC_MSG_RESULT([${libusb1_CFLAGS}])
		elif test "${libusb1_VERSION}" = "none"; then
			AC_MSG_RESULT([${libusb0_CFLAGS}])
		else
			AC_MSG_RESULT([libusb 1.0: ${libusb1_CFLAGS}; libusb 0.1: ${libusb0_CFLAGS}])
		fi
	])

	AC_MSG_CHECKING(for libusb ldflags)
	AC_ARG_WITH(usb-libs,
		AS_HELP_STRING([@<:@--with-usb-libs=LIBS@:>@], [linker flags for the libusb library]),
	[
		case "${withval}" in
		yes|no)
			AC_MSG_ERROR(invalid option --with(out)-usb-libs - see docs/configure.txt)
			;;
		*)
			libusb1_LIBS="${withval}"
			libusb0_LIBS="${withval}"
			AC_MSG_RESULT([${withval}])
			;;
		esac
	], [
		if test "${nut_have_libusb}" != "yes"; then
			AC_MSG_RESULT([none])
		elif test "${libusb0_VERSION}" = "none"; then
			AC_MSG_RESULT([${libusb1_LIBS}])
		elif test "${libusb1_VERSION}" = "none"; then
			AC_MSG_RESULT([${libusb0_LIBS}])
		else
			AC_MSG_RESULT([libusb 1.0: ${libusb1_LIBS}; libusb 0.1: ${libusb0_LIBS}])
		fi
	])

	dnl check if libusb is usable
<<<<<<< HEAD
	if test "${nut_have_libusb}" = "yes"; then
		dnl if not explicitly chosen, make libusb-1.0 take precedence over libusb-0.1,
		dnl if both are available: so, first check libusb 1.0, if available
		if test "${nut_usb_lib}" != "(libusb-0.1)"; then
			nut_usb_lib="(none)"
			test -n "$PKG_CONFIG" \
				&& $PKG_CONFIG --silence-errors --atleast-version=1.0 libusb-1.0 2>/dev/null
			if test "$?" = "0"; then
				LIBS="${libusb1_LIBS}"
				CFLAGS="${libusb1_CFLAGS}"
				dnl libusb 1.0: libusb_set_auto_detach_kernel_driver
				AC_CHECK_HEADERS(libusb.h, [], [nut_have_libusb=no], [AC_INCLUDES_DEFAULT])
				AC_CHECK_FUNCS(libusb_init, [], [nut_have_libusb=no])
				AC_CHECK_FUNCS(libusb_strerror, [], [nut_have_libusb=no; nut_have_libusb_strerror=no])
				if test "${nut_have_libusb_strerror}" = "no"; then
					AC_MSG_WARN([libusb_strerror() not found; install libusbx to use libusb 1.0 API. See https://github.com/networkupstools/nut/issues/509])
				fi
				dnl This function is fairly old, but check for it anyway:
				AC_CHECK_FUNCS(libusb_kernel_driver_active)
				dnl Check for libusb "force driver unbind" availability
				AC_CHECK_FUNCS(libusb_set_auto_detach_kernel_driver)
				dnl libusb 1.0: libusb_detach_kernel_driver
				dnl FreeBSD 10.1-10.3 have this, but not libusb_set_auto_detach_kernel_driver
				AC_CHECK_FUNCS(libusb_detach_kernel_driver)
				if test "${nut_have_libusb}" = "yes"; then
					AC_DEFINE(WITH_LIBUSB_1_0, 1, [Define to 1 for version 1.0 of the libusb.])
					nut_usb_lib="(libusb-1.0)"
				fi
			fi
		fi
		dnl if libusb 1.0 is not available or usable, or if libusb 0.1/libusb-compat is explicitly chosen, try it
		if test	"${nut_usb_lib}" != "(libusb-1.0)"; then
			nut_usb_lib="(none)"
			LIBS="${libusb0_LIBS}"
			CFLAGS="${libusb0_CFLAGS}"
			AC_CHECK_HEADERS(usb.h, [nut_have_libusb=yes], [nut_have_libusb=no], [AC_INCLUDES_DEFAULT])
			AC_CHECK_FUNCS(usb_init, [], [nut_have_libusb=no])
			dnl Check for libusb "force driver unbind" availability
			AC_CHECK_FUNCS(usb_detach_kernel_driver_np)
			if test "${nut_have_libusb}" = "yes"; then
				AC_DEFINE(WITH_LIBUSB_0_1, 1, [Define to 1 for version 0.1 of the libusb.])
				nut_usb_lib="(libusb-0.1)"
			fi
		fi
	fi

	if test "${nut_have_libusb}" = "yes"; then
		dnl ----------------------------------------------------------------------
		dnl additional USB-related checks

		dnl Solaris 10/11 USB handling (need librt and libusb runtime path)
		dnl Should we check for `uname -o == illumos` to avoid legacy here?
		dnl Or better yet, perform some active capability tests for need of
		dnl workarounds or not? e.g. OpenIndiana should include a capable
		dnl version of libusb-1.0.23+ tailored with NUT tests in mind...
		dnl HPUX, since v11, needs an explicit activation of pthreads
		case "${target_os}" in
			solaris2.1* )
				AC_MSG_CHECKING([for Solaris 10 / 11 specific configuration for usb drivers])
				AC_SEARCH_LIBS(nanosleep, rt)
				LIBS="-R/usr/sfw/lib ${LIBS}"
				dnl FIXME: Sun's libusb doesn't support timeout (so blocks notification)
				dnl and need to call libusb close upon reconnection
				AC_DEFINE(SUN_LIBUSB, 1, [Define to 1 for Sun version of the libusb.])
				SUN_LIBUSB=1
				AC_MSG_RESULT([${LIBS}])
				;;
			hpux11*)
				CFLAGS="${CFLAGS} -lpthread"
				;;
		esac
	fi
=======
	AC_CHECK_HEADERS(usb.h, [nut_have_libusb=yes], [nut_have_libusb=no], [AC_INCLUDES_DEFAULT])
	AC_CHECK_FUNCS(usb_init, [], [
		dnl Some systems may just have libusb in their standard
		dnl paths, but not the pkg-config or libusb-config data
		AS_IF([test "${nut_have_libusb}" = "yes" && test "$LIBUSB_VERSION" = "none" && test -z "$LIBS"],
			[AC_MSG_CHECKING([if libusb is just present in path])
			 LIBS="-L/usr/lib -L/usr/local/lib -lusb"
			 unset ac_cv_func_usb_init || true
			 AC_CHECK_FUNCS(usb_init, [], [nut_have_libusb=no])
			 AC_MSG_RESULT([${nut_have_libusb}])
			], [nut_have_libusb=no]
		)]
	)
>>>>>>> 7ee4944b

	if test "${nut_have_libusb}" = "yes"; then
		LIBUSB_CFLAGS="${CFLAGS}"
		LIBUSB_LIBS="${LIBS}"
	fi

	dnl restore original CFLAGS and LIBS
	CFLAGS="${CFLAGS_ORIG}"
	LIBS="${LIBS_ORIG}"
fi
])<|MERGE_RESOLUTION|>--- conflicted
+++ resolved
@@ -20,16 +20,12 @@
 	CFLAGS=""
 	LIBS=""
 
-<<<<<<< HEAD
 	nut_have_libusb=no
 	nut_usb_lib="($1)"
 
 	dnl check for both libusb 1.0 and libusb 0.1/libusb-compat, if not asked otherwise
 	libusb1_VERSION="none"
 	libusb0_VERSION="none"
-=======
-	LIBUSB_CONFIG="none"
->>>>>>> 7ee4944b
 	AS_IF([test x"$have_PKG_CONFIG" = xyes],
 		[AS_IF([test "${nut_usb_lib}" != "(libusb-0.1)"],
 			[AC_MSG_CHECKING([for libusb 1.0 version via pkg-config])
@@ -72,55 +68,37 @@
 		]
 	)
 
-<<<<<<< HEAD
-	AS_IF([test x"$libusb0_VERSION" = xnone && x"$libusb1_VERSION" = xnone],
-		[AC_MSG_CHECKING([via libusb-config (if available)])
-			libusb0_VERSION="`libusb-config --version 2>/dev/null`"
+	dnl Note: it seems the script was only shipped for libusb-0.1
+	dnl So we don't separate into LIBUSB_0_1_CONFIG and LIBUSB_1_0_CONFIG
+	AC_PATH_PROGS([LIBUSB_CONFIG], [libusb-config], [none])
+
+	AC_ARG_WITH(libusb-config,
+		AS_HELP_STRING([@<:@--with-libusb-config=/path/to/libusb-config@:>@],
+			[path to program that reports LibUSB configuration]), dnl ...for LibUSB-0.1
+		[
+			case "${withval}" in
+			"") ;;
+			yes|no) dnl MAYBE bump preference of script over pkg-config?
+				AC_MSG_ERROR(invalid option --with(out)-libusb-config - see docs/configure.txt)
+				;;
+			*)
+				LIBUSB_CONFIG="${withval}"
+				;;
+			esac
+		]
+	)
+
+	AS_IF([test x"$libusb0_VERSION" = xnone && x"$libusb1_VERSION" = xnone && test x"$LIBUSB_CONFIG" != xnone],
+		[AC_MSG_CHECKING([for libusb version via ${LIBUSB_CONFIG}])
+			libusb0_VERSION="`$LIBUSB_CONFIG --version 2>/dev/null`"
 			if test "$?" = "0" -a -n "${libusb0_VERSION}"; then
-				libusb0_CFLAGS="`libusb-config --cflags 2>/dev/null`"
-				libusb0_LIBS="`libusb-config --libs 2>/dev/null`"
+				libusb0_CFLAGS="`$LIBUSB_CONFIG --cflags 2>/dev/null`"
+				libusb0_LIBS="`$LIBUSB_CONFIG --libs 2>/dev/null`"
 				nut_have_libusb=yes
 			else
 				libusb0_VERSION="none"
 			fi
 		 AC_MSG_RESULT(${libusb0_VERSION} found)
-=======
-	AS_IF([test x"${LIBUSB_VERSION}" != xnone],
-		[CFLAGS="`$PKG_CONFIG --silence-errors --cflags libusb 2>/dev/null`"
-		 LIBS="`$PKG_CONFIG --silence-errors --libs libusb 2>/dev/null`"
-		],
-		[AC_PATH_PROGS([LIBUSB_CONFIG], [libusb-config], [none])
-		 AC_ARG_WITH(libusb-config,
-			AS_HELP_STRING([@<:@--with-libusb-config=/path/to/libusb-config@:>@],
-				[path to program that reports LibUSB configuration]), dnl ...for LibUSB-0.1
-			[
-				case "${withval}" in
-				"") ;;
-				yes|no)
-					AC_MSG_ERROR(invalid option --with(out)-libusb-config - see docs/configure.txt)
-					;;
-				*)
-					LIBUSB_CONFIG="${withval}"
-					;;
-				esac
-			]
-		 )
-
-		 AS_IF([test x"$LIBUSB_CONFIG" != xnone],
-			[AC_MSG_CHECKING([for libusb version via ${LIBUSB_CONFIG}])
-			 LIBUSB_VERSION="`"${LIBUSB_CONFIG}" --version 2>/dev/null`"
-			 if test "$?" = "0" -a -n "${LIBUSB_VERSION}"; then
-				CFLAGS="`"${LIBUSB_CONFIG}" --cflags 2>/dev/null`"
-				LIBS="`"${LIBUSB_CONFIG}" --libs 2>/dev/null`"
-			 else
-				LIBUSB_VERSION="none"
-				CFLAGS=""
-				LIBS="-lusb"
-			 fi
-			 AC_MSG_RESULT(${LIBUSB_VERSION} found)
-			]
-		 )
->>>>>>> 7ee4944b
 		]
 	)
 
@@ -178,7 +156,6 @@
 	])
 
 	dnl check if libusb is usable
-<<<<<<< HEAD
 	if test "${nut_have_libusb}" = "yes"; then
 		dnl if not explicitly chosen, make libusb-1.0 take precedence over libusb-0.1,
 		dnl if both are available: so, first check libusb 1.0, if available
@@ -196,29 +173,44 @@
 				if test "${nut_have_libusb_strerror}" = "no"; then
 					AC_MSG_WARN([libusb_strerror() not found; install libusbx to use libusb 1.0 API. See https://github.com/networkupstools/nut/issues/509])
 				fi
-				dnl This function is fairly old, but check for it anyway:
-				AC_CHECK_FUNCS(libusb_kernel_driver_active)
-				dnl Check for libusb "force driver unbind" availability
-				AC_CHECK_FUNCS(libusb_set_auto_detach_kernel_driver)
-				dnl libusb 1.0: libusb_detach_kernel_driver
-				dnl FreeBSD 10.1-10.3 have this, but not libusb_set_auto_detach_kernel_driver
-				AC_CHECK_FUNCS(libusb_detach_kernel_driver)
+				if test "${nut_have_libusb}" = "yes"; then
+					dnl This function is fairly old, but check for it anyway:
+					AC_CHECK_FUNCS(libusb_kernel_driver_active)
+					dnl Check for libusb "force driver unbind" availability
+					AC_CHECK_FUNCS(libusb_set_auto_detach_kernel_driver)
+					dnl libusb 1.0: libusb_detach_kernel_driver
+					dnl FreeBSD 10.1-10.3 have this, but not libusb_set_auto_detach_kernel_driver
+					AC_CHECK_FUNCS(libusb_detach_kernel_driver)
+				fi
 				if test "${nut_have_libusb}" = "yes"; then
 					AC_DEFINE(WITH_LIBUSB_1_0, 1, [Define to 1 for version 1.0 of the libusb.])
 					nut_usb_lib="(libusb-1.0)"
 				fi
 			fi
 		fi
-		dnl if libusb 1.0 is not available or usable, or if libusb 0.1/libusb-compat is explicitly chosen, try it
+
+		dnl if libusb 1.0 is not available or usable, or if
+		dnl libusb 0.1/libusb-compat is explicitly chosen, try it
 		if test	"${nut_usb_lib}" != "(libusb-1.0)"; then
 			nut_usb_lib="(none)"
 			LIBS="${libusb0_LIBS}"
 			CFLAGS="${libusb0_CFLAGS}"
 			AC_CHECK_HEADERS(usb.h, [nut_have_libusb=yes], [nut_have_libusb=no], [AC_INCLUDES_DEFAULT])
-			AC_CHECK_FUNCS(usb_init, [], [nut_have_libusb=no])
+			AC_CHECK_FUNCS(usb_init, [], [
+				dnl Some systems may just have libusb in their standard
+				dnl paths, but not the pkg-config or libusb-config data
+				AS_IF([test "${nut_have_libusb}" = "yes" && test "$LIBUSB_VERSION" = "none" && test -z "$LIBS"],
+					[AC_MSG_CHECKING([if libusb is just present in path])
+					 LIBS="-L/usr/lib -L/usr/local/lib -lusb"
+					 unset ac_cv_func_usb_init || true
+					 AC_CHECK_FUNCS(usb_init, [], [nut_have_libusb=no])
+					 AC_MSG_RESULT([${nut_have_libusb}])
+					], [nut_have_libusb=no]
+				)]
+			)
 			dnl Check for libusb "force driver unbind" availability
-			AC_CHECK_FUNCS(usb_detach_kernel_driver_np)
 			if test "${nut_have_libusb}" = "yes"; then
+				AC_CHECK_FUNCS(usb_detach_kernel_driver_np)
 				AC_DEFINE(WITH_LIBUSB_0_1, 1, [Define to 1 for version 0.1 of the libusb.])
 				nut_usb_lib="(libusb-0.1)"
 			fi
@@ -235,6 +227,11 @@
 		dnl workarounds or not? e.g. OpenIndiana should include a capable
 		dnl version of libusb-1.0.23+ tailored with NUT tests in mind...
 		dnl HPUX, since v11, needs an explicit activation of pthreads
+		dnl TODO: There are reports about FreeBSD error-code
+		dnl handling in libusb-0.1 port returning "-1" always,
+		dnl instead of differing codes like on other systems.
+		dnl Should we check for that below?..
+		dnl https://github.com/networkupstools/nut/issues/490
 		case "${target_os}" in
 			solaris2.1* )
 				AC_MSG_CHECKING([for Solaris 10 / 11 specific configuration for usb drivers])
@@ -242,6 +239,7 @@
 				LIBS="-R/usr/sfw/lib ${LIBS}"
 				dnl FIXME: Sun's libusb doesn't support timeout (so blocks notification)
 				dnl and need to call libusb close upon reconnection
+				dnl TODO: Somehow test for susceptible versions?
 				AC_DEFINE(SUN_LIBUSB, 1, [Define to 1 for Sun version of the libusb.])
 				SUN_LIBUSB=1
 				AC_MSG_RESULT([${LIBS}])
@@ -251,21 +249,6 @@
 				;;
 		esac
 	fi
-=======
-	AC_CHECK_HEADERS(usb.h, [nut_have_libusb=yes], [nut_have_libusb=no], [AC_INCLUDES_DEFAULT])
-	AC_CHECK_FUNCS(usb_init, [], [
-		dnl Some systems may just have libusb in their standard
-		dnl paths, but not the pkg-config or libusb-config data
-		AS_IF([test "${nut_have_libusb}" = "yes" && test "$LIBUSB_VERSION" = "none" && test -z "$LIBS"],
-			[AC_MSG_CHECKING([if libusb is just present in path])
-			 LIBS="-L/usr/lib -L/usr/local/lib -lusb"
-			 unset ac_cv_func_usb_init || true
-			 AC_CHECK_FUNCS(usb_init, [], [nut_have_libusb=no])
-			 AC_MSG_RESULT([${nut_have_libusb}])
-			], [nut_have_libusb=no]
-		)]
-	)
->>>>>>> 7ee4944b
 
 	if test "${nut_have_libusb}" = "yes"; then
 		LIBUSB_CFLAGS="${CFLAGS}"
