--- conflicted
+++ resolved
@@ -109,35 +109,6 @@
     AC_DEFINE([HAVE_PRAGMA_CLANG_DIAGNOSTIC_PUSH_POP], 1, [define if your compiler has #pragma clang diagnostic push and pop])
   ])
 
-<<<<<<< HEAD
-  AC_CACHE_CHECK([for pragma GCC diagnostic ignored "-Wpedantic"],
-    [ax_cv__pragma__gcc__diags_ignored_pedantic],
-    [AC_COMPILE_IFELSE(
-      [AC_LANG_PROGRAM([[void func(void) {
-#pragma GCC diagnostic ignored "-Wpedantic"
-}
-]], [])],
-      [ax_cv__pragma__gcc__diags_ignored_pedantic=yes],
-      [ax_cv__pragma__gcc__diags_ignored_pedantic=no]
-    )]
-  )
-  AS_IF([test "$ax_cv__pragma__gcc__diags_ignored_pedantic" = "yes"],[
-    AC_DEFINE([HAVE_PRAGMA_GCC_DIAGNOSTIC_IGNORED_PEDANTIC], 1, [define if your compiler has #pragma GCC diagnostic ignored "-Wpedantic"])
-  ])
-
-  AC_CACHE_CHECK([for pragma GCC diagnostic ignored "-Wpedantic" (outside functions)],
-    [ax_cv__pragma__gcc__diags_ignored_pedantic_besidefunc],
-    [AC_COMPILE_IFELSE(
-      [AC_LANG_PROGRAM([[#pragma GCC diagnostic ignored "-Wpedantic"]], [])],
-      [ax_cv__pragma__gcc__diags_ignored_pedantic_besidefunc=yes],
-      [ax_cv__pragma__gcc__diags_ignored_pedantic_besidefunc=no]
-    )]
-  )
-  AS_IF([test "$ax_cv__pragma__gcc__diags_ignored_pedantic_besidefunc" = "yes"],[
-    AC_DEFINE([HAVE_PRAGMA_GCC_DIAGNOSTIC_IGNORED_PEDANTIC_BESIDEFUNC], 1, [define if your compiler has #pragma GCC diagnostic ignored "-Wpedantic" (outside functions)])
-  ])
-
-=======
   dnl Test for some clang-specific pragma support: primarily useful for older
   dnl clang (3.x) releases, so polluting NUT codebase only when unavoidable.
   dnl In most cases, GCC pragmas are usable by both; in a few others, direct
@@ -172,7 +143,33 @@
   ]) dnl Special pragma support testing for clang
 
   dnl Test common pragmas for GCC (and compatible) compilers
->>>>>>> d70124c0
+  AC_CACHE_CHECK([for pragma GCC diagnostic ignored "-Wpedantic"],
+    [ax_cv__pragma__gcc__diags_ignored_pedantic],
+    [AC_COMPILE_IFELSE(
+      [AC_LANG_PROGRAM([[void func(void) {
+#pragma GCC diagnostic ignored "-Wpedantic"
+}
+]], [])],
+      [ax_cv__pragma__gcc__diags_ignored_pedantic=yes],
+      [ax_cv__pragma__gcc__diags_ignored_pedantic=no]
+    )]
+  )
+  AS_IF([test "$ax_cv__pragma__gcc__diags_ignored_pedantic" = "yes"],[
+    AC_DEFINE([HAVE_PRAGMA_GCC_DIAGNOSTIC_IGNORED_PEDANTIC], 1, [define if your compiler has #pragma GCC diagnostic ignored "-Wpedantic"])
+  ])
+
+  AC_CACHE_CHECK([for pragma GCC diagnostic ignored "-Wpedantic" (outside functions)],
+    [ax_cv__pragma__gcc__diags_ignored_pedantic_besidefunc],
+    [AC_COMPILE_IFELSE(
+      [AC_LANG_PROGRAM([[#pragma GCC diagnostic ignored "-Wpedantic"]], [])],
+      [ax_cv__pragma__gcc__diags_ignored_pedantic_besidefunc=yes],
+      [ax_cv__pragma__gcc__diags_ignored_pedantic_besidefunc=no]
+    )]
+  )
+  AS_IF([test "$ax_cv__pragma__gcc__diags_ignored_pedantic_besidefunc" = "yes"],[
+    AC_DEFINE([HAVE_PRAGMA_GCC_DIAGNOSTIC_IGNORED_PEDANTIC_BESIDEFUNC], 1, [define if your compiler has #pragma GCC diagnostic ignored "-Wpedantic" (outside functions)])
+  ])
+
   AC_CACHE_CHECK([for pragma GCC diagnostic ignored "-Wunused-function"],
     [ax_cv__pragma__gcc__diags_ignored_unused_function],
     [AC_COMPILE_IFELSE(
