--- conflicted
+++ resolved
@@ -66,23 +66,6 @@
     - CI_TRACE=false
   matrix:
     - BUILD_TYPE=default
-<<<<<<< HEAD
-    - BUILD_TYPE=default-nodoc
-    - BUILD_TYPE=default-alldrv
-    - BUILD_TYPE=default-tgt:distcheck-light
-    - BUILD_TYPE=default-tgt:distcheck-light-man
-    - BUILD_TYPE=default-tgt:distcheck-dmf-features-REGEN_NO
-    - BUILD_TYPE=default-tgt:distcheck-dmf-features-LTDL_YES
-    - BUILD_TYPE=default-tgt:distcheck-dmf-features-LTDL_NO
-    - BUILD_TYPE=default-tgt:distcheck-dmf-features-LUA_YES
-    - BUILD_TYPE=default-tgt:distcheck-dmf-features-LUA_YESNO
-    - BUILD_TYPE=default-tgt:distcheck-dmf-features-LUA_NO
-    - BUILD_TYPE=default-tgt:distcheck-dmf-features-REGEN_YES
-    - BUILD_TYPE=default-tgt:distcheck-dmf-all-yes
-    - BUILD_TYPE=default-tgt:distcheck-dmf-no
-    - BUILD_TYPE=default-tgt:distcheck-dmf-warnings
-=======
->>>>>>> 33ba948a
 
 # Builds with customized setups
 # Note that doc-related builds take the longest, and Travis CI cloud
@@ -123,21 +106,130 @@
         packages:
         - *deps_driverlibs
         - valgrind
+# These jobs also take quite a while so we start them earlier
+  - env: BUILD_TYPE=default-tgt:distcheck-light-man
+    os: linux
+    sudo: false
+    services:
+        - docker
+    addons:
+      apt:
+        packages:
+        - *deps_driverlibs
+  - env: BUILD_TYPE=default-tgt:distcheck-dmf-features-REGEN_NO
+    os: linux
+    sudo: false
+    services:
+        - docker
+    addons:
+      apt:
+        packages:
+        - *deps_driverlibs
+  - env: BUILD_TYPE=default-tgt:distcheck-dmf-features-LTDL_YES
+    os: linux
+    sudo: false
+    services:
+        - docker
+    addons:
+      apt:
+        packages:
+        - *deps_driverlibs
+  - env: BUILD_TYPE=default-tgt:distcheck-dmf-features-LTDL_NO
+    os: linux
+    sudo: false
+    services:
+        - docker
+    addons:
+      apt:
+        packages:
+        - *deps_driverlibs
+  - env: BUILD_TYPE=default-tgt:distcheck-dmf-features-LUA_YES
+    os: linux
+    sudo: false
+    services:
+        - docker
+    addons:
+      apt:
+        packages:
+        - *deps_driverlibs
+  - env: BUILD_TYPE=default-tgt:distcheck-dmf-features-LUA_YESNO
+    os: linux
+    sudo: false
+    services:
+        - docker
+    addons:
+      apt:
+        packages:
+        - *deps_driverlibs
+  - env: BUILD_TYPE=default-tgt:distcheck-dmf-features-LUA_NO
+    os: linux
+    sudo: false
+    services:
+        - docker
+    addons:
+      apt:
+        packages:
+        - *deps_driverlibs
+  - env: BUILD_TYPE=default-tgt:distcheck-dmf-features-REGEN_YES
+    os: linux
+    sudo: false
+    services:
+        - docker
+    addons:
+      apt:
+        packages:
+        - *deps_driverlibs
+  - env: BUILD_TYPE=default-tgt:distcheck-dmf-all-yes
+    os: linux
+    sudo: false
+    services:
+        - docker
+    addons:
+      apt:
+        packages:
+        - *deps_driverlibs
+  - env: BUILD_TYPE=default-tgt:distcheck-dmf-no
+    os: linux
+    sudo: false
+    services:
+        - docker
+    addons:
+      apt:
+        packages:
+        - *deps_driverlibs
+  - env: BUILD_TYPE=default-tgt:distcheck-dmf-warnings
+    os: linux
+    sudo: false
+    services:
+        - docker
+    addons:
+      apt:
+        packages:
+        - *deps_driverlibs
 # Other quicker builds in standard env follow:
   - env: BUILD_TYPE=default-nodoc
     os: linux
+    sudo: false
+    services:
+        - docker
     addons:
       apt:
         packages:
         - *deps_driverlibs
   - env: BUILD_TYPE=default-alldrv
     os: linux
+    sudo: false
+    services:
+        - docker
     addons:
       apt:
         packages:
         - *deps_driverlibs
   - env: BUILD_TYPE=default-tgt:distcheck-light
     os: linux
+    sudo: false
+    services:
+        - docker
     addons:
       apt:
         packages:
