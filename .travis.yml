--- conflicted
+++ resolved
@@ -80,14 +80,6 @@
         - dblatex
         - docbook-xsl
         - docbook-xsl-ns
-<<<<<<< HEAD
-        - libcppunit-dev
-        - libcppunit-subunit-dev
-        - aspell
-        - aspell-en
-#  - env: BUILD_TYPE=valgrind
-#    os: linux
-=======
         - source-highlight
         - libxml2-utils
   - env: BUILD_TYPE=default-spellcheck
@@ -99,7 +91,6 @@
         - aspell-en
   - env: BUILD_TYPE=default-tgt:distcheck-valgrind
     os: linux
->>>>>>> 361dd31e
 #    dist: trusty
 #    sudo: required
     addons:
