/* common.h - prototypes for the common useful functions

   Copyright (C) 2000  Russell Kroll <rkroll@exploits.org>

   This program is free software; you can redistribute it and/or modify
   it under the terms of the GNU General Public License as published by
   the Free Software Foundation; either version 2 of the License, or
   (at your option) any later version.

   This program is distributed in the hope that it will be useful,
   but WITHOUT ANY WARRANTY; without even the implied warranty of
   MERCHANTABILITY or FITNESS FOR A PARTICULAR PURPOSE.  See the
   GNU General Public License for more details.

   You should have received a copy of the GNU General Public License
   along with this program; if not, write to the Free Software
   Foundation, Inc., 59 Temple Place, Suite 330, Boston, MA 02111-1307 USA
*/

#ifndef NUT_COMMON_H_SEEN
#define NUT_COMMON_H_SEEN 1

#include "config.h"		/* must be the first header */

/* Need this on AIX when using xlc to get alloca */
#ifdef _AIX
#pragma alloca
#endif /* _AIX */

#include <errno.h>
#include <fcntl.h>
#include <stdio.h>
#include <stdarg.h>
#include <sys/types.h>
#include <sys/stat.h>
#include <signal.h>
#include <stdlib.h>
#include <string.h>
#include <syslog.h>
#include <unistd.h>
#include <assert.h>

#include "timehead.h"
#include "attribute.h"
#include "proto.h"
#include "str.h"

#ifdef __cplusplus
/* *INDENT-OFF* */
extern "C" {
/* *INDENT-ON* */
#endif

extern const char *UPS_VERSION;

/* Use in code to notify the developers and quiesce the compiler that
 * (for this codepath) the argument or variable is unused intentionally.
 * void f(int x) {
 *   NUT_UNUSED_VARIABLE(x);
 *   ...
 * }
 *
 * Note that solutions which mark up function arguments or employ this or
 * that __attribute__ proved not portable enough for wherever NUT builds.
 */
#define NUT_UNUSED_VARIABLE(x) (void)(x)

/** @brief Default timeout (in seconds) for network operations, as used by `upsclient` and `nut-scanner`. */
#define DEFAULT_NETWORK_TIMEOUT		5

/** @brief Default timeout (in seconds) for retrieving the result of a `TRACKING`-enabled operation (e.g. `INSTCMD`, `SET VAR`). */
#define DEFAULT_TRACKING_TIMEOUT	10

/* get the syslog ready for us */
void open_syslog(const char *progname);

/* close ttys and become a daemon */
void background(void);

/* do this here to keep pwd/grp stuff out of the main files */
struct passwd *get_user_pwent(const char *name);

/* change to the user defined in the struct */
void become_user(struct passwd *pw);

/* drop down into a directory and throw away pointers to the old path */
void chroot_start(const char *path);

/* write a pid file - <name> is a full pathname *or* just the program name */
void writepid(const char *name);

/* send a signal to another running process */
int sendsignal(const char *progname, int sig);

int snprintfcat(char *dst, size_t size, const char *fmt, ...)
	__attribute__ ((__format__ (__printf__, 3, 4)));

/* open <pidfn>, get the pid, then send it <sig> */
int sendsignalfn(const char *pidfn, int sig);

const char *xbasename(const char *file);

/* enable writing upslog_with_errno() and upslogx() type messages to
   the syslog */
void syslogbit_set(void);

/* Return the default path for the directory containing configuration files */
const char * confpath(void);

/* Return the default path for the directory containing state files */
const char * dflt_statepath(void);

/* Return the alternate path for pid files */
const char * altpidpath(void);

/* upslog*() messages are sent to syslog always;
 * their life after that is out of NUT's control */
void upslog_with_errno(int priority, const char *fmt, ...)
	__attribute__ ((__format__ (__printf__, 2, 3)));
void upslogx(int priority, const char *fmt, ...)
	__attribute__ ((__format__ (__printf__, 2, 3)));

/* upsdebug*() messages are only logged if debugging
 * level is high enough. To speed up a bit (minimize
 * passing of ultimately ignored data trough the stack)
 * these are "hidden" implementations wrapped into
 * macros for earlier routine names spread around the
 * codebase, they would check debug level first and
 * only if logging should happen - call the routine
 * and pass around pointers and other data.
 */
void s_upsdebug_with_errno(int level, const char *fmt, ...)
	__attribute__ ((__format__ (__printf__, 2, 3)));
void s_upsdebugx(int level, const char *fmt, ...)
	__attribute__ ((__format__ (__printf__, 2, 3)));
<<<<<<< HEAD
void s_upsdebug_hex(int level, const char *msg, const void *buf, int len);
void s_upsdebug_ascii(int level, const char *msg, const void *buf, int len);
/* These macros should help avoid run-time overheads
 * passing data for messages nobody would ever see.
 *
 * NOTE: The "##" before __VA_ARGS__ is a presumably
 * non-standard but portable hack to support both
 * present and absent variadic arguments in one macro
 * that should work in different major compilers:
 * https://stackoverflow.com/questions/679979/how-to-make-a-variadic-macro-variable-number-of-arguments
 * At least, without it GCC did not compile the code...
 */
#define upsdebug_with_errno(level, fmt, ...) \
	do { if (nut_debug_level >= level) { s_upsdebug_with_errno(level, fmt, ##__VA_ARGS__); } } while(0)
#define upsdebugx(level, fmt, ...) \
	do { if (nut_debug_level >= level) { s_upsdebugx(level, fmt, ##__VA_ARGS__); } } while(0)
#define upsdebug_hex(level, msg, buf, len) \
	do { if (nut_debug_level >= level) { s_upsdebug_hex(level, msg, buf, len); } } while(0)
#define upsdebug_ascii(level, msg, buf, len) \
	do { if (nut_debug_level >= level) { s_upsdebug_ascii(level, msg, buf, len); } } while(0)
=======
void upsdebug_hex(int level, const char *msg, const void *buf, size_t len);
void upsdebug_ascii(int level, const char *msg, const void *buf, size_t len);
>>>>>>> b4a58380

void fatal_with_errno(int status, const char *fmt, ...)
	__attribute__ ((__format__ (__printf__, 2, 3))) __attribute__((noreturn));
void fatalx(int status, const char *fmt, ...)
	__attribute__ ((__format__ (__printf__, 2, 3))) __attribute__((noreturn));

extern int nut_debug_level;
extern int nut_log_level;

void *xmalloc(size_t size);
void *xcalloc(size_t number, size_t size);
void *xrealloc(void *ptr, size_t size);
char *xstrdup(const char *string);

ssize_t select_read(const int fd, void *buf, const size_t buflen, const long d_sec, const long d_usec);
ssize_t select_write(const int fd, const void *buf, const size_t buflen, const long d_sec, const long d_usec);

char * get_libname(const char* base_libname);

/* Buffer sizes used for various functions */
#define SMALLBUF	512
#define LARGEBUF	1024

/** @brief (Minimum) Size that a string must have to hold a UUID4 (i.e. UUID4 length + the terminating null character). */
#define UUID4_LEN	37

/* Provide declarations for getopt() global variables */

#ifdef NEED_GETOPT_H
#include <getopt.h>
#else
#ifdef NEED_GETOPT_DECLS
extern char *optarg;
extern int optind;
#endif /* NEED_GETOPT_DECLS */
#endif /* HAVE_GETOPT_H */

/* logging flags: bitmask! */

#define UPSLOG_STDERR		0x0001
#define UPSLOG_SYSLOG		0x0002
#define UPSLOG_STDERR_ON_FATAL	0x0004
#define UPSLOG_SYSLOG_ON_FATAL	0x0008

#ifndef HAVE_SETEUID
#	define seteuid(x) setresuid(-1,x,-1)    /* Works for HP-UX 10.20 */
#	define setegid(x) setresgid(-1,x,-1)    /* Works for HP-UX 10.20 */
#endif

#ifdef __cplusplus
/* *INDENT-OFF* */
}
/* *INDENT-ON* */
#endif

#endif /* NUT_COMMON_H_SEEN */<|MERGE_RESOLUTION|>--- conflicted
+++ resolved
@@ -133,9 +133,8 @@
 	__attribute__ ((__format__ (__printf__, 2, 3)));
 void s_upsdebugx(int level, const char *fmt, ...)
 	__attribute__ ((__format__ (__printf__, 2, 3)));
-<<<<<<< HEAD
-void s_upsdebug_hex(int level, const char *msg, const void *buf, int len);
-void s_upsdebug_ascii(int level, const char *msg, const void *buf, int len);
+void s_upsdebug_hex(int level, const char *msg, const void *buf, size_t len);
+void s_upsdebug_ascii(int level, const char *msg, const void *buf, size_t len);
 /* These macros should help avoid run-time overheads
  * passing data for messages nobody would ever see.
  *
@@ -154,10 +153,6 @@
 	do { if (nut_debug_level >= level) { s_upsdebug_hex(level, msg, buf, len); } } while(0)
 #define upsdebug_ascii(level, msg, buf, len) \
 	do { if (nut_debug_level >= level) { s_upsdebug_ascii(level, msg, buf, len); } } while(0)
-=======
-void upsdebug_hex(int level, const char *msg, const void *buf, size_t len);
-void upsdebug_ascii(int level, const char *msg, const void *buf, size_t len);
->>>>>>> b4a58380
 
 void fatal_with_errno(int status, const char *fmt, ...)
 	__attribute__ ((__format__ (__printf__, 2, 3))) __attribute__((noreturn));
