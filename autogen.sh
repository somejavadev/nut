--- conflicted
+++ resolved
@@ -39,18 +39,16 @@
 	fi
 fi
 
-<<<<<<< HEAD
 # we'd rather regenerate this file every time, because the script to generate
 # its content (and the set of input files) can change over time; note that the
 # script produces a $srcdir/scripts/DMF/legacy-mibfiles-list.mk.in template
 # later converted to $builddir/scripts/DMF/legacy-mibfiles-list.mk by configure
 echo "Regenerating the list of legacy *-mib.c files in current codebase to produce DMFs later"
 ( cd scripts/DMF && ./gen-legacy-mibfiles-list.sh )
-=======
+
 if [ ! -e scripts/systemd/nut-common.tmpfiles.in ]; then
     echo '# autoconf requires this file exists before generating configure script' > scripts/systemd/nut-common.tmpfiles.in
 fi
->>>>>>> 8809800f
 
 # now we can safely call autoreconf
 echo "Calling autoreconf..."
