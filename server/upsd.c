--- conflicted
+++ resolved
@@ -430,14 +430,10 @@
 		res = write(client->sock_fd, ans, len);
 	}
 
-<<<<<<< HEAD
-	upsdebugx(2, "write: [destfd=%d] [len=%" PRIuSIZE "] [%s]", client->sock_fd, len, str_rtrim(ans, '\n'));
-=======
 	{ /* scoping */
 		char * s = str_rtrim(ans, '\n');
-		upsdebugx(2, "write: [destfd=%d] [len=%zu] [%s]", client->sock_fd, len, s);
-	}
->>>>>>> 4e33d5ea
+		upsdebugx(2, "write: [destfd=%d] [len=%" PRIuSIZE "] [%s]", client->sock_fd, len, s);
+	}
 
 	if (res < 0 || len != (size_t)res) {
 		upslog_with_errno(LOG_NOTICE, "write() failed for %s", client->addr);
