/* upsd.c - watches ups state files and answers queries

   Copyright (C)
	1999		Russell Kroll <rkroll@exploits.org>
	2008		Arjen de Korte <adkorte-guest@alioth.debian.org>
	2011 - 2012	Arnaud Quette <arnaud.quette.free.fr>
	2019 		Eaton (author: Arnaud Quette <ArnaudQuette@eaton.com>)

   This program is free software; you can redistribute it and/or modify
   it under the terms of the GNU General Public License as published by
   the Free Software Foundation; either version 2 of the License, or
   (at your option) any later version.

   This program is distributed in the hope that it will be useful,
   but WITHOUT ANY WARRANTY; without even the implied warranty of
   MERCHANTABILITY or FITNESS FOR A PARTICULAR PURPOSE.  See the
   GNU General Public License for more details.

   You should have received a copy of the GNU General Public License
   along with this program; if not, write to the Free Software
   Foundation, Inc., 59 Temple Place, Suite 330, Boston, MA 02111-1307 USA
*/

#include "upsd.h"
#include "upstype.h"
#include "conf.h"

#include "netcmds.h"
#include "upsconf.h"

#include <sys/un.h>
#include <sys/socket.h>
#include <netdb.h>
#include <poll.h>
#include <signal.h>

#include "user.h"
#include "nut_ctype.h"
#include "stype.h"
#include "netssl.h"
#include "sstate.h"
#include "desc.h"
#include "neterr.h"

#ifdef HAVE_WRAP
#include <tcpd.h>
int	allow_severity = LOG_INFO;
int	deny_severity = LOG_WARNING;
#endif	/* HAVE_WRAP */

/* externally-visible settings and pointers */

upstype_t	*firstups = NULL;

/* default 15 seconds before data is marked stale */
int	maxage = 15;

/* default to 1h before cleaning up status tracking entries */
int	tracking_delay = 3600;

/*
 * Preloaded to ALLOW_NO_DEVICE from upsd.conf or environment variable
 * (with higher prio for envvar); defaults to disabled for legacy compat.
 */
int allow_no_device = 0;

/* preloaded to {OPEN_MAX} in main, can be overridden via upsd.conf */
int	maxconn = 0;

/* preloaded to STATEPATH in main, can be overridden via upsd.conf */
char	*statepath = NULL;

/* preloaded to DATADIR in main, can be overridden via upsd.conf */
char	*datapath = NULL;

/* everything else */
static const char	*progname;

nut_ctype_t	*firstclient = NULL;
/* static nut_ctype_t	*lastclient = NULL; */

/* default is to listen on all local interfaces */
static stype_t	*firstaddr = NULL;

static int 	opt_af = AF_UNSPEC;

typedef enum {
	DRIVER = 1,
	CLIENT,
	SERVER
} handler_type_t;

typedef struct {
	handler_type_t	type;
	void		*data;
} handler_t;


/* Commands and settings status tracking */

/* general enable/disable status info for commands and settings
 * (disabled by default)
 * Note that only client that requested it will have it enabled
 * (see nut_ctype.h) */
static int	tracking_enabled = 0;

/* Commands and settings status tracking structure */
typedef struct tracking_s {
	char	*id;
	int	status;
	time_t	request_time; /* for cleanup */
	/* doubly linked list */
	struct tracking_s	*prev;
	struct tracking_s	*next;
} tracking_t;

static tracking_t	*tracking_list = NULL;


	/* pollfd  */
static struct pollfd	*fds = NULL;
static handler_t	*handler = NULL;

	/* pid file */
static char	pidfn[SMALLBUF];

	/* set by signal handlers */
static int	reload_flag = 0, exit_flag = 0;

/* Minimalistic support for UUID v4 */
/* Ref: RFC 4122 https://tools.ietf.org/html/rfc4122#section-4.1.2 */
#define UUID4_BYTESIZE 16


static const char *inet_ntopW (struct sockaddr_storage *s)
{
	static char str[40];

	switch (s->ss_family)
	{
	case AF_INET:
		return inet_ntop (AF_INET, &(((struct sockaddr_in *)s)->sin_addr), str, 16);
	case AF_INET6:
		return inet_ntop (AF_INET6, &(((struct sockaddr_in6 *)s)->sin6_addr), str, 40);
	default:
		errno = EAFNOSUPPORT;
		return NULL;
	}
}

/* return a pointer to the named ups if possible */
upstype_t *get_ups_ptr(const char *name)
{
	upstype_t	*tmp;

	if (!name) {
		return NULL;
	}

	for (tmp = firstups; tmp; tmp = tmp->next) {
		if (!strcasecmp(tmp->name, name)) {
			return tmp;
		}
	}

	return NULL;
}

/* mark the data stale if this is new, otherwise cleanup any remaining junk */
static void ups_data_stale(upstype_t *ups)
{
	/* don't complain again if it's already known to be stale */
	if (ups->stale == 1) {
		return;
	}

	ups->stale = 1;

	upslogx(LOG_NOTICE, "Data for UPS [%s] is stale - check driver", ups->name);
}

/* mark the data ok if this is new, otherwise do nothing */
static void ups_data_ok(upstype_t *ups)
{
	if (ups->stale == 0) {
		return;
	}

	ups->stale = 0;

	upslogx(LOG_NOTICE, "UPS [%s] data is no longer stale", ups->name);
}

/* add another listening address */
void listen_add(const char *addr, const char *port)
{
	stype_t	*server;

	/* don't change listening addresses on reload */
	if (reload_flag) {
		return;
	}

	/* grab some memory and add the info */
	server = xcalloc(1, sizeof(*server));
	server->addr = xstrdup(addr);
	server->port = xstrdup(port);
	server->sock_fd = -1;
	server->next = firstaddr;

	firstaddr = server;

	upsdebugx(3, "listen_add: added %s:%s", server->addr, server->port);
}

/* create a listening socket for tcp connections */
static void setuptcp(stype_t *server)
{
	struct addrinfo		hints, *res, *ai;
	int	v = 0, one = 1;

	upsdebugx(3, "setuptcp: try to bind to %s port %s", server->addr, server->port);

	memset(&hints, 0, sizeof(hints));
	hints.ai_flags		= AI_PASSIVE;
	hints.ai_family		= opt_af;
	hints.ai_socktype	= SOCK_STREAM;
	hints.ai_protocol	= IPPROTO_TCP;

	if ((v = getaddrinfo(server->addr, server->port, &hints, &res)) != 0) {
		if (v == EAI_SYSTEM) {
			fatal_with_errno(EXIT_FAILURE, "getaddrinfo");
		}

		fatalx(EXIT_FAILURE, "getaddrinfo: %s", gai_strerror(v));
	}

	for (ai = res; ai; ai = ai->ai_next) {
		int sock_fd;

		if ((sock_fd = socket(ai->ai_family, ai->ai_socktype, ai->ai_protocol)) < 0) {
			upsdebug_with_errno(3, "setuptcp: socket");
			continue;
		}

		if (setsockopt(sock_fd, SOL_SOCKET, SO_REUSEADDR, (void *)&one, sizeof(one)) != 0) {
			fatal_with_errno(EXIT_FAILURE, "setuptcp: setsockopt");
		}

		if (bind(sock_fd, ai->ai_addr, ai->ai_addrlen) < 0) {
			upsdebug_with_errno(3, "setuptcp: bind");
			close(sock_fd);
			continue;
		}

		if ((v = fcntl(sock_fd, F_GETFL, 0)) == -1) {
			fatal_with_errno(EXIT_FAILURE, "setuptcp: fcntl(get)");
		}

		if (fcntl(sock_fd, F_SETFL, v | O_NDELAY) == -1) {
			fatal_with_errno(EXIT_FAILURE, "setuptcp: fcntl(set)");
		}

		if (listen(sock_fd, 16) < 0) {
			upsdebug_with_errno(3, "setuptcp: listen");
			close(sock_fd);
			continue;
		}

		server->sock_fd = sock_fd;
		break;
	}

	freeaddrinfo(res);

	/* leave up to the caller, server_load(), to fail silently if there is
	 * no other valid LISTEN interface */
	if (server->sock_fd < 0) {
		upslogx(LOG_ERR, "not listening on %s port %s", server->addr, server->port);
	} else {
		upslogx(LOG_INFO, "listening on %s port %s", server->addr, server->port);
	}

	return;
}

/* decrement the login counter for this ups */
static void declogins(const char *upsname)
{
	upstype_t	*ups;

	ups = get_ups_ptr(upsname);

	if (!ups) {
		upslogx(LOG_INFO, "Tried to decrement invalid ups name (%s)", upsname);
		return;
	}

	ups->numlogins--;

	if (ups->numlogins < 0) {
		upslogx(LOG_ERR, "Programming error: UPS [%s] has numlogins=%d", ups->name, ups->numlogins);
	}
}

/* disconnect a client connection and free all related memory */
static void client_disconnect(nut_ctype_t *client)
{
	if (!client) {
		return;
	}

	upsdebugx(2, "Disconnect from %s", client->addr);

	shutdown(client->sock_fd, 2);
	close(client->sock_fd);

	if (client->loginups) {
		declogins(client->loginups);
	}

	ssl_finish(client);

	pconf_finish(&client->ctx);

	if (client->prev) {
		client->prev->next = client->next;
	} else {
		/* deleting first entry */
		firstclient = client->next;
	}

	if (client->next) {
		client->next->prev = client->prev;
	} else {
		/* deleting last entry */
		/* lastclient = client->prev; */
	}

	free(client->addr);
	free(client->loginups);
	free(client->password);
	free(client->username);
	free(client);

	return;
}

/* send the buffer <sendbuf> of length <sendlen> to host <dest> */
int sendback(nut_ctype_t *client, const char *fmt, ...)
{
	int	res, len;
	char ans[NUT_NET_ANSWER_MAX+1];
	va_list ap;

	if (!client) {
		return 0;
	}

	va_start(ap, fmt);
	vsnprintf(ans, sizeof(ans), fmt, ap);
	va_end(ap);

	len = strlen(ans);

#ifdef WITH_SSL
	if (client->ssl) {
		res = ssl_write(client, ans, len);
	} else
#endif /* WITH_SSL */
	{
		res = write(client->sock_fd, ans, len);
	}

	upsdebugx(2, "write: [destfd=%d] [len=%d] [%s]", client->sock_fd, len, str_rtrim(ans, '\n'));

	if (len != res) {
		upslog_with_errno(LOG_NOTICE, "write() failed for %s", client->addr);
		client->last_heard = 0;
		return 0;	/* failed */
	}

	return 1;	/* OK */
}

/* just a simple wrapper for now */
int send_err(nut_ctype_t *client, const char *errtype)
{
	if (!client) {
		return -1;
	}

	upsdebugx(4, "Sending error [%s] to client %s", errtype, client->addr);

	return sendback(client, "ERR %s\n", errtype);
}

/* disconnect anyone logged into this UPS */
void kick_login_clients(const char *upsname)
{
	nut_ctype_t	*client, *cnext;

	for (client = firstclient; client; client = cnext) {

		cnext = client->next;

		/* if it's not logged in, don't check it */
		if (!client->loginups) {
			continue;
		}

		if (!strcmp(client->loginups, upsname)) {
			upslogx(LOG_INFO, "Kicking client %s (was on UPS [%s])\n", client->addr, upsname);
			client_disconnect(client);
		}
	}
}

/* make sure a UPS is sane - connected, with fresh data */
int ups_available(const upstype_t *ups, nut_ctype_t *client)
{
	if (ups->sock_fd < 0) {
		send_err(client, NUT_ERR_DRIVER_NOT_CONNECTED);
		return 0;
	}

	if (ups->stale) {
		send_err(client, NUT_ERR_DATA_STALE);
		return 0;
	}

	/* must be OK */
	return 1;
}

/* check flags and access for an incoming command from the network */
static void check_command(int cmdnum, nut_ctype_t *client, int numarg,
	const char **arg)
{
	if (netcmds[cmdnum].flags & FLAG_USER) {
#ifdef HAVE_WRAP
		struct request_info	req;
#endif	/* HAVE_WRAP */

		if (!client->username) {
			send_err(client, NUT_ERR_USERNAME_REQUIRED);
			return;
		}

		if (!client->password) {
			send_err(client, NUT_ERR_PASSWORD_REQUIRED);
			return;
		}

#ifdef HAVE_WRAP
		request_init(&req, RQ_DAEMON, progname, RQ_FILE, client->sock_fd, RQ_USER, client->username, 0);
		fromhost(&req);

		if (!hosts_access(&req)) {
			/* tcp-wrappers says access should be denied */
			send_err(client, NUT_ERR_ACCESS_DENIED);
			return;
		}
#endif	/* HAVE_WRAP */
	}

	/* looks good - call the command */
	netcmds[cmdnum].func(client, numarg - 1, numarg > 1 ? &arg[1] : NULL);
}

/* parse requests from the network */
static void parse_net(nut_ctype_t *client)
{
	int	i;

	/* shouldn't happen */
	if (client->ctx.numargs < 1) {
		send_err(client, NUT_ERR_UNKNOWN_COMMAND);
		return;
	}

	for (i = 0; netcmds[i].name; i++) {
		if (!strcasecmp(netcmds[i].name, client->ctx.arglist[0])) {
			check_command(i, client, client->ctx.numargs, (const char **) client->ctx.arglist);
			return;
		}
	}

	/* fallthrough = not matched by any entry in netcmds */

	send_err(client, NUT_ERR_UNKNOWN_COMMAND);
}

/* answer incoming tcp connections */
static void client_connect(stype_t *server)
{
	struct	sockaddr_storage csock;
#if defined(__hpux) && !defined(_XOPEN_SOURCE_EXTENDED)
	int	clen;
#else
	socklen_t	clen;
#endif
	int		fd;
	nut_ctype_t		*client;

	clen = sizeof(csock);
	fd = accept(server->sock_fd, (struct sockaddr *) &csock, &clen);

	if (fd < 0) {
		return;
	}

	client = xcalloc(1, sizeof(*client));

	client->sock_fd = fd;

	time(&client->last_heard);

	client->addr = xstrdup(inet_ntopW(&csock));

	client->tracking = 0;

	pconf_init(&client->ctx, NULL);

	if (firstclient) {
		firstclient->prev = client;
		client->next = firstclient;
	}

	firstclient = client;

/*
	if (lastclient) {
		client->prev = lastclient;
		lastclient->next = client;
	}

	lastclient = client;
 */
	upsdebugx(2, "Connect from %s", client->addr);
}

/* read tcp messages and handle them */
static void client_readline(nut_ctype_t *client)
{
	char	buf[SMALLBUF];
	int	i, ret;

#ifdef WITH_SSL
	if (client->ssl) {
		ret = ssl_read(client, buf, sizeof(buf));
	} else
#endif /* WITH_SSL */
	{
		ret = read(client->sock_fd, buf, sizeof(buf));
	}

	if (ret < 0) {
		upsdebug_with_errno(2, "Disconnect %s (read failure)", client->addr);
		client_disconnect(client);
		return;
	}

	if (ret == 0) {
		upsdebugx(2, "Disconnect %s (no data available)", client->addr);
		client_disconnect(client);
		return;
	}

	/* fragment handling code */
	for (i = 0; i < ret; i++) {

		/* add to the receive queue one by one */
		switch (pconf_char(&client->ctx, buf[i]))
		{
		case 1:
			time(&client->last_heard);	/* command received */
			parse_net(client);
			continue;

		case 0:
			continue;	/* haven't gotten a line yet */

		default:
			/* parse error */
			upslogx(LOG_NOTICE, "Parse error on sock: %s", client->ctx.errmsg);
			return;
		}
	}

	return;
}

void server_load(void)
{
	stype_t	*server;

	/* default behaviour if no LISTEN addres has been specified */
	if (!firstaddr) {
		if (opt_af != AF_INET) {
			listen_add("::1", string_const(PORT));
		}

		if (opt_af != AF_INET6) {
			listen_add("127.0.0.1", string_const(PORT));
		}
	}

	for (server = firstaddr; server; server = server->next) {
		setuptcp(server);
	}

	/* check if we have at least 1 valid LISTEN interface */
	if (firstaddr->sock_fd < 0) {
		fatalx(EXIT_FAILURE, "no listening interface available");
	}
}

void server_free(void)
{
	stype_t	*server, *snext;

	/* cleanup server fds */
	for (server = firstaddr; server; server = snext) {
		snext = server->next;

		if (server->sock_fd != -1) {
			close(server->sock_fd);
		}

		free(server->addr);
		free(server->port);
		free(server);
	}

	firstaddr = NULL;
}

static void client_free(void)
{
	nut_ctype_t		*client, *cnext;

	/* cleanup client fds */
	for (client = firstclient; client; client = cnext) {
		cnext = client->next;
		client_disconnect(client);
	}
}

static void driver_free(void)
{
	upstype_t	*ups, *unext;

	for (ups = firstups; ups; ups = unext) {
		unext = ups->next;

		if (ups->sock_fd != -1) {
			close(ups->sock_fd);
		}

		sstate_infofree(ups);
		sstate_cmdfree(ups);

		pconf_finish(&ups->sock_ctx);

		free(ups->fn);
		free(ups->name);
		free(ups->desc);
		free(ups);
	}
}

static void upsd_cleanup(void)
{
	if (strlen(pidfn) > 0) {
		unlink(pidfn);
	}

	/* dump everything */

	user_flush();
	desc_free();

	server_free();
	client_free();
	driver_free();
	tracking_free();

	free(statepath);
	free(datapath);
	free(certfile);
	free(certname);
	free(certpasswd);

	free(fds);
	free(handler);
}

static void poll_reload(void)
{
	int	ret;

	ret = sysconf(_SC_OPEN_MAX);

	if (ret < maxconn) {
		fatalx(EXIT_FAILURE,
			"Your system limits the maximum number of connections to %d\n"
			"but you requested %d. The server won't start until this\n"
			"problem is resolved.\n", ret, maxconn);
	}

	fds = xrealloc(fds, maxconn * sizeof(*fds));
	handler = xrealloc(handler, maxconn * sizeof(*handler));
}

/* instant command and setvar status tracking */

/* allocate a new status tracking entry */
int tracking_add(const char *id)
{
	tracking_t	*item;

	if ((!tracking_enabled) || (!id))
		return 0;

	item = xcalloc(1, sizeof(*item));

	item->id = xstrdup(id);
	item->status = STAT_PENDING;
	time(&item->request_time);

	if (tracking_list) {
		tracking_list->prev = item;
		item->next = tracking_list;
	}

	tracking_list = item;

	return 1;
}

/* set status of a specific tracking entry */
int tracking_set(const char *id, const char *value)
{
	tracking_t	*item, *next_item;

	/* sanity checks */
	if ((!tracking_list) || (!id) || (!value))
		return 0;

	for (item = tracking_list; item; item = next_item) {

		next_item = item->next;

		if (!strcasecmp(item->id, id)) {
			item->status = atoi(value);
			return 1;
		}
	}

	return 0; /* id not found! */
}

/* free a specific tracking entry */
int tracking_del(const char *id)
{
	tracking_t	*item, *next_item;

	/* sanity check */
	if ((!tracking_list) || (!id))
		return 0;

	upsdebugx(3, "%s: deleting id %s", __func__, id);

	for (item = tracking_list; item; item = next_item) {

		next_item = item->next;

		if (strcasecmp(item->id, id))
			continue;

		if (item->prev)
			item->prev->next = item->next;
		else
			/* deleting first entry */
			tracking_list = item->next;

		if (item->next)
			item->next->prev = item->prev;

		free(item->id);
		free(item);

		return 1;

	}

	return 0; /* id not found! */
}

/* free all status tracking entries */
void tracking_free(void)
{
	tracking_t	*item, *next_item;

	/* sanity check */
	if (!tracking_list)
		return;

	upsdebugx(3, "%s", __func__);

	for (item = tracking_list; item; item = next_item) {
		next_item = item->next;
		tracking_del(item->id);
	}
}

/* cleanup status tracking entries according to their age and tracking_delay */
void tracking_cleanup(void)
{
	tracking_t	*item, *next_item;
	time_t	now;

	/* sanity check */
	if (!tracking_list)
		return;

	time(&now);

	upsdebugx(3, "%s", __func__);

	for (item = tracking_list; item; item = next_item) {

		next_item = item->next;

		if (difftime(now, item->request_time) > tracking_delay) {
			tracking_del(item->id);
		}
	}
}

/* get status of a specific tracking entry */
char *tracking_get(const char *id)
{
	tracking_t	*item, *next_item;

	/* sanity checks */
	if ((!tracking_list) || (!id))
		return "ERR UNKNOWN";

	for (item = tracking_list; item; item = next_item) {

		next_item = item->next;

		if (strcasecmp(item->id, id))
			continue;

		switch (item->status)
		{
		case STAT_PENDING:
			return "PENDING";
		case STAT_HANDLED:
			return "SUCCESS";
		case STAT_UNKNOWN:
			return "ERR UNKNOWN";
		case STAT_INVALID:
			return "ERR INVALID-ARGUMENT";
		case STAT_FAILED:
			return "ERR FAILED";
		}
	}

	return "ERR UNKNOWN"; /* id not found! */
}

/* enable general status tracking (tracking_enabled) and return its value (1). */
int tracking_enable(void)
{
	tracking_enabled = 1;

	return tracking_enabled;
}

/* disable general status tracking only if no client use it anymore.
 * return the new value for tracking_enabled */
int tracking_disable(void)
{
	nut_ctype_t		*client, *cnext;

	for (client = firstclient; client; client = cnext) {
		cnext = client->next;
		if (client->tracking == 1)
			return 1;
	}
	return 0;
}

/* return current general status of tracking (tracking_enabled). */
int tracking_is_enabled(void)
{
	return tracking_enabled;
}

/* UUID v4 basic implementation
 * Note: 'dest' must be at least `UUID4_LEN` long */
int nut_uuid_v4(char *uuid_str)
{
	size_t		i;
	uint8_t nut_uuid[UUID4_BYTESIZE];

	if (!uuid_str)
		return 0;

	for (i = 0; i < UUID4_BYTESIZE; i++)
		nut_uuid[i] = (unsigned)rand() + (unsigned)rand();

	/* set variant and version */
	nut_uuid[6] = (nut_uuid[6] & 0x0F) | 0x40;
	nut_uuid[8] = (nut_uuid[8] & 0x3F) | 0x80;

	return snprintf(uuid_str, UUID4_LEN,
		"%02X%02X%02X%02X-%02X%02X-%02X%02X-%02X%02X-%02X%02X%02X%02X%02X%02X",
		nut_uuid[0], nut_uuid[1], nut_uuid[2], nut_uuid[3],
		nut_uuid[4], nut_uuid[5], nut_uuid[6], nut_uuid[7],
		nut_uuid[8], nut_uuid[9], nut_uuid[10], nut_uuid[11],
		nut_uuid[12], nut_uuid[13], nut_uuid[14], nut_uuid[15]);
}

/* service requests and check on new data */
static void mainloop(void)
{
	int	i, ret, nfds = 0;

	upstype_t	*ups;
	nut_ctype_t		*client, *cnext;
	stype_t		*server;
	time_t	now;

	time(&now);

	if (reload_flag) {
		conf_reload();
		poll_reload();
		reload_flag = 0;
	}

	/* cleanup instcmd/setvar status tracking entries if needed */
	tracking_cleanup();

	/* scan through driver sockets */
	for (ups = firstups; ups && (nfds < maxconn); ups = ups->next) {

		/* see if we need to (re)connect to the socket */
		if (ups->sock_fd < 0) {
			ups->sock_fd = sstate_connect(ups);
			continue;
		}

		/* throw some warnings if it's not feeding us data any more */
		if (sstate_dead(ups, maxage)) {
			ups_data_stale(ups);
		} else {
			ups_data_ok(ups);
		}

		fds[nfds].fd = ups->sock_fd;
		fds[nfds].events = POLLIN;

		handler[nfds].type = DRIVER;
		handler[nfds].data = ups;

		nfds++;
	}

	/* scan through client sockets */
	for (client = firstclient; client; client = cnext) {

		cnext = client->next;

		if (difftime(now, client->last_heard) > 60) {
			/* shed clients after 1 minute of inactivity */
			/* FIXME: create an upsd.conf parameter (CLIENT_INACTIVITY_DELAY) */
			client_disconnect(client);
			continue;
		}

		if (nfds >= maxconn) {
			/* ignore clients that we are unable to handle */
			continue;
		}

		fds[nfds].fd = client->sock_fd;
		fds[nfds].events = POLLIN;

		handler[nfds].type = CLIENT;
		handler[nfds].data = client;

		nfds++;
	}

	/* scan through server sockets */
	for (server = firstaddr; server && (nfds < maxconn); server = server->next) {

		if (server->sock_fd < 0) {
			continue;
		}

		fds[nfds].fd = server->sock_fd;
		fds[nfds].events = POLLIN;

		handler[nfds].type = SERVER;
		handler[nfds].data = server;

		nfds++;
	}

	upsdebugx(2, "%s: polling %d filedescriptors", __func__, nfds);

	ret = poll(fds, nfds, 2000);

	if (ret == 0) {
		upsdebugx(2, "%s: no data available", __func__);
		return;
	}

	if (ret < 0) {
		upslog_with_errno(LOG_ERR, "%s", __func__);
		return;
	}

	for (i = 0; i < nfds; i++) {

		if (fds[i].revents & (POLLHUP|POLLERR|POLLNVAL)) {

			switch(handler[i].type)
			{
			case DRIVER:
				sstate_disconnect((upstype_t *)handler[i].data);
				break;
			case CLIENT:
				client_disconnect((nut_ctype_t *)handler[i].data);
				break;
			case SERVER:
				upsdebugx(2, "%s: server disconnected", __func__);
				break;
			default:
				upsdebugx(2, "%s: <unknown> disconnected", __func__);
				break;
			}

			continue;
		}

		if (fds[i].revents & POLLIN) {

			switch(handler[i].type)
			{
			case DRIVER:
				sstate_readline((upstype_t *)handler[i].data);
				break;
			case CLIENT:
				client_readline((nut_ctype_t *)handler[i].data);
				break;
			case SERVER:
				client_connect((stype_t *)handler[i].data);
				break;
			default:
				upsdebugx(2, "%s: <unknown> has data available", __func__);
				break;
			}

			continue;
		}
	}
}

static void help(const char *arg_progname)
<<<<<<< HEAD
=======
	__attribute__((noreturn));

static void help(const char *arg_progname)
>>>>>>> baca562a
{
	printf("Network server for UPS data.\n\n");
	printf("usage: %s [OPTIONS]\n", arg_progname);

	printf("\n");
	printf("  -c <command>	send <command> via signal to background process\n");
	printf("		commands:\n");
	printf("		 - reload: reread configuration files\n");
	printf("		 - stop: stop process and exit\n");
	printf("  -D		raise debugging level\n");
	printf("  -h		display this help\n");
	printf("  -r <dir>	chroots to <dir>\n");
	printf("  -q		raise log level threshold\n");
	printf("  -u <user>	switch to <user> (if started as root)\n");
	printf("  -V		display the version of this software\n");
	printf("  -4		IPv4 only\n");
	printf("  -6		IPv6 only\n");

	exit(EXIT_SUCCESS);
}

static void set_reload_flag(int sig)
{
	NUT_UNUSED_VARIABLE(sig);
	reload_flag = 1;
}

static void set_exit_flag(int sig)
{
	exit_flag = sig;
}

static void setup_signals(void)
{
	struct sigaction	sa;

	sigemptyset(&sa.sa_mask);
	sigaddset(&sa.sa_mask, SIGHUP);
	sa.sa_flags = 0;

	/* basic signal setup to ignore SIGPIPE */
	sa.sa_handler = SIG_IGN;
	sigaction(SIGPIPE, &sa, NULL);

	/* handle shutdown signals */
	sa.sa_handler = set_exit_flag;
	sigaction(SIGINT, &sa, NULL);
	sigaction(SIGQUIT, &sa, NULL);
	sigaction(SIGTERM, &sa, NULL);

	/* handle reloading */
	sa.sa_handler = set_reload_flag;
	sigaction(SIGHUP, &sa, NULL);
}

void check_perms(const char *fn)
{
	int	ret;
	struct stat	st;

	ret = stat(fn, &st);

	if (ret != 0) {
		fatal_with_errno(EXIT_FAILURE, "stat %s", fn);
	}

	/* include the x bit here in case we check a directory */
	if (st.st_mode & (S_IROTH | S_IXOTH)) {
		upslogx(LOG_WARNING, "%s is world readable", fn);
	}
}

int main(int argc, char **argv)
{
	int	i, cmd = 0, cmdret = 0;
	char	*chroot_path = NULL;
	const char	*user = RUN_AS_USER;
	struct passwd	*new_uid = NULL;

	progname = xbasename(argv[0]);

	/* yes, xstrdup - the conf handlers call free on this later */
	statepath = xstrdup(dflt_statepath());
	datapath = xstrdup(DATADIR);

	/* set up some things for later */
	snprintf(pidfn, sizeof(pidfn), "%s/%s.pid", altpidpath(), progname);

	printf("Network UPS Tools %s %s\n", progname, UPS_VERSION);

	while ((i = getopt(argc, argv, "+h46p:qr:i:fu:Vc:D")) != -1) {
		switch (i) {
			case 'p':
			case 'i':
				fatalx(EXIT_FAILURE, "Specifying a listening addresses with '-i <address>' and '-p <port>'\n"
					"is deprecated. Use 'LISTEN <address> [<port>]' in 'upsd.conf' instead.\n"
					"See 'man 8 upsd.conf' for more information.");
#ifndef HAVE___ATTRIBUTE__NORETURN
					exit(EXIT_FAILURE);	/* Should not get here in practice, but compiler is afraid we can fall through */
#endif

			case 'q':
				nut_log_level++;
				break;

			case 'r':
				chroot_path = optarg;
				break;

			case 'u':
				user = optarg;
				break;

			case 'V':
				/* do nothing - we already printed the banner */
				exit(EXIT_SUCCESS);

			case 'c':
				if (!strncmp(optarg, "reload", strlen(optarg)))
					cmd = SIGCMD_RELOAD;
				if (!strncmp(optarg, "stop", strlen(optarg)))
					cmd = SIGCMD_STOP;

				/* bad command given */
				if (cmd == 0)
					help(progname);
				break;

			case 'D':
				nut_debug_level++;
				break;

			case '4':
				opt_af = AF_INET;
				break;

			case '6':
				opt_af = AF_INET6;
				break;

			case 'h':
			default:
				help(progname);
		}
	}

	if (cmd) {
		cmdret = sendsignalfn(pidfn, cmd);
		exit((cmdret == 0)?EXIT_SUCCESS:EXIT_FAILURE);
	}

	/* otherwise, we are being asked to start.
	 * so check if a previous instance is running by sending signal '0'
	 * (Ie 'kill <pid> 0') */
	if (sendsignalfn(pidfn, 0) == 0) {
		printf("Fatal error: A previous upsd instance is already running!\n");
		printf("Either stop the previous instance first, or use the 'reload' command.\n");
		exit(EXIT_FAILURE);
	}

	argc -= optind;
	argv += optind;

	if (argc != 0) {
		help(progname);
	}

	atexit(upsd_cleanup);

	setup_signals();

	open_syslog(progname);

	/* send logging to the syslog pre-background for later use */
	syslogbit_set();

	/* do this here, since getpwnam() might not work in the chroot */
	new_uid = get_user_pwent(user);

	if (chroot_path) {
		chroot_start(chroot_path);
	}

	/* default to system limit (may be overridden in upsd.conf */
	maxconn = sysconf(_SC_OPEN_MAX);

	/* handle upsd.conf */
	load_upsdconf(0);	/* 0 = initial */

	{ // scope
	/* As documented above, the ALLOW_NO_DEVICE can be provided via
	 * envvars and then has higher priority than an upsd.conf setting
	 */
	const char *envvar = getenv("ALLOW_NO_DEVICE");
	if ( envvar != NULL) {
		if ( (!strncasecmp("TRUE", envvar, 4)) || (!strncasecmp("YES", envvar, 3)) || (!strncasecmp("ON", envvar, 2)) || (!strncasecmp("1", envvar, 1)) ) {
			/* Admins of this server expressed a desire to serve
			 * anything on the NUT protocol, even if nothing is
			 * configured yet - tell the clients so, properly.
			 */
			allow_no_device = 1;
		} else if ( (!strncasecmp("FALSE", envvar, 5)) || (!strncasecmp("NO", envvar, 2)) || (!strncasecmp("OFF", envvar, 3)) || (!strncasecmp("0", envvar, 1)) ) {
			/* Admins of this server expressed a desire to serve
			 * anything on the NUT protocol, even if nothing is
			 * configured yet - tell the clients so, properly.
			 */
			allow_no_device = 0;
		}
	}
	} // scope

	/* start server */
	server_load();

	become_user(new_uid);

	if (chdir(statepath)) {
		fatal_with_errno(EXIT_FAILURE, "Can't chdir to %s", statepath);
	}

	/* check statepath perms */
	check_perms(statepath);

	/* handle ups.conf */
	read_upsconf();
	upsconf_add(0);		/* 0 = initial */
	poll_reload();

	if (num_ups == 0) {
		if (allow_no_device) {
			upslogx(LOG_WARNING, "Normally at least one UPS must be defined in ups.conf, currently there are none (please configure the file and reload the service)");
		} else {
			fatalx(EXIT_FAILURE, "Fatal error: at least one UPS must be defined in ups.conf");
		}
	}

	/* try to bring in the var/cmd descriptions */
	desc_load();

	/* handle upsd.users */
	user_load();

	if (!nut_debug_level) {
		background();
		writepid(pidfn);
	} else {
		memset(pidfn, 0, sizeof(pidfn));
	}

	/* initialize SSL (keyfile must be readable by nut user) */
	ssl_init();

	while (!exit_flag) {
		mainloop();
	}

	ssl_cleanup();

	upslogx(LOG_INFO, "Signal %d: exiting", exit_flag);
	return EXIT_SUCCESS;
}
<|MERGE_RESOLUTION|>--- conflicted
+++ resolved
@@ -1075,12 +1075,9 @@
 }
 
 static void help(const char *arg_progname)
-<<<<<<< HEAD
-=======
 	__attribute__((noreturn));
 
 static void help(const char *arg_progname)
->>>>>>> baca562a
 {
 	printf("Network server for UPS data.\n\n");
 	printf("usage: %s [OPTIONS]\n", arg_progname);
