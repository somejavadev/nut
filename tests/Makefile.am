# Network UPS Tools: tests

all: $(TESTS)

EXTRA_DIST = nut-driver-enumerator-test.sh nut-driver-enumerator-test--ups.conf

TESTS = nutlogtest
CLEANFILES = *.trs *.log

AM_CFLAGS = -I$(top_srcdir)/include -I$(top_srcdir)/drivers
AM_CXXFLAGS = -I$(top_srcdir)/include

check_PROGRAMS = $(TESTS)

nutlogtest_SOURCES = nutlogtest.c
nutlogtest_LDADD = $(top_builddir)/common/libcommon.la

# Separate the .deps of other dirs from this one
LINKED_SOURCE_FILES = hidparser.c

# NOTE: Not using "$<" due to a legacy Sun/illumos dmake bug with resolver
# of dynamic vars, see e.g. https://man.omnios.org/man1/make#BUGS
hidparser.c: $(top_srcdir)/drivers/hidparser.c
	test -s "$@" || ln -s -f "$(top_srcdir)/drivers/hidparser.c" "$@"

if WITH_USB
<<<<<<< HEAD
=======
TESTS += getvaluetest

>>>>>>> 90f9a250
getvaluetest_SOURCES = getvaluetest.c
nodist_getvaluetest_SOURCES = hidparser.c
# Pull the right include path for chosen libusb version:
getvaluetest_CFLAGS = $(AM_CFLAGS) $(LIBUSB_CFLAGS)
getvaluetest_LDADD = $(top_builddir)/common/libcommon.la
endif

# Make sure out-of-dir dependencies exist (especially when dev-building parts):
$(top_builddir)/common/libcommon.la: dummy
	@cd $(@D) && $(MAKE) $(AM_MAKEFLAGS) $(@F)

### Optional tests which can not be built everywhere
# List of src files for CppUnit tests
CPPUNITTESTSRC = example.cpp nutclienttest.cpp
# The test driver which orchestrates running those tests above
CPPUNITTESTERSRC = cpputest.cpp

TESTS_CXX11 = cppunittest

if HAVE_CXX11
if HAVE_CPPUNIT
# Note: per configure script this "SHOULD" also assume
# that we HAVE_CXX11 - but better have it explicit

TESTS += $(TESTS_CXX11)

if WITH_VALGRIND
check-local: $(check_PROGRAMS)
	RES=0; for P in $^ ; do $(VALGRIND) ./$$P || { RES=$$? ; echo "FAILED: $(VALGRIND) ./$$P" >&2; }; done; exit $$RES
endif

cppunittest_CXXFLAGS = $(AM_CXXFLAGS) $(CPPUNIT_CFLAGS) $(CPPUNIT_CXXFLAGS) $(CPPUNIT_NUT_CXXFLAGS) $(CXXFLAGS)
cppunittest_LDFLAGS = $(CPPUNIT_LIBS)
cppunittest_LDADD = $(top_builddir)/clients/libnutclient.la $(top_builddir)/clients/libnutclientstub.la
cppunittest_SOURCES = $(CPPUNITTESTSRC) $(CPPUNITTESTERSRC)

# Make sure out-of-dir C++ dependencies exist (especially when dev-building
# only some parts of NUT):
$(top_builddir)/clients/libnutclient.la \
$(top_builddir)/clients/libnutclientstub.la: dummy
	@cd $(@D) && $(MAKE) $(AM_MAKEFLAGS) $(@F)

else !HAVE_CPPUNIT
# Just redistribute test source into tarball

EXTRA_DIST += $(CPPUNITTESTSRC) $(CPPUNITTESTERSRC)

endif !HAVE_CPPUNIT

else !HAVE_CXX11
# Just redistribute test source into tarball

EXTRA_DIST += example.cpp cpputest.cpp

endif !HAVE_CXX11

dummy:

BUILT_SOURCES = $(LINKED_SOURCE_FILES)
CLEANFILES += $(LINKED_SOURCE_FILES)
CLEANFILES += $(TESTS) $(TESTS_CXX11)
MAINTAINERCLEANFILES = Makefile.in .dirstamp

# NOTE: Do not clean ".deps" in SUBDIRS of the main project,
# the root Makefile.am takes care of that!
#clean-local:
#	rm -rf $(builddir)/.deps<|MERGE_RESOLUTION|>--- conflicted
+++ resolved
@@ -24,11 +24,8 @@
 	test -s "$@" || ln -s -f "$(top_srcdir)/drivers/hidparser.c" "$@"
 
 if WITH_USB
-<<<<<<< HEAD
-=======
 TESTS += getvaluetest
 
->>>>>>> 90f9a250
 getvaluetest_SOURCES = getvaluetest.c
 nodist_getvaluetest_SOURCES = hidparser.c
 # Pull the right include path for chosen libusb version:
