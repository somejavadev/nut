/* nutdrv_qx_voltronic-qs.c - Subdriver for Voltronic Power UPSes with QS protocol
 *
 * Copyright (C)
 *   2013 Daniele Pezzini <hyouko@gmail.com>
 *
 * This program is free software; you can redistribute it and/or modify
 * it under the terms of the GNU General Public License as published by
 * the Free Software Foundation; either version 2 of the License, or
 * (at your option) any later version.
 *
 * This program is distributed in the hope that it will be useful,
 * but WITHOUT ANY WARRANTY; without even the implied warranty of
 * MERCHANTABILITY or FITNESS FOR A PARTICULAR PURPOSE.  See the
 * GNU General Public License for more details.
 *
 * You should have received a copy of the GNU General Public License
 * along with this program; if not, write to the Free Software
 * Foundation, Inc., 59 Temple Place, Suite 330, Boston, MA 02111-1307 USA
 *
 */

#include "main.h"
#include "nutdrv_qx.h"
#include "nutdrv_qx_blazer-common.h"

#include "nutdrv_qx_voltronic-qs.h"

#define VOLTRONIC_QS_VERSION "Voltronic-QS 0.07"

/* Support functions */
static int	voltronic_qs_claim(void);
static void	voltronic_qs_initups(void);

/* Preprocess functions */
static int	voltronic_qs_protocol(item_t *item, char *value, const size_t valuelen);


/* == Ranges == */

/* Range for ups.delay.start */
static info_rw_t	voltronic_qs_r_ondelay[] = {
	{ "60", 0 },
	{ "599940", 0 },
	{ "", 0 }
};

/* Range for ups.delay.shutdown */
static info_rw_t	voltronic_qs_r_offdelay[] = {
	{ "12", 0 },
	{ "540", 0 },
	{ "", 0 }
};


/* == qx2nut lookup table == */
static item_t	voltronic_qs_qx2nut[] = {

	/* Query UPS for protocol
	 * > [M\r]
	 * < [V\r]
	 *    01
	 *    0
	 */

	{ "ups.firmware.aux",		0,	NULL,	"M\r",	"",	2,	0,	"",	0,	0,	"PM-%s",	QX_FLAG_STATIC,	NULL,	NULL,	voltronic_qs_protocol },

	/* Query UPS for status
	 * > [QS\r]
	 * < [(226.0 195.0 226.0 014 49.0 27.5 30.0 00001000\r]
	 *    01234567890123456789012345678901234567890123456
	 *    0         1         2         3         4
	 */

	{ "input.voltage",		0,	NULL,	"QS\r",	"",	47,	'(',	"",	1,	5,	"%.1f",	0,	NULL,	NULL,	NULL },
	{ "input.voltage.fault",	0,	NULL,	"QS\r",	"",	47,	'(',	"",	7,	11,	"%.1f",	0,	NULL,	NULL,	NULL },
	{ "output.voltage",		0,	NULL,	"QS\r",	"",	47,	'(',	"",	13,	17,	"%.1f",	0,	NULL,	NULL,	NULL },
	{ "ups.load",			0,	NULL,	"QS\r",	"",	47,	'(',	"",	19,	21,	"%.0f",	0,	NULL,	NULL,	NULL },
	{ "output.frequency",		0,	NULL,	"QS\r",	"",	47,	'(',	"",	23,	26,	"%.1f",	0,	NULL,	NULL,	NULL },
	{ "battery.voltage",		0,	NULL,	"QS\r",	"",	47,	'(',	"",	28,	31,	"%.2f",	0,	NULL,	NULL,	NULL },
	{ "ups.temperature",		0,	NULL,	"QS\r",	"",	47,	'(',	"",	33,	36,	"%.1f",	0,	NULL,	NULL,	NULL },
	/* Status bits */
	{ "ups.status",			0,	NULL,	"QS\r",	"",	47,	'(',	"",	38,	38,	NULL,	QX_FLAG_QUICK_POLL,	NULL,	NULL,	blazer_process_status_bits },	/* Utility Fail (Immediate) */
	{ "ups.status",			0,	NULL,	"QS\r",	"",	47,	'(',	"",	39,	39,	NULL,	QX_FLAG_QUICK_POLL,	NULL,	NULL,	blazer_process_status_bits },	/* Battery Low */
	{ "ups.status",			0,	NULL,	"QS\r",	"",	47,	'(',	"",	40,	40,	NULL,	QX_FLAG_QUICK_POLL,	NULL,	NULL,	blazer_process_status_bits },	/* Bypass/Boost or Buck Active */
	{ "ups.alarm",			0,	NULL,	"QS\r",	"",	47,	'(',	"",	41,	41,	NULL,	0,			NULL,	NULL,	blazer_process_status_bits },	/* UPS Failed */
	{ "ups.type",			0,	NULL,	"QS\r",	"",	47,	'(',	"",	42,	42,	"%s",	QX_FLAG_STATIC,		NULL,	NULL,	blazer_process_status_bits },	/* UPS Type */
	{ "ups.status",			0,	NULL,	"QS\r",	"",	47,	'(',	"",	43,	43,	NULL,	QX_FLAG_QUICK_POLL,	NULL,	NULL,	blazer_process_status_bits },	/* Test in Progress */
	{ "ups.status",			0,	NULL,	"QS\r",	"",	47,	'(',	"",	44,	44,	NULL,	QX_FLAG_QUICK_POLL,	NULL,	NULL,	blazer_process_status_bits },	/* Shutdown Active */
	{ "ups.beeper.status",		0,	NULL,	"QS\r",	"",	47,	'(',	"",	45,	45,	"%s",	0,			NULL,	NULL,	blazer_process_status_bits },	/* Beeper status */

	/* Query UPS for ratings
	 * > [F\r]
	 * < [#220.0 003 12.00 50.0\r]
	 *    0123456789012345678901
	 *    0         1         2
	 */

	{ "output.voltage.nominal",	0,	NULL,	"F\r",	"",	22,	'#',	"",	1,	5,	"%.0f",	QX_FLAG_STATIC,	NULL,	NULL,	NULL },
	{ "output.current.nominal",	0,	NULL,	"F\r",	"",	22,	'#',	"",	7,	9,	"%.1f",	QX_FLAG_STATIC,	NULL,	NULL,	NULL },
	{ "battery.voltage.nominal",	0,	NULL,	"F\r",	"",	22,	'#',	"",	11,	15,	"%.1f",	QX_FLAG_STATIC,	NULL,	NULL,	NULL },
	{ "output.frequency.nominal",	0,	NULL,	"F\r",	"",	22,	'#',	"",	17,	20,	"%.0f",	QX_FLAG_STATIC,	NULL,	NULL,	NULL },

	/* Instant commands */
	{ "beeper.toggle",		0,	NULL,	"Q\r",		"",	0,	0,	"",	1,	3,	NULL,	QX_FLAG_CMD,	NULL,	NULL,	NULL },
	{ "load.off",			0,	NULL,	"S00R0000\r",	"",	0,	0,	"",	1,	3,	NULL,	QX_FLAG_CMD,	NULL,	NULL,	NULL },
	{ "load.on",			0,	NULL,	"C\r",		"",	0,	0,	"",	1,	3,	NULL,	QX_FLAG_CMD,	NULL,	NULL,	NULL },
	{ "shutdown.return",		0,	NULL,	"S%s\r",	"",	0,	0,	"",	1,	3,	NULL,	QX_FLAG_CMD,	NULL,	NULL,	blazer_process_command },
	{ "shutdown.stayoff",		0,	NULL,	"S%sR0000\r",	"",	0,	0,	"",	1,	3,	NULL,	QX_FLAG_CMD,	NULL,	NULL,	blazer_process_command },
	{ "shutdown.stop",		0,	NULL,	"C\r",		"",	0,	0,	"",	1,	3,	NULL,	QX_FLAG_CMD,	NULL,	NULL,	NULL },
	{ "test.battery.start.quick",	0,	NULL,	"T\r",		"",	0,	0,	"",	1,	3,	NULL,	QX_FLAG_CMD,	NULL,	NULL,	NULL },

	/* Server-side settable vars */
	{ "ups.delay.start",		ST_FLAG_RW,	voltronic_qs_r_ondelay,		NULL,	"",	0,	0,	"",	0,	0,	DEFAULT_ONDELAY,	QX_FLAG_ABSENT | QX_FLAG_SETVAR | QX_FLAG_RANGE,	NULL,	NULL,	blazer_process_setvar },
	{ "ups.delay.shutdown",		ST_FLAG_RW,	voltronic_qs_r_offdelay,	NULL,	"",	0,	0,	"",	0,	0,	DEFAULT_OFFDELAY,	QX_FLAG_ABSENT | QX_FLAG_SETVAR | QX_FLAG_RANGE,	NULL,	NULL,	blazer_process_setvar },

	/* End of structure. */
	{ NULL,				0,	NULL,	NULL,		"",	0,	0,	"",	0,	0,	NULL,	0,	NULL,	NULL,	NULL }
};


/* == Testing table == */
#ifdef TESTING
static testing_t	voltronic_qs_testing[] = {
	{ "QS\r",	"(215.0 195.0 230.0 014 49.0 22.7 30.0 00000000\r",	-1 },
	{ "F\r",	"#220.0 003 12.00 50.0\r",	-1 },
	{ "M\r",	"V\r",	-1 },
	{ "Q\r",	"",	-1 },
	{ "C\r",	"",	-1 },
	{ "S02R0005\r",	"",	-1 },
	{ "S.5R0000\r",	"",	-1 },
	{ "T\r",	"",	-1 },
	{ NULL }
};
#endif	/* TESTING */


/* == Support functions == */

/* This function allows the subdriver to "claim" a device: return 1 if the device is supported by this subdriver, else 0. */
static int	voltronic_qs_claim(void)
{
	/* We need at least M and QS to run this subdriver */

	/* UPS Protocol */
	item_t	*item = find_nut_info("ups.firmware.aux", 0, 0);

	/* Don't know what happened */
	if (!item)
		return 0;

	/* No reply/Unable to get value */
	if (qx_process(item, NULL))
		return 0;

	/* Unable to process value/Protocol not supported */
	if (ups_infoval_set(item) != 1)
		return 0;

	item = find_nut_info("input.voltage", 0, 0);

	/* Don't know what happened */
	if (!item) {
		dstate_delinfo("ups.firmware.aux");
		return 0;
	}

	/* No reply/Unable to get value */
	if (qx_process(item, NULL)) {
		dstate_delinfo("ups.firmware.aux");
		return 0;
	}

	/* Unable to process value */
	if (ups_infoval_set(item) != 1) {
		dstate_delinfo("ups.firmware.aux");
		return 0;
	}

	return 1;
}

/* Subdriver-specific initups */
static void	voltronic_qs_initups(void)
{
	blazer_initups_light(voltronic_qs_qx2nut);
}


/* == Preprocess functions == */

/* Protocol used by the UPS */
static int	voltronic_qs_protocol(item_t *item, char *value, const size_t valuelen)
{
	if (strcasecmp(item->value, "V")) {
		upsdebugx(2, "%s: invalid protocol [%s]", __func__, item->value);
		return -1;
	}

<<<<<<< HEAD
#if defined (__GNUC__) || defined (__clang__)
#pragma GCC diagnostic push
#pragma GCC diagnostic ignored "-Wformat-nonliteral"
#pragma GCC diagnostic ignored "-Wformat-security"
#endif
	snprintf(value, valuelen, item->dfl, item->value);
#if defined (__GNUC__) || defined (__clang__)
=======
#ifdef HAVE_PRAGMAS_FOR_GCC_DIAGNOSTIC_IGNORED_FORMAT_NONLITERAL
#pragma GCC diagnostic push
#endif
#ifdef HAVE_PRAGMA_GCC_DIAGNOSTIC_IGNORED_FORMAT_NONLITERAL
#pragma GCC diagnostic ignored "-Wformat-nonliteral"
#endif
#ifdef HAVE_PRAGMA_GCC_DIAGNOSTIC_IGNORED_FORMAT_SECURITY
#pragma GCC diagnostic ignored "-Wformat-security"
#endif
	snprintf(value, valuelen, item->dfl, item->value);
#ifdef HAVE_PRAGMAS_FOR_GCC_DIAGNOSTIC_IGNORED_FORMAT_NONLITERAL
>>>>>>> baca562a
#pragma GCC diagnostic pop
#endif

	return 0;
}


/* == Subdriver interface == */
subdriver_t	voltronic_qs_subdriver = {
	VOLTRONIC_QS_VERSION,
	voltronic_qs_claim,
	voltronic_qs_qx2nut,
	voltronic_qs_initups,
	NULL,
	blazer_makevartable_light,
	NULL,
	NULL,
#ifdef TESTING
	voltronic_qs_testing,
#endif	/* TESTING */
};<|MERGE_RESOLUTION|>--- conflicted
+++ resolved
@@ -196,15 +196,6 @@
 		return -1;
 	}
 
-<<<<<<< HEAD
-#if defined (__GNUC__) || defined (__clang__)
-#pragma GCC diagnostic push
-#pragma GCC diagnostic ignored "-Wformat-nonliteral"
-#pragma GCC diagnostic ignored "-Wformat-security"
-#endif
-	snprintf(value, valuelen, item->dfl, item->value);
-#if defined (__GNUC__) || defined (__clang__)
-=======
 #ifdef HAVE_PRAGMAS_FOR_GCC_DIAGNOSTIC_IGNORED_FORMAT_NONLITERAL
 #pragma GCC diagnostic push
 #endif
@@ -216,7 +207,6 @@
 #endif
 	snprintf(value, valuelen, item->dfl, item->value);
 #ifdef HAVE_PRAGMAS_FOR_GCC_DIAGNOSTIC_IGNORED_FORMAT_NONLITERAL
->>>>>>> baca562a
 #pragma GCC diagnostic pop
 #endif
 
