--- conflicted
+++ resolved
@@ -81,21 +81,8 @@
 
 info_lkp_t su_convert_to_iso_date_info[] = {
 	/* array index = FUNMAP_USDATE_TO_ISODATE: */
-<<<<<<< HEAD
-	{ 1, "dummy"
-#if WITH_SNMP_LKP_FUN
-		, su_usdate_to_isodate_info_fun, NULL, NULL, NULL
-#endif
-	},
-	{ 0, NULL
-#if WITH_SNMP_LKP_FUN
-		, NULL, NULL, NULL, NULL
-#endif
-	}
-=======
 	info_lkp_fun_vp2s(1, "dummy", su_usdate_to_isodate_info_fun),
 	info_lkp_sentinel
->>>>>>> 6abd95e3
 };
 
 /* Process temperature value according to 'temperature_unit' */
