/*
 * riello_ser.c: support for Riello serial protocol based UPSes
 *
 * A document describing the protocol implemented by this driver can be
 * found online at "http://www.networkupstools.org/ups-protocols/riello/PSGPSER-0104.pdf"
 * and "http://www.networkupstools.org/ups-protocols/riello/PSSENTR-0100.pdf".
 *
 * Copyright (C) 2012 - Elio Parisi <e.parisi@riello-ups.com>
 *
 * This program is free software; you can redistribute it and/or modify
 * it under the terms of the GNU General Public License as published by
 * the Free Software Foundation; either version 2 of the License, or
 * (at your option) any later version.
 *
 * This program is distributed in the hope that it will be useful,
 * but WITHOUT ANY WARRANTY; without even the implied warranty of
 * MERCHANTABILITY or FITNESS FOR A PARTICULAR PURPOSE.  See the
 * GNU General Public License for more details.
 *
 * You should have received a copy of the GNU General Public License
 * along with this program; if not, write to the Free Software
 * Foundation, Inc., 59 Temple Place, Suite 330, Boston, MA 02111-1307 USA
 *
 * Reference of the derivative work: blazer driver
 */

#include <string.h>
#include <stdint.h>

#include "config.h"
#include "main.h"
#include "serial.h"
#include "timehead.h"
#include "hidparser.h"
#include "hidtypes.h"
#include "common.h" /* for upsdebugx() etc */
#include "riello.h"

#define DRIVER_NAME	"Riello serial driver"
#define DRIVER_VERSION	"0.03"

/* driver description structure */
upsdrv_info_t upsdrv_info = {
	DRIVER_NAME,
	DRIVER_VERSION,
	"Elio Parisi <e.parisi@riello-ups.com>",
	DRV_EXPERIMENTAL,
	{ NULL }
};

static uint8_t bufOut[BUFFER_SIZE];
static uint8_t bufIn[BUFFER_SIZE];

static uint8_t gpser_error_control;
static uint8_t typeRielloProtocol;

static uint8_t input_monophase;
static uint8_t output_monophase;

static TRielloData DevData;

/**********************************************************************
 * char_read (char *bytes, int size, int read_timeout)
 *
 * reads size bytes from the serial port
 *
 * bytes	  			- buffer to store the data
 * size				- size of the data to get
 * read_timeout 	- serial timeout (in milliseconds)
 *
 * return -1 on error, -2 on timeout, nb_bytes_readen on success
 *
 *********************************************************************/
static int char_read (char *bytes, int size, int read_timeout)
{
	struct timeval serial_timeout;
	fd_set readfs;
	int readen = 0;
	int rc = 0;

	FD_ZERO (&readfs);
	FD_SET (upsfd, &readfs);

	serial_timeout.tv_usec = (read_timeout % 1000) * 1000;
	serial_timeout.tv_sec = (read_timeout / 1000);

	rc = select (upsfd + 1, &readfs, NULL, NULL, &serial_timeout);
	if (0 == rc)
		return -2;			/* timeout */

	if (FD_ISSET (upsfd, &readfs)) {
		int now = read (upsfd, bytes, size - readen);

		if (now < 0) {
			return -1;
		}
		else {
			readen += now;
		}
	}
	else {
		return -1;
	}
	return readen;
}

/**********************************************************************
 * serial_read (int read_timeout)
 *
 * return data one byte at a time
 *
 * read_timeout - serial timeout (in milliseconds)
 *
 * returns 0 on success, -1 on error, -2 on timeout
 *
 **********************************************************************/
static int serial_read (int read_timeout, unsigned char *readbuf)
{
	static unsigned char cache[512];
	static unsigned char *cachep = cache;
	static unsigned char *cachee = cache;
	int recv;
	*readbuf = '\0';

	/* if still data in cache, get it */
	if (cachep < cachee) {
		*readbuf = *cachep++;
		return 0;
		/* return (int) *cachep++; */
	}
	recv = char_read ((char *)cache, 1, read_timeout);

	if ((recv == -1) || (recv == -2))
		return recv;

	cachep = cache;
	cachee = cache + recv;
	cachep = cache;
	cachee = cache + recv;

	if (recv) {
		upsdebugx(5,"received: %02x", *cachep);
		*readbuf = *cachep++;
		return 0;
	}
	return -1;
}

<<<<<<< HEAD
void riello_serialcomm(uint8_t* arg_bufIn, uint8_t typedev)
=======
static void riello_serialcomm(uint8_t* arg_bufIn, uint8_t typedev)
>>>>>>> baca562a
{
	time_t realt, nowt;
	uint8_t commb = 0;

	realt = time(NULL);
	while (wait_packet) {
		serial_read(1000, &commb);
		nowt = time(NULL);
		commbyte = commb;
		riello_parse_serialport(typedev, arg_bufIn, gpser_error_control);

		if ((nowt - realt) > 4)
			break;
	}
}

static int get_ups_nominal()
{
	uint8_t length;

	riello_init_serial();

	length = riello_prepare_gn(&bufOut[0], gpser_error_control);

	if (ser_send_buf(upsfd, bufOut, length) == 0) {
		upsdebugx (3, "Communication error while writing to port");
		return -1;
	}

	riello_serialcomm(&bufIn[0], DEV_RIELLOGPSER);

	if (!wait_packet && foundbadcrc) {
		upsdebugx (3, "Get nominal Ko: bad CRC or Checksum");
		return -1;
	}

	/* mandatory */
	if (!wait_packet && foundnak) {
		upsdebugx (3, "Get nominal Ko: command not supported");
		return -1;
	}

	upsdebugx (3, "Get nominal Ok: received byte %u", buf_ptr_length);

	riello_parse_gn(&bufIn[0], &DevData);

	return 0;
}

static int get_ups_status()
{
	uint8_t numread, length;

	riello_init_serial();

	length = riello_prepare_rs(&bufOut[0], gpser_error_control);

	if (ser_send_buf(upsfd, bufOut, length) == 0) {
		upsdebugx (3, "Communication error while writing to port");
		return -1;
	}

	if (input_monophase)
		numread = LENGTH_RS_MM;
	else if (output_monophase)
		numread = LENGTH_RS_TM;
	else
		numread = LENGTH_RS_TT;

	riello_serialcomm(&bufIn[0], DEV_RIELLOGPSER);

	if (!wait_packet && foundbadcrc) {
		upsdebugx (3, "Get status Ko: bad CRC or Checksum");
		return -1;
	}

	/* mandatory */
	if (!wait_packet && foundnak) {
		upsdebugx (3, "Get status Ko: command not supported");
		return -1;
	}

	upsdebugx (3, "Get status Ok: received byte %u", buf_ptr_length);

	riello_parse_rs(&bufIn[0], &DevData, numread);

	return 0;
}

static int get_ups_extended()
{
	uint8_t length;

	riello_init_serial();

	length = riello_prepare_re(&bufOut[0], gpser_error_control);

	if (ser_send_buf(upsfd, bufOut, length) == 0) {
		upsdebugx (3, "Communication error while writing to port");
		return -1;
	}

	riello_serialcomm(&bufIn[0], DEV_RIELLOGPSER);

	if (!wait_packet && foundbadcrc) {
		upsdebugx (3, "Get extended Ko: bad CRC or Checksum");
		return -1;
	}

	/* optonal */
	if (!wait_packet && foundnak) {
		upsdebugx (3, "Get extended Ko: command not supported");
		return 0;
	}

	upsdebugx (3, "Get extended Ok: received byte %u", buf_ptr_length);

	riello_parse_re(&bufIn[0], &DevData);

	return 0;
}

/* Not static, exposed via header. Not used though, currently... */
int get_ups_statuscode()
{
	uint8_t length;

	riello_init_serial();

	length = riello_prepare_rc(&bufOut[0], gpser_error_control);

	if (ser_send_buf(upsfd, bufOut, length) == 0) {
		upsdebugx (3, "Communication error while writing to port");
		return -1;
	}

	riello_serialcomm(&bufIn[0], DEV_RIELLOGPSER);

	if (!wait_packet && foundbadcrc) {
		upsdebugx (3, "Get statuscode Ko: bad CRC or Checksum");
		return -1;
	}

	/* optional */
	if (!wait_packet && foundnak) {
		upsdebugx (3, "Get statuscode Ko: command not supported");
		return 0;
	}

	upsdebugx (3, "Get statuscode Ok: received byte %u", buf_ptr_length);

	riello_parse_rc(&bufIn[0], &DevData);

	return 0;
}

static int get_ups_sentr()
{
	uint8_t length;

	riello_init_serial();

	bufOut[0] = requestSENTR;

	if (requestSENTR == SENTR_EXT176) {
		bufOut[1] = 103;
		bufOut[2] = 1;
		bufOut[3] = 0;
		bufOut[4] = 24;
		length = 5;
	}
	else
		length = 1;

	if (ser_send_buf(upsfd, bufOut, length) == 0) {
		upsdebugx (3, "Communication error while writing to port");
		return -1;
	}

	riello_serialcomm(&bufIn[0], DEV_RIELLOSENTRY);

	if (!wait_packet && foundbadcrc) {
		upsdebugx (3, "Get sentry Ko: bad CRC or Checksum");
		return -1;
	}

	/* mandatory */
	if (!wait_packet && foundnak) {
		upsdebugx (3, "Get sentry Ko: command not supported");
		return -1;
	}

	upsdebugx (3, "Get sentry Ok: received byte %u", buf_ptr_length);

	riello_parse_sentr(&bufIn[0], &DevData);

	return 0;
}

static int riello_instcmd(const char *cmdname, const char *extra)
{
	uint8_t length;
	uint16_t delay;
	const char	*delay_char;

	if (!riello_test_bit(&DevData.StatusCode[0], 1)) {
		if (!strcasecmp(cmdname, "load.off")) {
			delay = 0;
			riello_init_serial();

			if (typeRielloProtocol == DEV_RIELLOGPSER)
				length = riello_prepare_cs(bufOut, gpser_error_control, delay);
			else
				length = riello_prepare_shutsentr(bufOut, delay);

			if (ser_send_buf(upsfd, bufOut, length) == 0) {
				upsdebugx (3, "Command load.off communication error");
				return STAT_INSTCMD_FAILED;
			}

			riello_serialcomm(&bufIn[0], typeRielloProtocol);
			if (!wait_packet && foundbadcrc) {
				upsdebugx (3, "Command load.off Ko: bad CRC or Checksum");
				return STAT_INSTCMD_FAILED;
			}

			if (!wait_packet && foundnak) {
				upsdebugx (3, "Command load.off Ko: command not supported");
				return STAT_INSTCMD_FAILED;
			}

			upsdebugx (3, "Command load.off Ok");
			return STAT_INSTCMD_HANDLED;
		}

		if (!strcasecmp(cmdname, "load.off.delay")) {
			delay_char = dstate_getinfo("ups.delay.shutdown");
			delay = atoi(delay_char);
			riello_init_serial();

			if (typeRielloProtocol == DEV_RIELLOGPSER)
				length = riello_prepare_cs(bufOut, gpser_error_control, delay);
			else
				length = riello_prepare_shutsentr(bufOut, delay);

			if (ser_send_buf(upsfd, bufOut, length) == 0) {
				upsdebugx (3, "Command load.off delay communication error");
				return STAT_INSTCMD_FAILED;
			}

			riello_serialcomm(&bufIn[0], typeRielloProtocol);
			if (!wait_packet && foundbadcrc) {
				upsdebugx (3, "Command load.off.delay Ko: bad CRC or Checksum");
				return STAT_INSTCMD_FAILED;
			}

			if (!wait_packet && foundnak) {
				upsdebugx (3, "Command load.off.delay Ko: command not supported");
				return STAT_INSTCMD_FAILED;
			}

			upsdebugx (3, "Command load.off delay Ok");
			return STAT_INSTCMD_HANDLED;
		}

		if (!strcasecmp(cmdname, "load.on")) {
			delay = 0;
			riello_init_serial();

			if (typeRielloProtocol == DEV_RIELLOGPSER)
				length = riello_prepare_cr(bufOut, gpser_error_control, delay);
			else {
				length = riello_prepare_setrebsentr(bufOut, delay);

				if (ser_send_buf(upsfd, bufOut, length) == 0) {
					upsdebugx (3, "Command load.on communication error");
					return STAT_INSTCMD_FAILED;
				}

				riello_serialcomm(&bufIn[0], typeRielloProtocol);
				if (!wait_packet && foundbadcrc) {
					upsdebugx (3, "Command load.on Ko: bad CRC or Checksum");
					return STAT_INSTCMD_FAILED;
				}

				if (!wait_packet && foundnak) {
					upsdebugx (3, "Command load.on Ko: command not supported");
					return STAT_INSTCMD_FAILED;
				}

				length = riello_prepare_rebsentr(bufOut, delay);
			}

			if (ser_send_buf(upsfd, bufOut, length) == 0) {
				upsdebugx (3, "Command load.on communication error");
				return STAT_INSTCMD_FAILED;
			}

			riello_serialcomm(&bufIn[0], typeRielloProtocol);
			if (!wait_packet && foundbadcrc) {
				upsdebugx (3, "Command load.on Ko: bad CRC or Checksum");
				return STAT_INSTCMD_FAILED;
			}

			if (!wait_packet && foundnak) {
				upsdebugx (3, "Command load.on Ko: command not supported");
				return STAT_INSTCMD_FAILED;
			}

			upsdebugx (3, "Command load.on Ok");
			return STAT_INSTCMD_HANDLED;
		}

		if (!strcasecmp(cmdname, "load.on.delay")) {
			delay_char = dstate_getinfo("ups.delay.reboot");
			delay = atoi(delay_char);
			riello_init_serial();

			if (typeRielloProtocol == DEV_RIELLOGPSER)
				length = riello_prepare_cr(bufOut, gpser_error_control, delay);
			else {
				length = riello_prepare_setrebsentr(bufOut, delay);

				if (ser_send_buf(upsfd, bufOut, length) == 0) {
					upsdebugx (3, "Command load.on delay communication error");
					return STAT_INSTCMD_FAILED;
				}

				riello_serialcomm(&bufIn[0], typeRielloProtocol);
				if (!wait_packet && foundbadcrc) {
					upsdebugx (3, "Command load.on delay Ko: bad CRC or Checksum");
					return STAT_INSTCMD_FAILED;
				}

				if (!wait_packet && foundnak) {
					upsdebugx (3, "Command load.on delay Ko: command not supported");
					return STAT_INSTCMD_FAILED;
				}

				length = riello_prepare_rebsentr(bufOut, delay);
			}

			if (ser_send_buf(upsfd, bufOut, length) == 0) {
				upsdebugx (3, "Command load.on delay communication error");
				return STAT_INSTCMD_FAILED;
			}

			riello_serialcomm(&bufIn[0], typeRielloProtocol);
			if (!wait_packet && foundbadcrc) {
				upsdebugx (3, "Command load.on.delay Ko: bad CRC or Checksum");
				return STAT_INSTCMD_FAILED;
			}

			if (!wait_packet && foundnak) {
				upsdebugx (3, "Command load.on.delay Ko: command not supported");
				return STAT_INSTCMD_FAILED;
			}

			upsdebugx (3, "Command load.on delay Ok");
			return STAT_INSTCMD_HANDLED;
		}
	}
	else {
		if (!strcasecmp(cmdname, "shutdown.return")) {
			delay_char = dstate_getinfo("ups.delay.shutdown");
			delay = atoi(delay_char);
			riello_init_serial();

			if (typeRielloProtocol == DEV_RIELLOGPSER)
				length = riello_prepare_cs(bufOut, gpser_error_control, delay);
			else
				length = riello_prepare_shutsentr(bufOut, delay);

			if (ser_send_buf(upsfd, bufOut, length) == 0) {
				upsdebugx (3, "Command shutdown.return communication error");
				return STAT_INSTCMD_FAILED;
			}

			riello_serialcomm(&bufIn[0], typeRielloProtocol);
			if (!wait_packet && foundbadcrc) {
				upsdebugx (3, "Command shutdown.return Ko: bad CRC or Checksum");
				return STAT_INSTCMD_FAILED;
			}

			if (!wait_packet && foundnak) {
				upsdebugx (3, "Command shutdown.return Ko: command not supported");
				return STAT_INSTCMD_FAILED;
			}

			upsdebugx (3, "Command shutdown.return Ok");
			return STAT_INSTCMD_HANDLED;
		}
	}

	if (!strcasecmp(cmdname, "shutdown.stop")) {
		riello_init_serial();

		if (typeRielloProtocol == DEV_RIELLOGPSER)
			length = riello_prepare_cd(bufOut, gpser_error_control);
		else
			length = riello_prepare_cancelsentr(bufOut);

		if (ser_send_buf(upsfd, bufOut, length) == 0) {
			upsdebugx (3, "Command shutdown.stop communication error");
			return STAT_INSTCMD_FAILED;
		}

		riello_serialcomm(&bufIn[0], typeRielloProtocol);
		if (!wait_packet && foundbadcrc) {
			upsdebugx (3, "Command shutdown.stop Ko: bad CRC or Checksum");
			return STAT_INSTCMD_FAILED;
		}

		if (!wait_packet && foundnak) {
			upsdebugx (3, "Command shutdown.stop Ko: command not supported");
			return STAT_INSTCMD_FAILED;
		}

		upsdebugx (3, "Command shutdown.stop Ok");
		return STAT_INSTCMD_HANDLED;
	}

	if (!strcasecmp(cmdname, "test.panel.start")) {
		riello_init_serial();
		length = riello_prepare_tp(bufOut, gpser_error_control);

		if (ser_send_buf(upsfd, bufOut, length) == 0) {
			upsdebugx (3, "Command test.panel.start communication error");
			return STAT_INSTCMD_FAILED;
		}

		riello_serialcomm(&bufIn[0], DEV_RIELLOGPSER);
		if (!wait_packet && foundbadcrc) {
			upsdebugx (3, "Command test.panel.start Ko: bad CRC or Checksum");
			return STAT_INSTCMD_FAILED;
		}

		if (!wait_packet && foundnak) {
			upsdebugx (3, "Command test.panel.start Ko: command not supported");
			return STAT_INSTCMD_FAILED;
		}

		upsdebugx (3, "Command test.panel.start Ok");
		return STAT_INSTCMD_HANDLED;
	}

	if (!strcasecmp(cmdname, "test.battery.start")) {
		riello_init_serial();
		if (typeRielloProtocol == DEV_RIELLOGPSER)
			length = riello_prepare_tb(bufOut, gpser_error_control);
		else
			length = riello_prepare_tbsentr(bufOut);

		if (ser_send_buf(upsfd, bufOut, length) == 0) {
			upsdebugx (3, "Command test.battery.start communication error");
			return STAT_INSTCMD_FAILED;
		}

		riello_serialcomm(&bufIn[0], typeRielloProtocol);
		if (!wait_packet && foundbadcrc) {
			upsdebugx (3, "Command battery.start Ko: bad CRC or Checksum");
			return STAT_INSTCMD_FAILED;
		}

		if (!wait_packet && foundnak) {
			upsdebugx (3, "Command battery.start Ko: command not supported");
			return STAT_INSTCMD_FAILED;
		}

		upsdebugx (3, "Command test.battery.start Ok");
		return STAT_INSTCMD_HANDLED;
	}

	upslogx(LOG_NOTICE, "instcmd: unknown command [%s] [%s]", cmdname, extra);
	return STAT_INSTCMD_UNKNOWN;
}

static int start_ups_comm()
{
	uint8_t length;

	upsdebugx (2, "entering start_ups_comm()\n");

	riello_init_serial();

	if (typeRielloProtocol == DEV_RIELLOGPSER) {
		length = riello_prepare_gi(&bufOut[0]);

		if (ser_send_buf(upsfd, bufOut, length) == 0) {
			upsdebugx (3, "Communication error while writing to port");
			return -1;
		}

		riello_serialcomm(&bufIn[0], DEV_RIELLOGPSER);
	}
	else {
		bufOut[0] = 192;
		length = 1;

		if (ser_send_buf(upsfd, bufOut, length) == 0) {
			upsdebugx (3, "Communication error while writing to port");
			return -1;
		}

		riello_serialcomm(&bufIn[0], DEV_RIELLOSENTRY);
	}

	if (!wait_packet && foundbadcrc) {
		upsdebugx (3, "Get identif Ko: bad CRC or Checksum");
		return 1;
	}

	if (!wait_packet && foundnak) {
		upsdebugx (3, "Get identif Ko: command not supported");
		return 1;
	}

	upsdebugx (3, "Get identif Ok: received byte %u", buf_ptr_length);
	return 0;

}

void upsdrv_initinfo(void)
{
	int ret;

	ret = start_ups_comm();

	if (ret < 0)
		fatalx(EXIT_FAILURE, "No communication with UPS");
	else if (ret > 0)
		fatalx(EXIT_FAILURE, "Bad checksum or NACK");
	else
		upsdebugx(2, "Communication with UPS established");

	if (typeRielloProtocol == DEV_RIELLOGPSER)
		riello_parse_gi(&bufIn[0], &DevData);
	else
		riello_parse_sentr(&bufIn[0], &DevData);

	gpser_error_control = DevData.Identif_bytes[4]-0x30;
	if ((DevData.Identif_bytes[0] == '1') || (DevData.Identif_bytes[0] == '2'))
		input_monophase = 1;
	else {
		input_monophase = 0;
		dstate_setinfo("input.phases", "%u", 3);
		dstate_setinfo("input.phases", "%u", 3);
		dstate_setinfo("input.bypass.phases", "%u", 3);
	}
	if ((DevData.Identif_bytes[0] == '1') || (DevData.Identif_bytes[0] == '3'))
		output_monophase = 1;
	else {
		output_monophase = 0;
		dstate_setinfo("output.phases", "%u", 3);
	}

	dstate_setinfo("device.mfr", "RPS S.p.a.");
	dstate_setinfo("device.model", "%s", (unsigned char*) DevData.ModelStr);
	dstate_setinfo("device.serial", "%s", (unsigned char*) DevData.Identification);
	dstate_setinfo("device.type", "ups");

	dstate_setinfo("ups.mfr", "RPS S.p.a.");
	dstate_setinfo("ups.model", "%s", (unsigned char*) DevData.ModelStr);
	dstate_setinfo("ups.serial", "%s", (unsigned char*) DevData.Identification);
	dstate_setinfo("ups.firmware", "%s", (unsigned char*) DevData.Version);

	if (typeRielloProtocol == DEV_RIELLOGPSER) {
		if (get_ups_nominal() == 0) {
			dstate_setinfo("ups.realpower.nominal", "%u", DevData.NomPowerKW);
			dstate_setinfo("ups.power.nominal", "%u", DevData.NomPowerKVA);
			dstate_setinfo("output.voltage.nominal", "%u", DevData.NominalUout);
			dstate_setinfo("output.frequency.nominal", "%.1f", DevData.NomFout/10.0);
			dstate_setinfo("battery.voltage.nominal", "%u", DevData.NomUbat);
			dstate_setinfo("battery.capacity", "%u", DevData.NomBatCap);
		}
	}
	else {
		if (get_ups_sentr() == 0) {
			dstate_setinfo("ups.realpower.nominal", "%u", DevData.NomPowerKW);
			dstate_setinfo("ups.power.nominal", "%u", DevData.NomPowerKVA);
			dstate_setinfo("output.voltage.nominal", "%u", DevData.NominalUout);
			dstate_setinfo("output.frequency.nominal", "%.1f", DevData.NomFout/10.0);
			dstate_setinfo("battery.voltage.nominal", "%u", DevData.NomUbat);
			dstate_setinfo("battery.capacity", "%u", DevData.NomBatCap);
		}
	}


	/* commands ----------------------------------------------- */
	dstate_addcmd("load.off");
	dstate_addcmd("load.on");
	dstate_addcmd("load.off.delay");
	dstate_addcmd("load.on.delay");
	dstate_addcmd("shutdown.return");
	dstate_addcmd("shutdown.stop");
	dstate_addcmd("test.battery.start");

	if (typeRielloProtocol == DEV_RIELLOGPSER)
		dstate_addcmd("test.panel.start");

	/* install handlers */
/*	upsh.setvar = hid_set_value; setvar; */
	upsh.instcmd = riello_instcmd;
}

void upsdrv_updateinfo(void)
{
	uint8_t getextendedOK;
	static int countlost = 0;
	int stat;

	upsdebugx(1, "countlost %d",countlost);

	if (countlost > 0){
		upsdebugx(1, "Communication with UPS is lost: status read failed!");

		if (countlost == COUNTLOST) {
			dstate_datastale();
			upslogx(LOG_WARNING, "Communication with UPS is lost: status read failed!");
		}
	}

	if (typeRielloProtocol == DEV_RIELLOGPSER)
		stat = get_ups_status();
	else
		stat = get_ups_sentr();

	if (stat < 0) {
		if (countlost < COUNTLOST)
			countlost++;
		return;
	}

	if (typeRielloProtocol == DEV_RIELLOGPSER) {
		if (get_ups_extended() == 0)
			getextendedOK = 1;
		else
			getextendedOK = 0;
	}
	else
		getextendedOK = 1;

	if (countlost == COUNTLOST)
		upslogx(LOG_NOTICE, "Communication with UPS is re-established!");

	dstate_setinfo("input.frequency", "%.2f", DevData.Finp/10.0);
	dstate_setinfo("input.bypass.frequency", "%.2f", DevData.Fbypass/10.0);
	dstate_setinfo("output.frequency", "%.2f", DevData.Fout/10.0);
	dstate_setinfo("battery.voltage", "%.1f", DevData.Ubat/10.0);
	dstate_setinfo("battery.charge", "%u", DevData.BatCap);
	dstate_setinfo("battery.runtime", "%u", DevData.BatTime*60);
	dstate_setinfo("ups.temperature", "%u", DevData.Tsystem);

	if (input_monophase) {
		dstate_setinfo("input.voltage", "%u", DevData.Uinp1);
		dstate_setinfo("input.bypass.voltage", "%u", DevData.Ubypass1);
	}
	else {
		dstate_setinfo("input.L1-N.voltage", "%u", DevData.Uinp1);
		dstate_setinfo("input.L2-N.voltage", "%u", DevData.Uinp2);
		dstate_setinfo("input.L3-N.voltage", "%u", DevData.Uinp3);
		dstate_setinfo("input.bypass.L1-N.voltage", "%u", DevData.Ubypass1);
		dstate_setinfo("input.bypass.L2-N.voltage", "%u", DevData.Ubypass2);
		dstate_setinfo("input.bypass.L3-N.voltage", "%u", DevData.Ubypass3);
	}

	if (output_monophase) {
		dstate_setinfo("output.voltage", "%u", DevData.Uout1);
		dstate_setinfo("output.power.percent", "%u", DevData.Pout1);
		dstate_setinfo("ups.load", "%u", DevData.Pout1);
	}
	else {
		dstate_setinfo("output.L1-N.voltage", "%u", DevData.Uout1);
		dstate_setinfo("output.L2-N.voltage", "%u", DevData.Uout2);
		dstate_setinfo("output.L3-N.voltage", "%u", DevData.Uout3);
		dstate_setinfo("output.L1.power.percent", "%u", DevData.Pout1);
		dstate_setinfo("output.L2.power.percent", "%u", DevData.Pout2);
		dstate_setinfo("output.L3.power.percent", "%u", DevData.Pout3);
		dstate_setinfo("ups.load", "%u", (DevData.Pout1+DevData.Pout2+DevData.Pout3)/3);
	}

	status_init();

	/* AC Fail */
	if (riello_test_bit(&DevData.StatusCode[0], 1))
		status_set("OB");
	else
		status_set("OL");

	/* LowBatt */
	if ((riello_test_bit(&DevData.StatusCode[0], 1)) &&
		(riello_test_bit(&DevData.StatusCode[0], 0)))
		status_set("LB");

	/* Standby */
	if (!riello_test_bit(&DevData.StatusCode[0], 3))
		status_set("OFF");

	/* On Bypass */
	if (riello_test_bit(&DevData.StatusCode[1], 3))
		status_set("BYPASS");

	/* Overload */
	if (riello_test_bit(&DevData.StatusCode[4], 2))
		status_set("OVER");

	/* Buck */
	if (riello_test_bit(&DevData.StatusCode[1], 0))
		status_set("TRIM");

	/* Boost */
	if (riello_test_bit(&DevData.StatusCode[1], 1))
		status_set("BOOST");

	/* Replace battery */
	if (riello_test_bit(&DevData.StatusCode[2], 0))
		status_set("RB");

	/* Charging battery */
	if (riello_test_bit(&DevData.StatusCode[2], 2))
		status_set("CHRG");

	status_commit();

	dstate_dataok();

	if (getextendedOK) {
		dstate_setinfo("output.L1.power", "%u", DevData.Pout1VA);
		dstate_setinfo("output.L2.power", "%u", DevData.Pout2VA);
		dstate_setinfo("output.L3.power", "%u", DevData.Pout3VA);
		dstate_setinfo("output.L1.realpower", "%u", DevData.Pout1W);
		dstate_setinfo("output.L2.realpower", "%u", DevData.Pout2W);
		dstate_setinfo("output.L3.realpower", "%u", DevData.Pout3W);
		dstate_setinfo("output.L1.current", "%u", DevData.Iout1);
		dstate_setinfo("output.L2.current", "%u", DevData.Iout2);
		dstate_setinfo("output.L3.current", "%u", DevData.Iout3);
	}

	poll_interval = 2;

	countlost = 0;
/*	if (get_ups_statuscode() != 0)
		upsdebugx(2, "Communication is lost");
	else {
	}*/

	/*
	 * poll_interval = 2;
	 */
}

void upsdrv_shutdown(void)
	__attribute__((noreturn));

void upsdrv_shutdown(void)
{
	/* tell the UPS to shut down, then return - DO NOT SLEEP HERE */
	int	retry;

	/* maybe try to detect the UPS here, but try a shutdown even if
		it doesn't respond at first if possible */

	/* replace with a proper shutdown function */


	/* you may have to check the line status since the commands
		for toggling power are frequently different for OL vs. OB */

	/* OL: this must power cycle the load if possible */

	/* OB: the load must remain off until the power returns */
	upsdebugx(2, "upsdrv Shutdown execute");

	for (retry = 1; retry <= MAXTRIES; retry++) {

		if (riello_instcmd("shutdown.stop", NULL) != STAT_INSTCMD_HANDLED) {
			continue;
		}

		if (riello_instcmd("shutdown.return", NULL) != STAT_INSTCMD_HANDLED) {
			continue;
		}

		fatalx(EXIT_SUCCESS, "Shutting down");
	}

	fatalx(EXIT_FAILURE, "Shutdown failed!");
}


/*
static int setvar(const char *varname, const char *val)
{
	if (!strcasecmp(varname, "ups.test.interval")) {
		ser_send_buf(upsfd, ...);
		return STAT_SET_HANDLED;
	}

	upslogx(LOG_NOTICE, "setvar: unknown variable [%s]", varname);
	return STAT_SET_UNKNOWN;
}
*/

void upsdrv_help(void)
{
}

/* list flags and values that you want to receive via -x */
void upsdrv_makevartable(void)
{
	/* allow '-x xyzzy' */
	/* addvar(VAR_FLAG, "xyzzy", "Enable xyzzy mode"); */

	/* allow '-x foo=<some value>' */
	/* addvar(VAR_VALUE, "foo", "Override foo setting"); */
}

void upsdrv_initups(void)
{
	upsdebugx(2, "entering upsdrv_initups()");

	upsfd = ser_open(device_path);

	riello_comm_setup(device_path);

	/* probe ups type */

	/* to get variables and flags from the command line, use this:
	 *
	 * first populate with upsdrv_buildvartable above, then...
	 *
	 *	  				set flag foo : /bin/driver -x foo
	 * set variable 'cable' to '1234' : /bin/driver -x cable=1234
	 *
	 * to test flag foo in your code:
	 *
	 * 	if (testvar("foo"))
	 * 		do_something();
	 *
	 * to show the value of cable:
	 *
	 *	if ((cable = getval("cable")))
	 *		printf("cable is set to %s\n", cable);
	 *	else
	 *		printf("cable is not set!\n");
	 *
	 * don't use NULL pointers - test the return result first!
	 */

	/* the upsh handlers can't be done here, as they get initialized
	 * shortly after upsdrv_initups returns to main.
	 */

	/* don't try to detect the UPS here */

	/* initialise communication */
}

void upsdrv_cleanup(void)
{
	/* free(dynamic_mem); */
	ser_close(upsfd, device_path);
}

void riello_comm_setup(const char *port)
{
	uint8_t length;

	upsdebugx(2, "set baudrate 9600");
	ser_set_speed(upsfd, device_path, B9600);

	upsdebugx(2, "try to detect SENTR");
	riello_init_serial();
	bufOut[0] = 192;
	ser_send_buf(upsfd, bufOut, 1);

	riello_serialcomm(&bufIn[0], DEV_RIELLOSENTRY);

	if (buf_ptr_length == 103) {
		typeRielloProtocol = DEV_RIELLOSENTRY;
		upslogx(LOG_INFO, "Connected to UPS SENTR on %s with baudrate %d", port, 9600);
		return;
	}

	upsdebugx(2, "try to detect GPSER");
	riello_init_serial();
	length = riello_prepare_gi(&bufOut[0]);

	ser_send_buf(upsfd, bufOut, length);

	riello_serialcomm(&bufIn[0], DEV_RIELLOGPSER);

	if (!wait_packet && !foundbadcrc && !foundnak) {
		typeRielloProtocol = DEV_RIELLOGPSER;
		upslogx(LOG_INFO, "Connected to UPS GPSER on %s with baudrate %d", port, 9600);
		return;
	}

	upsdebugx(2, "set baudrate 1200");
	ser_set_speed(upsfd, device_path, B1200);

	upsdebugx(2, "try to detect SENTR");
	riello_init_serial();
	bufOut[0] = 192;
	ser_send_buf(upsfd, bufOut, 1);

	riello_serialcomm(&bufIn[0], DEV_RIELLOSENTRY);

	if (buf_ptr_length == 103) {
		typeRielloProtocol = DEV_RIELLOSENTRY;
		upslogx(LOG_INFO, "Connected to UPS SENTR on %s with baudrate %d", port, 1200);
		return;
	}

	upsdebugx(2, "try to detect GPSER");
	riello_init_serial();
	length = riello_prepare_gi(&bufOut[0]);

	ser_send_buf(upsfd, bufOut, length);

	riello_serialcomm(&bufIn[0], DEV_RIELLOGPSER);

	if (!wait_packet && !foundbadcrc && !foundnak) {
		typeRielloProtocol = DEV_RIELLOGPSER;
		upslogx(LOG_INFO, "Connected to UPS GPSER on %s with baudrate %d", port, 1200);
		return;
	}

	fatalx(EXIT_FAILURE, "Can't connect to the UPS on port %s!\n", port);
}
<|MERGE_RESOLUTION|>--- conflicted
+++ resolved
@@ -146,11 +146,7 @@
 	return -1;
 }
 
-<<<<<<< HEAD
-void riello_serialcomm(uint8_t* arg_bufIn, uint8_t typedev)
-=======
 static void riello_serialcomm(uint8_t* arg_bufIn, uint8_t typedev)
->>>>>>> baca562a
 {
 	time_t realt, nowt;
 	uint8_t commb = 0;
