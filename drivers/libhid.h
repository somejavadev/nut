--- conflicted
+++ resolved
@@ -46,11 +46,7 @@
 	#include "nut_libusb.h"
 	typedef USBDevice_t                   HIDDevice_t;
 	typedef USBDeviceMatcher_t            HIDDeviceMatcher_t;
-<<<<<<< HEAD
-	typedef libusb_device_handle *        hid_dev_handle_t;
-=======
 	typedef usb_dev_handle *              hid_dev_handle_t;
->>>>>>> e1865f89
 	typedef usb_communication_subdriver_t communication_subdriver_t;
 #endif
 
