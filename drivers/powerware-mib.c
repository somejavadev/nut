/*  powerware-mib.c - data to monitor Powerware UPS with NUT
 *  (using MIBs described in stdupsv1.mib and Xups.mib)
 *
 *  Copyright (C)
 *       2005-2006 Olli Savia <ops@iki.fi>
 *       2005-2006 Niels Baggesen <niels@baggesen.net>
 *       2015-2021 Eaton (author: Arnaud Quette <ArnaudQuette@Eaton.com>)
 *
 *  This program is free software; you can redistribute it and/or modify
 *  it under the terms of the GNU General Public License as published by
 *  the Free Software Foundation; either version 2 of the License, or
 *  (at your option) any later version.
 *
 *  This program is distributed in the hope that it will be useful,
 *  but WITHOUT ANY WARRANTY; without even the implied warranty of
 *  MERCHANTABILITY or FITNESS FOR A PARTICULAR PURPOSE.  See the
 *  GNU General Public License for more details.
 *
 *
 *  You should have received a copy of the GNU General Public License
 *  along with this program; if not, write to the Free Software
 *  Foundation, Inc., 59 Temple Place, Suite 330, Boston, MA 02111-1307 USA
 *
 */

#include "powerware-mib.h"
#if WITH_SNMP_LKP_FUN
/* FIXME: shared helper code, need to be put in common */
#include "eaton-pdu-marlin-helpers.h"
#endif

<<<<<<< HEAD
#define PW_MIB_VERSION "1.00"
=======
#define PW_MIB_VERSION "0.94"
>>>>>>> e1218569

/* TODO: more sysOID and MIBs support:
 *
 * Powerware UPS (Ingrasys X-SLOT and BD-SLOT): ".1.3.6.1.4.1.534.1"
 * Powerware PXGX cards: ".1.3.6.1.4.1.534.2.12"
 *		PXGX 2000 cards (UPS): Get xupsIdentModel (".1.3.6.1.4.1.534.1.1.2.0")
 * 		PXGX 1000 cards (PDU/RPP/RPM): Get pduNumPanels ".1.3.6.1.4.1.534.6.6.4.1.1.1.4.0"
 */

/* Powerware UPS (Ingrasys X-SLOT and BD-SLOT)
 * Eaton Gigabit Network Card (Genepi) */
#define POWERWARE_SYSOID	".1.3.6.1.4.1.534.1"
/* Powerware UPS newer PXGX UPS cards (BladeUPS, ...) */
#define EATON_PXGX_SYSOID	".1.3.6.1.4.1.534.2.12"

/* SNMP OIDs set */
#define PW_OID_MFR_NAME		"1.3.6.1.4.1.534.1.1.1.0"	/* XUPS-MIB::xupsIdentManufacturer.0 */
#define PW_OID_MODEL_NAME	"1.3.6.1.4.1.534.1.1.2.0"	/* XUPS-MIB::xupsIdentModel.0 */
#define PW_OID_FIRMREV		"1.3.6.1.4.1.534.1.1.3.0"	/* XUPS-MIB::xupsIdentSoftwareVersion.0 */

#define PW_OID_BATT_RUNTIME	"1.3.6.1.4.1.534.1.2.1.0"	/* XUPS-MIB::xupsBatTimeRemaining.0 */
#define PW_OID_BATT_VOLTAGE	"1.3.6.1.4.1.534.1.2.2.0"	/* XUPS-MIB::xupsBatVoltage.0 */
#define PW_OID_BATT_CURRENT	"1.3.6.1.4.1.534.1.2.3.0"	/* XUPS-MIB::xupsBatCurrent.0 */
#define PW_OID_BATT_CHARGE	"1.3.6.1.4.1.534.1.2.4.0"	/* XUPS-MIB::xupsBatCapacity.0 */
#define PW_OID_BATT_STATUS	"1.3.6.1.4.1.534.1.2.5.0"	/* XUPS-MIB::xupsBatteryAbmStatus.0 */

#define PW_OID_IN_FREQUENCY	"1.3.6.1.4.1.534.1.3.1.0"	/* XUPS-MIB::xupsInputFrequency.0 */
#define PW_OID_IN_LINE_BADS	"1.3.6.1.4.1.534.1.3.2.0"	/* XUPS-MIB::xupsInputLineBads.0 */
#define PW_OID_IN_LINES		"1.3.6.1.4.1.534.1.3.3.0"	/* XUPS-MIB::xupsInputNumPhases.0 */
#define PW_OID_IN_VOLTAGE	"1.3.6.1.4.1.534.1.3.4.1.2"	/* XUPS-MIB::xupsInputVoltage */
#define PW_OID_IN_CURRENT	"1.3.6.1.4.1.534.1.3.4.1.3"	/* XUPS-MIB::xupsInputCurrent */
#define PW_OID_IN_POWER		"1.3.6.1.4.1.534.1.3.4.1.4"	/* XUPS-MIB::xupsInputWatts */

#define PW_OID_OUT_LOAD		"1.3.6.1.4.1.534.1.4.1.0"	/* XUPS-MIB::xupsOutputLoad.0 */
#define PW_OID_OUT_FREQUENCY	"1.3.6.1.4.1.534.1.4.2.0"	/* XUPS-MIB::xupsOutputFrequency.0 */
#define PW_OID_OUT_LINES	"1.3.6.1.4.1.534.1.4.3.0"	/* XUPS-MIB::xupsOutputNumPhases.0 */
#define PW_OID_OUT_VOLTAGE	"1.3.6.1.4.1.534.1.4.4.1.2"	/* XUPS-MIB::xupsOutputVoltage */
#define PW_OID_OUT_CURRENT	"1.3.6.1.4.1.534.1.4.4.1.3"	/* XUPS-MIB::xupsOutputCurrent */
#define PW_OID_OUT_POWER	"1.3.6.1.4.1.534.1.4.4.1.4"	/* XUPS-MIB::xupsOutputWatts */
#define PW_OID_POWER_STATUS	"1.3.6.1.4.1.534.1.4.5.0"	/* XUPS-MIB::xupsOutputSource.0 */

#define PW_OID_BY_FREQUENCY	"1.3.6.1.4.1.534.1.5.1.0"	/* XUPS-MIB::xupsBypassFrequency.0 */
#define PW_OID_BY_LINES		"1.3.6.1.4.1.534.1.5.2.0"	/* XUPS-MIB::xupsBypassNumPhases.0 */
#define PW_OID_BY_VOLTAGE	"1.3.6.1.4.1.534.1.5.3.1.2"	/* XUPS-MIB::xupsBypassVoltage */

#define PW_OID_BATTEST_START	"1.3.6.1.4.1.534.1.8.1"		/* XUPS-MIB::xupsTestBattery   set to startTest(1) to initiate test*/

#define PW_OID_CONT_OFFDELAY	"1.3.6.1.4.1.534.1.9.1.0"		/* XUPS-MIB::xupsControlOutputOffDelay */
#define PW_OID_CONT_ONDELAY	"1.3.6.1.4.1.534.1.9.2.0"		/* XUPS-MIB::xupsControlOutputOnDelay */
#define PW_OID_CONT_OFFT_DEL	"1.3.6.1.4.1.534.1.9.3"		/* XUPS-MIB::xupsControlOutputOffTrapDelay */
#define PW_OID_CONT_ONT_DEL	"1.3.6.1.4.1.534.1.9.4"		/* XUPS-MIB::xupsControlOutputOnTrapDelay */
#define PW_OID_CONT_LOAD_SHED_AND_RESTART	"1.3.6.1.4.1.534.1.9.6"		/* XUPS-MIB::xupsLoadShedSecsWithRestart */

#define PW_OID_CONF_OVOLTAGE	"1.3.6.1.4.1.534.1.10.1.0"	/* XUPS-MIB::xupsConfigOutputVoltage.0 */
#define PW_OID_CONF_IVOLTAGE	"1.3.6.1.4.1.534.1.10.2.0"	/* XUPS-MIB::xupsConfigInputVoltage.0 */
#define PW_OID_CONF_POWER	"1.3.6.1.4.1.534.1.10.3.0"	/* XUPS-MIB::xupsConfigOutputWatts.0 */
#define PW_OID_CONF_FREQ	"1.3.6.1.4.1.534.1.10.4.0"	/* XUPS-MIB::xupsConfigOutputFreq.0 */

#define PW_OID_ALARMS		"1.3.6.1.4.1.534.1.7.1.0"		/* XUPS-MIB::xupsAlarms */
#define PW_OID_ALARM_OB		"1.3.6.1.4.1.534.1.7.3"		/* XUPS-MIB::xupsOnBattery */
#define PW_OID_ALARM_LB		"1.3.6.1.4.1.534.1.7.4"		/* XUPS-MIB::xupsLowBattery */

#define IETF_OID_AGENTREV	"1.3.6.1.2.1.33.1.1.4.0"	/* UPS-MIB::upsIdentAgentSoftwareVersion.0 */
#define IETF_OID_IDENT		"1.3.6.1.2.1.33.1.1.5.0"	/* UPS-MIB::upsIdentName.0 */
#define IETF_OID_CONF_OUT_VA	"1.3.6.1.2.1.33.1.9.5.0"	/* UPS-MIB::upsConfigOutputVA.0 */
#define IETF_OID_CONF_RUNTIME_LOW	"1.3.6.1.2.1.33.1.9.7.0"	/* UPS-MIB::upsConfigLowBattTime.0 */
#define IETF_OID_LOAD_LEVEL	"1.3.6.1.2.1.33.1.4.4.1.5"	/* UPS-MIB::upsOutputPercentLoad */
#define IETF_OID_AUTO_RESTART	"1.3.6.1.2.1.33.1.8.5.0"	/* UPS-MIB::upsAutoRestart */

/* Delay before powering off in seconds */
#define DEFAULT_OFFDELAY	30
/* Delay before powering on in seconds */
#define DEFAULT_ONDELAY	20
/* Default shutdown.return delay in seconds */
#define DEFAULT_SHUTDOWNDELAY	0

static info_lkp_t pw_alarm_ob[] = {
	{ 1, "OB"
#if WITH_SNMP_LKP_FUN
		, NULL, NULL, NULL, NULL
#endif
	},
	{ 2, ""
#if WITH_SNMP_LKP_FUN
		, NULL, NULL, NULL, NULL
#endif
	},
	{ 0, NULL
#if WITH_SNMP_LKP_FUN
		, NULL, NULL, NULL, NULL
#endif
	}
};

static info_lkp_t pw_alarm_lb[] = {
	{ 1, "LB"
#if WITH_SNMP_LKP_FUN
		, NULL, NULL, NULL, NULL
#endif
	},
	{ 2, ""
#if WITH_SNMP_LKP_FUN
		, NULL, NULL, NULL, NULL
#endif
	},
	{ 0, NULL
#if WITH_SNMP_LKP_FUN
		, NULL, NULL, NULL, NULL
#endif
	}
};

static info_lkp_t pw_pwr_info[] = {
	{   1, ""         /* other */
#if WITH_SNMP_LKP_FUN
		, NULL, NULL, NULL, NULL
#endif
	},
	{   2, "OFF"       /* none */
#if WITH_SNMP_LKP_FUN
		, NULL, NULL, NULL, NULL
#endif
	},
	{   3, "OL"        /* normal */
#if WITH_SNMP_LKP_FUN
		, NULL, NULL, NULL, NULL
#endif
	},
	{   4, "BYPASS"    /* bypass */
#if WITH_SNMP_LKP_FUN
		, NULL, NULL, NULL, NULL
#endif
	},
	{   5, "OB"        /* battery */
#if WITH_SNMP_LKP_FUN
		, NULL, NULL, NULL, NULL
#endif
	},
	{   6, "OL BOOST"  /* booster */
#if WITH_SNMP_LKP_FUN
		, NULL, NULL, NULL, NULL
#endif
	},
	{   7, "OL TRIM"   /* reducer */
#if WITH_SNMP_LKP_FUN
		, NULL, NULL, NULL, NULL
#endif
	},
	{   8, "OL"        /* parallel capacity */
#if WITH_SNMP_LKP_FUN
		, NULL, NULL, NULL, NULL
#endif
	},
	{   9, "OL"        /* parallel redundancy */
#if WITH_SNMP_LKP_FUN
		, NULL, NULL, NULL, NULL
#endif
	},
	{  10, "OL"        /* high efficiency */
#if WITH_SNMP_LKP_FUN
		, NULL, NULL, NULL, NULL
#endif
	},
	/* Extended status values */
	{ 240, "OB"        /* battery (0xF0) */
#if WITH_SNMP_LKP_FUN
		, NULL, NULL, NULL, NULL
#endif
	},
	{ 100, "BYPASS"    /* maintenanceBypass (0x64) */
#if WITH_SNMP_LKP_FUN
		, NULL, NULL, NULL, NULL
#endif
	},
	{  96, "BYPASS"    /* Bypass (0x60) */
#if WITH_SNMP_LKP_FUN
		, NULL, NULL, NULL, NULL
#endif
	},
	{  81, "OL"        /* high efficiency (0x51) */
#if WITH_SNMP_LKP_FUN
		, NULL, NULL, NULL, NULL
#endif
	},
	{  80, "OL"        /* normal (0x50) */
#if WITH_SNMP_LKP_FUN
		, NULL, NULL, NULL, NULL
#endif
	},
	{  64, "OL"        /* UPS supporting load, normal degraded mode (0x40) */
#if WITH_SNMP_LKP_FUN
		, NULL, NULL, NULL, NULL
#endif
	},
	{  16, "OFF"       /* none (0x10) */
#if WITH_SNMP_LKP_FUN
		, NULL, NULL, NULL, NULL
#endif
	},
	{ 0, NULL
#if WITH_SNMP_LKP_FUN
		, NULL, NULL, NULL, NULL
#endif
	}
};

/* FIXME: mapped to ups.type, but should be output.source or ups.mode (need RFC)
 * to complement the above ups.status
 * along with having ups.type as described hereafter*/
/* FIXME: should be used by ups.mode or output.source (need RFC);
 * Note: this define is not set via project options; code hidden with
 * commit to "snmp-ups: support newer Genepi management cards"
 */
#ifdef USE_PW_MODE_INFO
static info_lkp_t pw_mode_info[] = {
	{   1, ""
#if WITH_SNMP_LKP_FUN
		, NULL, NULL, NULL, NULL
#endif
	},
	{   2, ""
#if WITH_SNMP_LKP_FUN
		, NULL, NULL, NULL, NULL
#endif
	},
	{   3, "normal"
#if WITH_SNMP_LKP_FUN
		, NULL, NULL, NULL, NULL
#endif
	},
	{   4, ""
#if WITH_SNMP_LKP_FUN
		, NULL, NULL, NULL, NULL
#endif
	},
	{   5, ""
#if WITH_SNMP_LKP_FUN
		, NULL, NULL, NULL, NULL
#endif
	},
	{   6, ""
#if WITH_SNMP_LKP_FUN
		, NULL, NULL, NULL, NULL
#endif
	},
	{   7, ""
#if WITH_SNMP_LKP_FUN
		, NULL, NULL, NULL, NULL
#endif
	},
	{   8, "parallel capacity"
#if WITH_SNMP_LKP_FUN
		, NULL, NULL, NULL, NULL
#endif
	},
	{   9, "parallel redundancy"
#if WITH_SNMP_LKP_FUN
		, NULL, NULL, NULL, NULL
#endif
	},
	{  10, "high efficiency"
#if WITH_SNMP_LKP_FUN
		, NULL, NULL, NULL, NULL
#endif
	},
	/* Extended status values,
	 * FIXME: check for source and completion */
	{ 240, ""                /* battery (0xF0) */
#if WITH_SNMP_LKP_FUN
		, NULL, NULL, NULL, NULL
#endif
	},
	{ 100, ""                /* maintenanceBypass (0x64) */
#if WITH_SNMP_LKP_FUN
		, NULL, NULL, NULL, NULL
#endif
	},
	{  96, ""                /* Bypass (0x60) */
#if WITH_SNMP_LKP_FUN
		, NULL, NULL, NULL, NULL
#endif
	},
	{  81, "high efficiency" /* high efficiency (0x51) */
#if WITH_SNMP_LKP_FUN
		, NULL, NULL, NULL, NULL
#endif
	},
	{  80, "normal"          /* normal (0x50) */
#if WITH_SNMP_LKP_FUN
		, NULL, NULL, NULL, NULL
#endif
	},
	{  64, ""                /* UPS supporting load, normal degraded mode (0x40) */
#if WITH_SNMP_LKP_FUN
		, NULL, NULL, NULL, NULL
#endif
	},
	{  16, ""                /* none (0x10) */
#if WITH_SNMP_LKP_FUN
		, NULL, NULL, NULL, NULL
#endif
	},
	{   0, NULL
#if WITH_SNMP_LKP_FUN
		, NULL, NULL, NULL, NULL
#endif
	}
};
#endif /* USE_PW_MODE_INFO */

/* FIXME: may be standardized
 * extracted from bcmxcp.c->BCMXCP_TOPOLOGY_*, Make some common definitions */
static info_lkp_t pw_topology_info[] = {
	{ 0x0000, ""
#if WITH_SNMP_LKP_FUN
		, NULL, NULL, NULL, NULL
#endif
	}, /* None; use the Table of Elements */
	{ 0x0010, "Off-line switcher, Single Phase"
#if WITH_SNMP_LKP_FUN
		, NULL, NULL, NULL, NULL
#endif
	},
	{ 0x0020, "Line-Interactive UPS, Single Phase"
#if WITH_SNMP_LKP_FUN
		, NULL, NULL, NULL, NULL
#endif
	},
	{ 0x0021, "Line-Interactive UPS, Two Phase"
#if WITH_SNMP_LKP_FUN
		, NULL, NULL, NULL, NULL
#endif
	},
	{ 0x0022, "Line-Interactive UPS, Three Phase"
#if WITH_SNMP_LKP_FUN
		, NULL, NULL, NULL, NULL
#endif
	},
	{ 0x0030, "Dual AC Input, On-Line UPS, Single Phase"
#if WITH_SNMP_LKP_FUN
		, NULL, NULL, NULL, NULL
#endif
	},
	{ 0x0031, "Dual AC Input, On-Line UPS, Two Phase"
#if WITH_SNMP_LKP_FUN
		, NULL, NULL, NULL, NULL
#endif
	},
	{ 0x0032, "Dual AC Input, On-Line UPS, Three Phase"
#if WITH_SNMP_LKP_FUN
		, NULL, NULL, NULL, NULL
#endif
	},
	{ 0x0040, "On-Line UPS, Single Phase"
#if WITH_SNMP_LKP_FUN
		, NULL, NULL, NULL, NULL
#endif
	},
	{ 0x0041, "On-Line UPS, Two Phase"
#if WITH_SNMP_LKP_FUN
		, NULL, NULL, NULL, NULL
#endif
	},
	{ 0x0042, "On-Line UPS, Three Phase"
#if WITH_SNMP_LKP_FUN
		, NULL, NULL, NULL, NULL
#endif
	},
	{ 0x0050, "Parallel Redundant On-Line UPS, Single Phase"
#if WITH_SNMP_LKP_FUN
		, NULL, NULL, NULL, NULL
#endif
	},
	{ 0x0051, "Parallel Redundant On-Line UPS, Two Phase"
#if WITH_SNMP_LKP_FUN
		, NULL, NULL, NULL, NULL
#endif
	},
	{ 0x0052, "Parallel Redundant On-Line UPS, Three Phase"
#if WITH_SNMP_LKP_FUN
		, NULL, NULL, NULL, NULL
#endif
	},
	{ 0x0060, "Parallel for Capacity On-Line UPS, Single Phase"
#if WITH_SNMP_LKP_FUN
		, NULL, NULL, NULL, NULL
#endif
	},
	{ 0x0061, "Parallel for Capacity On-Line UPS, Two Phase"
#if WITH_SNMP_LKP_FUN
		, NULL, NULL, NULL, NULL
#endif
	},
	{ 0x0062, "Parallel for Capacity On-Line UPS, Three Phase"
#if WITH_SNMP_LKP_FUN
		, NULL, NULL, NULL, NULL
#endif
	},
	{ 0x0102, "System Bypass Module, Three Phase"
#if WITH_SNMP_LKP_FUN
		, NULL, NULL, NULL, NULL
#endif
	},
	{ 0x0122, "Hot-Tie Cabinet, Three Phase"
#if WITH_SNMP_LKP_FUN
		, NULL, NULL, NULL, NULL
#endif
	},
	{ 0x0200, "Outlet Controller, Single Phase"
#if WITH_SNMP_LKP_FUN
		, NULL, NULL, NULL, NULL
#endif
	},
	{ 0x0222, "Dual AC Input Static Switch Module, 3 Phase"
#if WITH_SNMP_LKP_FUN
		, NULL, NULL, NULL, NULL
#endif
	},
	{ 0, NULL
#if WITH_SNMP_LKP_FUN
		, NULL, NULL, NULL, NULL
#endif
	}
};

/* Legacy implementation */
static info_lkp_t pw_battery_abm_status[] = {
	{ 1, "CHRG"
#if WITH_SNMP_LKP_FUN
		, NULL, NULL, NULL, NULL
#endif
	},
	{ 2, "DISCHRG"
#if WITH_SNMP_LKP_FUN
		, NULL, NULL, NULL, NULL
#endif
	},
/*
	{ 3, "Floating"
#if WITH_SNMP_LKP_FUN
		, NULL, NULL, NULL, NULL
#endif
	},
*/
/*
	{ 4, "Resting"
#if WITH_SNMP_LKP_FUN
		, NULL, NULL, NULL, NULL
#endif
	},
*/
/*
	{ 5, "Unknown"
#if WITH_SNMP_LKP_FUN
		, NULL, NULL, NULL, NULL
#endif
	},
*/
	{ 0, NULL
#if WITH_SNMP_LKP_FUN
		, NULL, NULL, NULL, NULL
#endif
	}
};

static info_lkp_t pw_abm_status_info[] = {
	{ 1, "charging"
#if WITH_SNMP_LKP_FUN
		, NULL, NULL, NULL, NULL
#endif
	},
	{ 2, "discharging"
#if WITH_SNMP_LKP_FUN
		, NULL, NULL, NULL, NULL
#endif
	},
	{ 3, "floating"
#if WITH_SNMP_LKP_FUN
		, NULL, NULL, NULL, NULL
#endif
	},
	{ 4, "resting"
#if WITH_SNMP_LKP_FUN
		, NULL, NULL, NULL, NULL
#endif
	},
	{ 5, "unknown"
#if WITH_SNMP_LKP_FUN
		, NULL, NULL, NULL, NULL
#endif
	},   /* Undefined - ABM is not activated */
	{ 6, "disabled"
#if WITH_SNMP_LKP_FUN
		, NULL, NULL, NULL, NULL
#endif
	},  /* ABM Charger Disabled */
	{ 0, NULL
#if WITH_SNMP_LKP_FUN
		, NULL, NULL, NULL, NULL
#endif
	}
};

static info_lkp_t pw_batt_test_info[] = {
	{ 1, "Unknown"
#if WITH_SNMP_LKP_FUN
		, NULL, NULL, NULL, NULL
#endif
	},
	{ 2, "Done and passed"
#if WITH_SNMP_LKP_FUN
		, NULL, NULL, NULL, NULL
#endif
	},
	{ 3, "Done and error"
#if WITH_SNMP_LKP_FUN
		, NULL, NULL, NULL, NULL
#endif
	},
	{ 4, "In progress"
#if WITH_SNMP_LKP_FUN
		, NULL, NULL, NULL, NULL
#endif
	},
	{ 5, "Not supported"
#if WITH_SNMP_LKP_FUN
		, NULL, NULL, NULL, NULL
#endif
	},
	{ 6, "Inhibited"
#if WITH_SNMP_LKP_FUN
		, NULL, NULL, NULL, NULL
#endif
	},
	{ 7, "Scheduled"
#if WITH_SNMP_LKP_FUN
		, NULL, NULL, NULL, NULL
#endif
	},
	{ 0, NULL
#if WITH_SNMP_LKP_FUN
		, NULL, NULL, NULL, NULL
#endif
	}
};

static info_lkp_t pw_yes_no_info[] = {
	{ 1, "yes"
#if WITH_SNMP_LKP_FUN
		, NULL, NULL, NULL, NULL
#endif
	},
	{ 2, "no"
#if WITH_SNMP_LKP_FUN
		, NULL, NULL, NULL, NULL
#endif
	},
	{ 0, NULL
#if WITH_SNMP_LKP_FUN
		, NULL, NULL, NULL, NULL
#endif
	}
};

static info_lkp_t pw_outlet_status_info[] = {
	{ 1, "on"
#if WITH_SNMP_LKP_FUN
		, NULL, NULL, NULL, NULL
#endif
	},
	{ 2, "off"
#if WITH_SNMP_LKP_FUN
		, NULL, NULL, NULL, NULL
#endif
	},
	{ 3, "on"
#if WITH_SNMP_LKP_FUN
		, NULL, NULL, NULL, NULL
#endif
	},  /* pendingOff, transitional status */
	{ 4, "off"
#if WITH_SNMP_LKP_FUN
		, NULL, NULL, NULL, NULL
#endif
	}, /* pendingOn, transitional status */
	/* { 5, ""
#if WITH_SNMP_LKP_FUN
		, NULL, NULL, NULL, NULL
#endif
	},  unknown */
	/* { 6, ""
#if WITH_SNMP_LKP_FUN
		, NULL, NULL, NULL, NULL
#endif
	},  reserved */
	{ 7, "off"
#if WITH_SNMP_LKP_FUN
		, NULL, NULL, NULL, NULL
#endif
	}, /* Failed in Closed position */
	{ 8, "on"
#if WITH_SNMP_LKP_FUN
		, NULL, NULL, NULL, NULL
#endif
	},  /* Failed in Open position */
	{ 0, NULL
#if WITH_SNMP_LKP_FUN
		, NULL, NULL, NULL, NULL
#endif
	}
};

static info_lkp_t pw_ambient_drycontacts_info[] = {
	{ -1, "unknown"
#if WITH_SNMP_LKP_FUN
		, NULL, NULL, NULL, NULL
#endif
	},
	{ 1, "opened"
#if WITH_SNMP_LKP_FUN
		, NULL, NULL, NULL, NULL
#endif
	},
	{ 2, "closed"
#if WITH_SNMP_LKP_FUN
		, NULL, NULL, NULL, NULL
#endif
	},
	{ 3, "opened"
#if WITH_SNMP_LKP_FUN
		, NULL, NULL, NULL, NULL
#endif
	}, /* openWithNotice   */
	{ 4, "closed"
#if WITH_SNMP_LKP_FUN
		, NULL, NULL, NULL, NULL
#endif
	}, /* closedWithNotice */
	{ 0, NULL
#if WITH_SNMP_LKP_FUN
		, NULL, NULL, NULL, NULL
#endif
	}
};

#if WITH_SNMP_LKP_FUN
/* Note: eaton_sensor_temperature_unit_fun() is defined in eaton-pdu-marlin-helpers.c
 * and su_temperature_read_fun() is in snmp-ups.c
 * Future work for DMF might provide same-named routines via LUA-C gateway.
 */

#if WITH_SNMP_LKP_FUN_DUMMY
/* Temperature unit consideration */
const char *eaton_sensor_temperature_unit_fun(void *raw_snmp_value) {
	/* snmp_value here would be a (long*) */
	NUT_UNUSED_VARIABLE(raw_snmp_value);
	return "unknown";
}
/* FIXME: please DMF, though this should be in snmp-ups.c or equiv. */
const char *su_temperature_read_fun(void *raw_snmp_value) {
	/* snmp_value here would be a (long*) */
	NUT_UNUSED_VARIABLE(raw_snmp_value);
	return "dummy";
};
#endif // WITH_SNMP_LKP_FUN_DUMMY

static info_lkp_t pw_sensor_temperature_unit_info[] = {
	{ 0, "dummy"
#if WITH_SNMP_LKP_FUN
		, eaton_sensor_temperature_unit_fun, NULL, NULL, NULL
#endif
	},
	{ 0, NULL
#if WITH_SNMP_LKP_FUN
		, NULL, NULL, NULL, NULL
#endif
	}
};

static info_lkp_t pw_sensor_temperature_read_info[] = {
	{ 0, "dummy"
#if WITH_SNMP_LKP_FUN
		, su_temperature_read_fun, NULL, NULL, NULL
#endif
	},
	{ 0, NULL
#if WITH_SNMP_LKP_FUN
		, NULL, NULL, NULL, NULL
#endif
	}
};

#else // if not WITH_SNMP_LKP_FUN:

/* FIXME: For now, DMF codebase falls back to old implementation with static
 * lookup/mapping tables for this, which can easily go into the DMF XML file.
 */
static info_lkp_t pw_sensor_temperature_unit_info[] = {
	{ 0, "kelvin"
#if WITH_SNMP_LKP_FUN
		, NULL, NULL, NULL, NULL
#endif
	},
	{ 1, "celsius"
#if WITH_SNMP_LKP_FUN
		, NULL, NULL, NULL, NULL
#endif
	},
	{ 2, "fahrenheit"
#if WITH_SNMP_LKP_FUN
		, NULL, NULL, NULL, NULL
#endif
	},
	{ 0, NULL
#if WITH_SNMP_LKP_FUN
		, NULL, NULL, NULL, NULL
#endif
	}
};

#endif // WITH_SNMP_LKP_FUN

static info_lkp_t pw_ambient_drycontacts_polarity_info[] = {
	{ 0, "normal-opened"
#if WITH_SNMP_LKP_FUN
		, NULL, NULL, NULL, NULL
#endif
	},
	{ 1, "normal-closed"
#if WITH_SNMP_LKP_FUN
		, NULL, NULL, NULL, NULL
#endif
	},
	{ 0, NULL
#if WITH_SNMP_LKP_FUN
		, NULL, NULL, NULL, NULL
#endif
	}
};

static info_lkp_t pw_ambient_drycontacts_state_info[] = {
	{ 0, "inactive"
#if WITH_SNMP_LKP_FUN
		, NULL, NULL, NULL, NULL
#endif
	},
	{ 1, "active"
#if WITH_SNMP_LKP_FUN
		, NULL, NULL, NULL, NULL
#endif
	},
	{ 0, NULL
#if WITH_SNMP_LKP_FUN
		, NULL, NULL, NULL, NULL
#endif
	}
};

static info_lkp_t pw_emp002_ambient_presence_info[] = {
	{ 0, "unknown"
#if WITH_SNMP_LKP_FUN
		, NULL, NULL, NULL, NULL
#endif
	},
	{ 2, "yes"
#if WITH_SNMP_LKP_FUN
		, NULL, NULL, NULL, NULL
#endif
	},     /* communicationOK */
	{ 3, "no"
#if WITH_SNMP_LKP_FUN
		, NULL, NULL, NULL, NULL
#endif
	},      /* communicationLost */
	{ 0, NULL
#if WITH_SNMP_LKP_FUN
		, NULL, NULL, NULL, NULL
#endif
	}
};

/* extracted from drivers/eaton-pdu-marlin-mib.c -> marlin_threshold_status_info */
static info_lkp_t pw_threshold_status_info[] = {
	{ 0, "good"
#if WITH_SNMP_LKP_FUN
		, NULL, NULL, NULL, NULL
#endif
	},          /* No threshold triggered */
	{ 1, "warning-low"
#if WITH_SNMP_LKP_FUN
		, NULL, NULL, NULL, NULL
#endif
	},   /* Warning low threshold triggered */
	{ 2, "critical-low"
#if WITH_SNMP_LKP_FUN
		, NULL, NULL, NULL, NULL
#endif
	},  /* Critical low threshold triggered */
	{ 3, "warning-high"
#if WITH_SNMP_LKP_FUN
		, NULL, NULL, NULL, NULL
#endif
	},  /* Warning high threshold triggered */
	{ 4, "critical-high"
#if WITH_SNMP_LKP_FUN
		, NULL, NULL, NULL, NULL
#endif
	}, /* Critical high threshold triggered */
	{ 0, NULL
#if WITH_SNMP_LKP_FUN
		, NULL, NULL, NULL, NULL
#endif
	}
};

/* extracted from drivers/eaton-pdu-marlin-mib.c -> marlin_threshold_xxx_alarms_info */
static info_lkp_t pw_threshold_temperature_alarms_info[] = {
	{ 0, ""
#if WITH_SNMP_LKP_FUN
		, NULL, NULL, NULL, NULL
#endif
	},                           /* No threshold triggered */
	{ 1, "low temperature warning!"
#if WITH_SNMP_LKP_FUN
		, NULL, NULL, NULL, NULL
#endif
	},   /* Warning low threshold triggered */
	{ 2, "low temperature critical!"
#if WITH_SNMP_LKP_FUN
		, NULL, NULL, NULL, NULL
#endif
	},  /* Critical low threshold triggered */
	{ 3, "high temperature warning!"
#if WITH_SNMP_LKP_FUN
		, NULL, NULL, NULL, NULL
#endif
	},  /* Warning high threshold triggered */
	{ 4, "high temperature critical!"
#if WITH_SNMP_LKP_FUN
		, NULL, NULL, NULL, NULL
#endif
	}, /* Critical high threshold triggered */
	{ 0, NULL
#if WITH_SNMP_LKP_FUN
		, NULL, NULL, NULL, NULL
#endif
	}
};
static info_lkp_t pw_threshold_humidity_alarms_info[] = {
	{ 0, ""
#if WITH_SNMP_LKP_FUN
		, NULL, NULL, NULL, NULL
#endif
	},                        /* No threshold triggered */
	{ 1, "low humidity warning!"
#if WITH_SNMP_LKP_FUN
		, NULL, NULL, NULL, NULL
#endif
	},   /* Warning low threshold triggered */
	{ 2, "low humidity critical!"
#if WITH_SNMP_LKP_FUN
		, NULL, NULL, NULL, NULL
#endif
	},  /* Critical low threshold triggered */
	{ 3, "high humidity warning!"
#if WITH_SNMP_LKP_FUN
		, NULL, NULL, NULL, NULL
#endif
	},  /* Warning high threshold triggered */
	{ 4, "high humidity critical!"
#if WITH_SNMP_LKP_FUN
		, NULL, NULL, NULL, NULL
#endif
	}, /* Critical high threshold triggered */
	{ 0, NULL
#if WITH_SNMP_LKP_FUN
		, NULL, NULL, NULL, NULL
#endif
	}
};

/* Snmp2NUT lookup table */

static snmp_info_t pw_mib[] = {
	/* FIXME: miss device page! */
	/* UPS page */
	/* info_type, info_flags, info_len, OID, dfl, flags, oid2info, setvar */
	{ "ups.mfr", ST_FLAG_STRING, SU_INFOSIZE, PW_OID_MFR_NAME, "",
		SU_FLAG_STATIC, NULL },
	{ "ups.model", ST_FLAG_STRING, SU_INFOSIZE, PW_OID_MODEL_NAME, "",
		SU_FLAG_STATIC, NULL },
	/* FIXME: the 2 "firmware" entries below should be SU_FLAG_SEMI_STATIC */
	{ "ups.firmware", ST_FLAG_STRING, SU_INFOSIZE, PW_OID_FIRMREV, "",
		0, NULL },
	{ "ups.firmware.aux", ST_FLAG_STRING, SU_INFOSIZE, IETF_OID_AGENTREV, "",
		0, NULL },
	{ "ups.serial", ST_FLAG_STRING, SU_INFOSIZE, IETF_OID_IDENT, "",
		SU_FLAG_STATIC, NULL },
	{ "ups.load", 0, 1.0, PW_OID_OUT_LOAD, "",
		0, NULL },
	/* FIXME: should be removed in favor of output.power */
	{ "ups.power", 0, 1.0, PW_OID_OUT_POWER ".1", "",
		0, NULL },
	/* Duplicate of the above entry, but pointing at the first index */
	/* xupsOutputWatts.1.0; Value (Integer): 300 */
	{ "ups.power", 0, 1.0, "1.3.6.1.4.1.534.1.4.4.1.4.1.0", "",
		0, NULL },

	{ "ups.status", ST_FLAG_STRING, SU_INFOSIZE, PW_OID_POWER_STATUS, "OFF",
		SU_STATUS_PWR, &pw_pwr_info[0] },
	{ "ups.status", ST_FLAG_STRING, SU_INFOSIZE, PW_OID_ALARM_OB, "",
		SU_STATUS_BATT, &pw_alarm_ob[0] },
	{ "ups.status", ST_FLAG_STRING, SU_INFOSIZE, PW_OID_ALARM_LB, "",
		SU_STATUS_BATT, &pw_alarm_lb[0] },
	{ "ups.status", ST_FLAG_STRING, SU_INFOSIZE, PW_OID_BATT_STATUS, "",
		SU_STATUS_BATT, &pw_battery_abm_status[0] },
#ifdef USE_PW_MODE_INFO
	/* FIXME: should be ups.mode or output.source (need RFC) */
	/* Note: this define is not set via project options; code hidden with
	 * commit to "snmp-ups: support newer Genepi management cards" */
	{ "ups.type", ST_FLAG_STRING, SU_INFOSIZE, PW_OID_POWER_STATUS, "",
		SU_FLAG_STATIC | SU_FLAG_OK, &pw_mode_info[0] },
#endif /* USE_PW_MODE_INFO */
	/* xupsTopologyType.0; Value (Integer): 32 */
	{ "ups.type", ST_FLAG_STRING, SU_INFOSIZE, "1.3.6.1.4.1.534.1.13.1.0", "",
		SU_FLAG_STATIC | SU_FLAG_OK, &pw_topology_info[0] },
	/* FIXME: should be removed in favor of their output. equivalent! */
	{ "ups.realpower.nominal", 0, 1.0, PW_OID_CONF_POWER, "",
		0, NULL },
	/* FIXME: should be removed in favor of output.power.nominal */
	{ "ups.power.nominal", 0, 1.0, IETF_OID_CONF_OUT_VA, "",
		0, NULL },
	/* XUPS-MIB::xupsEnvAmbientTemp.0 */
	{ "ups.temperature", 0, 1.0, "1.3.6.1.4.1.534.1.6.1.0", "", 0, NULL },
	/* FIXME: These 2 data needs RFC! */
	/* XUPS-MIB::xupsEnvAmbientLowerLimit.0 */
	{ "ups.temperature.low", ST_FLAG_RW, 1.0, "1.3.6.1.4.1.534.1.6.2.0", "", 0, NULL },
	/* XUPS-MIB::xupsEnvAmbientUpperLimit.0 */
	{ "ups.temperature.high", ST_FLAG_RW, 1.0, "1.3.6.1.4.1.534.1.6.3.0", "", 0, NULL },
	/* XUPS-MIB::xupsTestBatteryStatus */
	{ "ups.test.result", ST_FLAG_STRING, SU_INFOSIZE, "1.3.6.1.4.1.534.1.8.2.0", "", 0, &pw_batt_test_info[0] },
	/* UPS-MIB::upsAutoRestart */
	{ "ups.start.auto", ST_FLAG_RW | ST_FLAG_STRING, SU_INFOSIZE, "1.3.6.1.2.1.33.1.8.5.0", "", SU_FLAG_OK, &pw_yes_no_info[0] },
	/* XUPS-MIB::xupsBatteryAbmStatus.0 */
	{ "battery.charger.status", ST_FLAG_STRING, SU_INFOSIZE, "1.3.6.1.4.1.534.1.2.5.0", "", SU_STATUS_BATT, &pw_abm_status_info[0] },

	/* Battery page */
	{ "battery.charge", 0, 1.0, PW_OID_BATT_CHARGE, "",
		0, NULL },
	{ "battery.runtime", 0, 1.0, PW_OID_BATT_RUNTIME, "",
		0, NULL },
	{ "battery.voltage", 0, 1.0, PW_OID_BATT_VOLTAGE, "",
		0, NULL },
	{ "battery.current", 0, 0.1, PW_OID_BATT_CURRENT, "",
		0, NULL },
	{ "battery.runtime.low", 0, 60.0, IETF_OID_CONF_RUNTIME_LOW, "",
		0, NULL },
	{ "battery.date", ST_FLAG_RW | ST_FLAG_STRING, SU_INFOSIZE, ".1.3.6.1.4.1.534.1.2.6.0", NULL, SU_FLAG_OK, &su_convert_to_iso_date_info[FUNMAP_USDATE_TO_ISODATE] },

	/* Output page */
	{ "output.phases", 0, 1.0, PW_OID_OUT_LINES, "", 0, NULL },
	/* XUPS-MIB::xupsOutputFrequency.0 */
	{ "output.frequency", 0, 0.1, "1.3.6.1.4.1.534.1.4.2.0", "", 0, NULL },
	/* XUPS-MIB::xupsConfigOutputFreq.0 */
	{ "output.frequency.nominal", 0, 0.1, "1.3.6.1.4.1.534.1.10.4.0", "", 0, NULL },
	/* XUPS-MIB::xupsOutputVoltage.1 */
	{ "output.voltage", 0, 1.0, "1.3.6.1.4.1.534.1.4.4.1.2.1", "", SU_OUTPUT_1, NULL },
	/* Duplicate of the above entry, but pointing at the first index */
	/* xupsOutputVoltage.1.0; Value (Integer): 230 */
	{ "output.voltage", 0, 1.0, "1.3.6.1.4.1.534.1.4.4.1.2.1.0", "", SU_OUTPUT_1, NULL },
	/* XUPS-MIB::xupsConfigOutputVoltage.0 */
	{ "output.voltage.nominal", 0, 1.0, "1.3.6.1.4.1.534.1.10.1.0", "", 0, NULL },
	/* XUPS-MIB::xupsConfigLowOutputVoltageLimit.0 */
	{ "output.voltage.low", 0, 1.0, ".1.3.6.1.4.1.534.1.10.6.0", "", 0, NULL },
	/* XUPS-MIB::xupsConfigHighOutputVoltageLimit.0 */
	{ "output.voltage.high", 0, 1.0, ".1.3.6.1.4.1.534.1.10.7.0", "", 0, NULL },
	{ "output.current", 0, 1.0, PW_OID_OUT_CURRENT ".1", "",
		SU_OUTPUT_1, NULL },
	/* Duplicate of the above entry, but pointing at the first index */
	/* xupsOutputCurrent.1.0; Value (Integer): 0 */
	{ "output.current", 0, 1.0, "1.3.6.1.4.1.534.1.4.4.1.3.1.0", "",
		SU_OUTPUT_1, NULL },
	{ "output.realpower", 0, 1.0, PW_OID_OUT_POWER ".1", "",
		SU_OUTPUT_1, NULL },
	/* Duplicate of the above entry, but pointing at the first index */
	/* Name/OID: xupsOutputWatts.1.0; Value (Integer): 1200 */
	{ "output.realpower", 0, 1.0, "1.3.6.1.4.1.534.1.4.4.1.4.1.0", "",
		0, NULL },
	/* Duplicate of "ups.realpower.nominal"
	 * FIXME: map either ups or output, but not both (or have an auto-remap) */
	{ "output.realpower.nominal", 0, 1.0, PW_OID_CONF_POWER, "",
		0, NULL },
	{ "output.L1-N.voltage", 0, 1.0, PW_OID_OUT_VOLTAGE ".1", "",
		SU_OUTPUT_3, NULL },
	{ "output.L2-N.voltage", 0, 1.0, PW_OID_OUT_VOLTAGE ".2", "",
		SU_OUTPUT_3, NULL },
	{ "output.L3-N.voltage", 0, 1.0, PW_OID_OUT_VOLTAGE ".3", "",
		SU_OUTPUT_3, NULL },
	{ "output.L1.current", 0, 1.0, PW_OID_OUT_CURRENT ".1", "",
		SU_OUTPUT_3, NULL },
	{ "output.L2.current", 0, 1.0, PW_OID_OUT_CURRENT ".2", "",
		SU_OUTPUT_3, NULL },
	{ "output.L3.current", 0, 1.0, PW_OID_OUT_CURRENT ".3", "",
		SU_OUTPUT_3, NULL },
	{ "output.L1.realpower", 0, 1.0, PW_OID_OUT_POWER ".1", "",
		SU_OUTPUT_3, NULL },
	{ "output.L2.realpower", 0, 1.0, PW_OID_OUT_POWER ".2", "",
		SU_OUTPUT_3, NULL },
	{ "output.L3.realpower", 0, 1.0, PW_OID_OUT_POWER ".3", "",
		SU_OUTPUT_3, NULL },
	/* FIXME: should better be output.Lx.load */
	{ "output.L1.power.percent", 0, 1.0, IETF_OID_LOAD_LEVEL ".1", "",
		SU_OUTPUT_3, NULL },
	{ "output.L2.power.percent", 0, 1.0, IETF_OID_LOAD_LEVEL ".2", "",
		SU_OUTPUT_3, NULL },
	{ "output.L3.power.percent", 0, 1.0, IETF_OID_LOAD_LEVEL ".3", "",
		SU_OUTPUT_3, NULL },
	{ "output.voltage.nominal", 0, 1.0, PW_OID_CONF_OVOLTAGE, "",
		0, NULL },

	/* Input page */
	{ "input.phases", 0, 1.0, PW_OID_IN_LINES, "",
		0, NULL },
	{ "input.frequency", 0, 0.1, PW_OID_IN_FREQUENCY, "",
		0, NULL },
	{ "input.voltage", 0, 1.0, PW_OID_IN_VOLTAGE ".0", "",
		SU_INPUT_1, NULL },
	/* Duplicate of the above entry, but pointing at the first index */
	/* xupsInputVoltage.1[.0]; Value (Integer): 245 */
	{ "input.voltage", 0, 1.0, "1.3.6.1.4.1.534.1.3.4.1.2.1", "",
		SU_INPUT_1, NULL },

	/* XUPS-MIB::xupsConfigInputVoltage.0 */
	{ "input.voltage.nominal", 0, 1.0, "1.3.6.1.4.1.534.1.10.2.0", "", 0, NULL },
	{ "input.current", 0, 0.1, PW_OID_IN_CURRENT ".0", "",
		SU_INPUT_1, NULL },
	{ "input.L1-N.voltage", 0, 1.0, PW_OID_IN_VOLTAGE ".1", "",
		SU_INPUT_3, NULL },
	{ "input.L2-N.voltage", 0, 1.0, PW_OID_IN_VOLTAGE ".2", "",
		SU_INPUT_3, NULL },
	{ "input.L3-N.voltage", 0, 1.0, PW_OID_IN_VOLTAGE ".3", "",
		SU_INPUT_3, NULL },
	{ "input.L1.current", 0, 1.0, PW_OID_IN_CURRENT ".1", "",
		SU_INPUT_3, NULL },
	{ "input.L2.current", 0, 1.0, PW_OID_IN_CURRENT ".2", "",
		SU_INPUT_3, NULL },
	{ "input.L3.current", 0, 1.0, PW_OID_IN_CURRENT ".3", "",
		SU_INPUT_3, NULL },
	{ "input.L1.realpower", 0, 1.0, PW_OID_IN_POWER ".1", "",
		SU_INPUT_3, NULL },
	{ "input.L2.realpower", 0, 1.0, PW_OID_IN_POWER ".2", "",
		SU_INPUT_3, NULL },
	{ "input.L3.realpower", 0, 1.0, PW_OID_IN_POWER ".3", "",
		SU_INPUT_3, NULL },
	{ "input.quality", 0, 1.0, PW_OID_IN_LINE_BADS, "",
		0, NULL },

	/* FIXME: this segfaults! do we assume the same number of bypass phases as input phases?
	{ "input.bypass.phases", 0, 1.0, PW_OID_BY_LINES, "", 0, NULL }, */
	{ "input.bypass.frequency", 0, 0.1, PW_OID_BY_FREQUENCY, "", 0, NULL },
	{ "input.bypass.voltage", 0, 1.0, PW_OID_BY_VOLTAGE ".0", "",
		SU_INPUT_1, NULL },
	/* Duplicate of the above entry, but pointing at the first index */
	/* xupsBypassVoltage.1.0; Value (Integer): 244 */
	{ "input.bypass.voltage", 0, 1.0, "1.3.6.1.4.1.534.1.5.3.1.2.1.0", "",
		SU_INPUT_1, NULL },
	{ "input.bypass.L1-N.voltage", 0, 1.0, PW_OID_BY_VOLTAGE ".1", "",
		SU_INPUT_3, NULL },
	{ "input.bypass.L2-N.voltage", 0, 1.0, PW_OID_BY_VOLTAGE ".2", "",
		SU_INPUT_3, NULL },
	{ "input.bypass.L3-N.voltage", 0, 1.0, PW_OID_BY_VOLTAGE ".3", "",
		SU_INPUT_3, NULL },

	/* Outlet page */
    /* Master outlet id always equal to 0 */
	{ "outlet.id", 0, 1, NULL, "0", SU_FLAG_STATIC , NULL },
    /* XUPS-MIB:: xupsSwitchable.0 */
	{ "outlet.switchable", 0, 1, ".1.3.6.1.4.1.534.1.9.7.0", NULL, SU_FLAG_STATIC , &pw_yes_no_info[0] },
	/* XUPS-MIB::xupsNumReceptacles; Value (Integer): 2 */
	{ "outlet.count", 0, 1, ".1.3.6.1.4.1.534.1.12.1.0", NULL, SU_FLAG_STATIC, NULL },
	/* XUPS-MIB::xupsRecepIndex.X; Value (Integer): X */
	{ "outlet.%i.id", 0, 1, ".1.3.6.1.4.1.534.1.12.2.1.1.%i", NULL, SU_FLAG_STATIC | SU_OUTLET, NULL },
	/* This MIB does not provide outlets switchability info. So map to a nearby
		OID, for data activation, and map all values to "yes" */
	{ "outlet.%i.switchable", 0, 1, ".1.3.6.1.4.1.534.1.12.2.1.1.%i", NULL, SU_FLAG_STATIC | SU_OUTLET, NULL },
	/* XUPS-MIB::xupsRecepStatus.X; Value (Integer): 1 */
	{ "outlet.%i.status", 0, 1, ".1.3.6.1.4.1.534.1.12.2.1.2.%i", NULL, SU_OUTLET, &pw_outlet_status_info[0] },

	/* Ambient collection */
	/* EMP001 (legacy) mapping */
	/* XUPS-MIB::xupsEnvRemoteTemp.0 */
	{ "ambient.temperature", 0, 1.0, "1.3.6.1.4.1.534.1.6.5.0", "", 0, NULL },
	/* XUPS-MIB::xupsEnvRemoteTempLowerLimit.0 */
	{ "ambient.temperature.low", ST_FLAG_RW, 1.0, "1.3.6.1.4.1.534.1.6.9.0", "", 0, NULL },
	/* XUPS-MIB::xupsEnvRemoteTempUpperLimit.0 */
	{ "ambient.temperature.high", ST_FLAG_RW, 1.0, "1.3.6.1.4.1.534.1.6.10.0", "", 0, NULL },
	/* XUPS-MIB::xupsEnvRemoteHumidity.0 */
	{ "ambient.humidity", 0, 1.0, "1.3.6.1.4.1.534.1.6.6.0", "", 0, NULL },
	/* XUPS-MIB::xupsEnvRemoteHumidityLowerLimit.0 */
	{ "ambient.humidity.low", ST_FLAG_RW, 1.0, "1.3.6.1.4.1.534.1.6.11.0", "", 0, NULL },
	/* XUPS-MIB::xupsEnvRemoteHumidityUpperLimit.0 */
	{ "ambient.humidity.high", ST_FLAG_RW, 1.0, "1.3.6.1.4.1.534.1.6.12.0", "", 0, NULL },
	/* XUPS-MIB::xupsContactDescr.n */
	{ "ambient.contacts.1.name", ST_FLAG_STRING, 1.0, ".1.3.6.1.4.1.534.1.6.8.1.4.1", "", 0, NULL },
	{ "ambient.contacts.2.name", ST_FLAG_STRING, 1.0, ".1.3.6.1.4.1.534.1.6.8.1.4.2", "", 0, NULL },
	/* XUPS-MIB::xupsContactState.n */
	{ "ambient.contacts.1.status", ST_FLAG_STRING, 1.0, ".1.3.6.1.4.1.534.1.6.8.1.3.1", "", 0, &pw_ambient_drycontacts_info[0] },
	{ "ambient.contacts.2.status", ST_FLAG_STRING, 1.0, ".1.3.6.1.4.1.534.1.6.8.1.3.2", "", 0, &pw_ambient_drycontacts_info[0] },

	/* EMP002 (EATON EMP MIB) mapping, including daisychain support */
	/* Warning: indexes start at '1' not '0'! */
	/* sensorCount.0 */
	{ "ambient.count", ST_FLAG_RW, 1.0, ".1.3.6.1.4.1.534.6.8.1.1.1.0", "", 0, NULL },
	/* CommunicationStatus.n */
	{ "ambient.%i.present", ST_FLAG_STRING, SU_INFOSIZE, ".1.3.6.1.4.1.534.6.8.1.1.4.1.1.%i",
		NULL, SU_AMBIENT_TEMPLATE, &pw_emp002_ambient_presence_info[0] },
	/* sensorName.n: OctetString EMPDT1H1C2 @1 */
	{ "ambient.%i.name", ST_FLAG_STRING, 1.0, ".1.3.6.1.4.1.534.6.8.1.1.3.1.1.%i", "", SU_AMBIENT_TEMPLATE, NULL },
	/* sensorManufacturer.n */
	{ "ambient.%i.mfr", ST_FLAG_STRING, 1.0, ".1.3.6.1.4.1.534.6.8.1.1.2.1.6.%i", "", SU_AMBIENT_TEMPLATE, NULL },
	/* sensorModel.n */
	{ "ambient.%i.model", ST_FLAG_STRING, 1.0, ".1.3.6.1.4.1.534.6.8.1.1.2.1.7.%i", "", SU_AMBIENT_TEMPLATE, NULL },
	/* sensorSerialNumber.n */
	{ "ambient.%i.serial", ST_FLAG_STRING, 1.0, ".1.3.6.1.4.1.534.6.8.1.1.2.1.9.%i", "", SU_AMBIENT_TEMPLATE, NULL },
	/* sensorUuid.n */
	{ "ambient.%i.id", ST_FLAG_STRING, 1.0, ".1.3.6.1.4.1.534.6.8.1.1.2.1.2.%i", "", SU_AMBIENT_TEMPLATE, NULL },
	/* sensorAddress.n */
	{ "ambient.%i.address", 0, 1, ".1.3.6.1.4.1.534.6.8.1.1.2.1.4.%i", "", SU_AMBIENT_TEMPLATE, NULL },
	/* sensorFirmwareVersion.n */
	{ "ambient.%i.firmware", ST_FLAG_STRING, 1.0, ".1.3.6.1.4.1.534.6.8.1.1.2.1.10.%i", "", SU_AMBIENT_TEMPLATE, NULL },
	/* temperatureUnit.1
	 * MUST be before the temperature data reading! */
	{ "ambient.%i.temperature.unit", 0, 1.0, ".1.3.6.1.4.1.534.6.8.1.2.5.0", "", SU_AMBIENT_TEMPLATE, &pw_sensor_temperature_unit_info[0] },
	/* temperatureValue.n.1 */
	{ "ambient.%i.temperature", 0, 0.1, ".1.3.6.1.4.1.534.6.8.1.2.3.1.3.%i.1", "", SU_AMBIENT_TEMPLATE,
#if WITH_SNMP_LKP_FUN
	&pw_sensor_temperature_read_info[0]
#else
	NULL
#endif
	},
	{ "ambient.%i.temperature.status", ST_FLAG_STRING, SU_INFOSIZE,
		".1.3.6.1.4.1.534.6.8.1.2.3.1.1.%i.1",
		NULL, SU_AMBIENT_TEMPLATE, &pw_threshold_status_info[0] },
	{ "ups.alarm", ST_FLAG_STRING, SU_INFOSIZE,
		".1.3.6.1.4.1.534.6.8.1.2.3.1.1.%i.1",
		NULL, SU_AMBIENT_TEMPLATE, &pw_threshold_temperature_alarms_info[0] },
	/* FIXME: ambient.n.temperature.{minimum,maximum} */
	/* temperatureThresholdLowCritical.n.1 */
	{ "ambient.%i.temperature.low.critical", ST_FLAG_RW, 0.1, ".1.3.6.1.4.1.534.6.8.1.2.2.1.6.%i.1", "", SU_AMBIENT_TEMPLATE, NULL },
	/* temperatureThresholdLowWarning.n.1 */
	{ "ambient.%i.temperature.low.warning", ST_FLAG_RW, 0.1, ".1.3.6.1.4.1.534.6.8.1.2.2.1.5.%i.1", "", SU_AMBIENT_TEMPLATE, NULL },
	/* temperatureThresholdHighWarning.n.1 */
	{ "ambient.%i.temperature.high.warning", ST_FLAG_RW, 0.1, ".1.3.6.1.4.1.534.6.8.1.2.2.1.7.%i.1", "", SU_AMBIENT_TEMPLATE, NULL },
	/* temperatureThresholdHighCritical.n.1 */
	{ "ambient.%i.temperature.high.critical", ST_FLAG_RW, 0.1, ".1.3.6.1.4.1.534.6.8.1.2.2.1.8.%i.1", "", SU_AMBIENT_TEMPLATE, NULL },
	/* humidityValue.n.1 */
	{ "ambient.%i.humidity", 0, 0.1, ".1.3.6.1.4.1.534.6.8.1.3.3.1.3.%i.1", "", SU_AMBIENT_TEMPLATE, NULL },
	{ "ambient.%i.humidity.status", ST_FLAG_STRING, SU_INFOSIZE,
		".1.3.6.1.4.1.534.6.8.1.3.3.1.1.%i.1",
		NULL, SU_AMBIENT_TEMPLATE, &pw_threshold_status_info[0] },
	{ "ups.alarm", ST_FLAG_STRING, SU_INFOSIZE,
		".1.3.6.1.4.1.534.6.8.1.3.3.1.1.%i.1",
		NULL, SU_AMBIENT_TEMPLATE, &pw_threshold_humidity_alarms_info[0] },
	/* FIXME: consider ambient.n.humidity.{minimum,maximum} */
	/* humidityThresholdLowCritical.n.1 */
	{ "ambient.%i.humidity.low.critical", ST_FLAG_RW, 0.1, ".1.3.6.1.4.1.534.6.8.1.3.2.1.6.%i.1", "", SU_AMBIENT_TEMPLATE, NULL },
	/* humidityThresholdLowWarning.n.1 */
	{ "ambient.%i.humidity.low.warning", ST_FLAG_RW, 0.1, ".1.3.6.1.4.1.534.6.8.1.3.2.1.5.%i.1", "", SU_AMBIENT_TEMPLATE, NULL },
	/* humidityThresholdHighWarning.n.1 */
	{ "ambient.%i.humidity.high.warning", ST_FLAG_RW, 0.1, ".1.3.6.1.4.1.534.6.8.1.3.2.1.7.%i.1", "", SU_AMBIENT_TEMPLATE, NULL },
	/* humidityThresholdHighCritical.n.1 */
	{ "ambient.%i.humidity.high.critical", ST_FLAG_RW, 0.1, ".1.3.6.1.4.1.534.6.8.1.3.2.1.8.%i.1", "", SU_AMBIENT_TEMPLATE, NULL },
	/* digitalInputName.n.{1,2} */
	{ "ambient.%i.contacts.1.name", ST_FLAG_STRING, 1.0, ".1.3.6.1.4.1.534.6.8.1.4.2.1.1.%i.1", "", SU_AMBIENT_TEMPLATE, NULL },
	{ "ambient.%i.contacts.2.name", ST_FLAG_STRING, 1.0, ".1.3.6.1.4.1.534.6.8.1.4.2.1.1.%i.2", "", SU_AMBIENT_TEMPLATE, NULL },
	/* digitalInputPolarity.n */
	{ "ambient.%i.contacts.1.config", ST_FLAG_RW | ST_FLAG_STRING, SU_INFOSIZE, ".1.3.6.1.4.1.534.6.8.1.4.2.1.3.%i.1", "", SU_AMBIENT_TEMPLATE, &pw_ambient_drycontacts_polarity_info[0] },
	{ "ambient.%i.contacts.2.config", ST_FLAG_RW | ST_FLAG_STRING, SU_INFOSIZE, ".1.3.6.1.4.1.534.6.8.1.4.2.1.3.%i.2", "", SU_AMBIENT_TEMPLATE, &pw_ambient_drycontacts_polarity_info[0] },
	/* XUPS-MIB::xupsContactState.n */
	{ "ambient.%i.contacts.1.status", ST_FLAG_STRING, 1.0, ".1.3.6.1.4.1.534.6.8.1.4.3.1.3.%i.1", "", SU_AMBIENT_TEMPLATE, &pw_ambient_drycontacts_state_info[0] },
	{ "ambient.%i.contacts.2.status", ST_FLAG_STRING, 1.0, ".1.3.6.1.4.1.534.6.8.1.4.3.1.3.%i.2", "", SU_AMBIENT_TEMPLATE, &pw_ambient_drycontacts_state_info[0] },

	/* instant commands */
	{ "test.battery.start.quick", 0, 1, PW_OID_BATTEST_START, "",
		SU_TYPE_CMD | SU_FLAG_OK, NULL },
	/* Shed load and restart when line power back on; cannot be canceled */
	{ "shutdown.return", 0, DEFAULT_SHUTDOWNDELAY, PW_OID_CONT_LOAD_SHED_AND_RESTART, "",
		SU_TYPE_CMD | SU_FLAG_OK, NULL },
	/* Cancel output off, by writing 0 to xupsControlOutputOffDelay */
	{ "shutdown.stop", 0, 0, PW_OID_CONT_OFFDELAY, "",
		SU_TYPE_CMD | SU_FLAG_OK, NULL },
	/* XUPS-MIB::xupsControlOutputOffDelay */
	/* load off after 1 sec, shortest possible delay; 0 cancels */
	{ "load.off", 0, 1, PW_OID_CONT_OFFDELAY, "1",
		SU_TYPE_CMD | SU_FLAG_OK, NULL },
	/* Delayed version, parameter is mandatory (so dfl is NULL)! */
	{ "load.off.delay", 0, 1, PW_OID_CONT_OFFDELAY, NULL,
		SU_TYPE_CMD | SU_FLAG_OK, NULL },
	/* XUPS-MIB::xupsControlOutputOnDelay */
	/* load on after 1 sec, shortest possible delay; 0 cancels */
	{ "load.on", 0, 1, PW_OID_CONT_ONDELAY, "1",
		SU_TYPE_CMD | SU_FLAG_OK, NULL },
	/* Delayed version, parameter is mandatory (so dfl is NULL)! */
	{ "load.on.delay", 0, 1, PW_OID_CONT_ONDELAY, NULL,
		SU_TYPE_CMD | SU_FLAG_OK, NULL },

	/* Delays handling:
	 * 0-n :Time in seconds until the command is issued
	 * -1:Cancel a pending Off/On command */
	/* XUPS-MIB::xupsRecepOffDelaySecs.n */
	{ "outlet.%i.load.off", 0, 1, ".1.3.6.1.4.1.534.1.12.2.1.3.%i",
		"0", SU_TYPE_CMD | SU_OUTLET, NULL },
	/* XUPS-MIB::xupsRecepOnDelaySecs.n */
	{ "outlet.%i.load.on", 0, 1, ".1.3.6.1.4.1.534.1.12.2.1.4.%i",
		"0", SU_TYPE_CMD | SU_OUTLET, NULL },
	/* Delayed version, parameter is mandatory (so dfl is NULL)! */
	{ "outlet.%i.load.off.delay", 0, 1, ".1.3.6.1.4.1.534.1.12.2.1.3.%i",
		NULL, SU_TYPE_CMD | SU_OUTLET, NULL },
	/* XUPS-MIB::xupsRecepOnDelaySecs.n */
	{ "outlet.%i.load.on.delay", 0, 1, ".1.3.6.1.4.1.534.1.12.2.1.4.%i",
		NULL, SU_TYPE_CMD | SU_OUTLET, NULL },

	{ "ups.alarms", 0, 1.0, PW_OID_ALARMS, "",
		0, NULL },

	/* end of structure. */
	{ NULL, 0, 0, NULL, NULL, 0, NULL }
} ;

static alarms_info_t pw_alarms[] = {
	/* xupsLowBattery */
	{ PW_OID_ALARM_LB, "LB", NULL },
	/* xupsOutputOverload */
	{ ".1.3.6.1.4.1.534.1.7.7", "OVER", "Output overload!" },
	/* xupsInternalFailure */
	{ ".1.3.6.1.4.1.534.1.7.8", NULL, "Internal failure!" },
	/* xupsBatteryDischarged */
	{ ".1.3.6.1.4.1.534.1.7.9", NULL, "Battery discharged!" },
	/* xupsInverterFailure */
	{ ".1.3.6.1.4.1.534.1.7.10", NULL, "Inverter failure!" },
	/* xupsOnBypass
	 * FIXME: informational (not an alarm),
	 * to RFC'ed for device.event? */
	{ ".1.3.6.1.4.1.534.1.7.11", "BYPASS", "On bypass!" },
	/* xupsBypassNotAvailable
	 * FIXME: informational (not an alarm),
	 * to RFC'ed for device.event? */
	{ ".1.3.6.1.4.1.534.1.7.12", NULL, "Bypass not available!" },
	/* xupsOutputOff
	 * FIXME: informational (not an alarm),
	 * to RFC'ed for device.event? */
	{ ".1.3.6.1.4.1.534.1.7.13", "OFF", "Output off!" },
	/* xupsInputFailure
	 * FIXME: informational (not an alarm),
	 * to RFC'ed for device.event? */
	{ ".1.3.6.1.4.1.534.1.7.14", NULL, "Input failure!" },
	/* xupsBuildingAlarm
	 * FIXME: informational (not an alarm),
	 * to RFC'ed for device.event? */
	{ ".1.3.6.1.4.1.534.1.7.15", NULL, "Building alarm!" },
	/* xupsShutdownImminent */
	{ ".1.3.6.1.4.1.534.1.7.16", NULL, "Shutdown imminent!" },
	/* xupsOnInverter
	 * FIXME: informational (not an alarm),
	 * to RFC'ed for device.event? */
	{ ".1.3.6.1.4.1.534.1.7.17", NULL, "On inverter!" },
	/* xupsBreakerOpen
	 * FIXME: informational (not an alarm),
	 * to RFC'ed for device.event? */
	{ ".1.3.6.1.4.1.534.1.7.20", NULL, "Breaker open!" },
	/* xupsAlarmBatteryBad */
	{ ".1.3.6.1.4.1.534.1.7.23", "RB", "Battery bad!" },
	/* xupsOutputOffAsRequested
	 * FIXME: informational (not an alarm),
	 * to RFC'ed for device.event? */
	{ ".1.3.6.1.4.1.534.1.7.24", "OFF", "Output off as requested!" },
	/* xupsDiagnosticTestFailed
	 * FIXME: informational (not an alarm),
	 * to RFC'ed for device.event? */
	{ ".1.3.6.1.4.1.534.1.7.25", NULL, "Diagnostic test failure!" },
	/* xupsCommunicationsLost */
	{ ".1.3.6.1.4.1.534.1.7.26", NULL, "Communication with UPS lost!" },
	/* xupsUpsShutdownPending */
	{ ".1.3.6.1.4.1.534.1.7.27", NULL, "Shutdown pending!" },
	/* xupsAmbientTempBad */
	{ ".1.3.6.1.4.1.534.1.7.29", NULL, "Bad ambient temperature!" },
	/* xupsLossOfRedundancy */
	{ ".1.3.6.1.4.1.534.1.7.30", NULL, "Redundancy lost!" },
	/* xupsAlarmTempBad */
	{ ".1.3.6.1.4.1.534.1.7.31", NULL, "Bad temperature!" },
	/* xupsAlarmChargerFailed */
	{ ".1.3.6.1.4.1.534.1.7.32", NULL, "Charger failure!" },
	/* xupsAlarmFanFailure */
	{ ".1.3.6.1.4.1.534.1.7.33", NULL, "Fan failure!" },
	/* xupsAlarmFuseFailure */
	{ ".1.3.6.1.4.1.534.1.7.34", NULL, "Fuse failure!" },
	/* xupsPowerSwitchBad */
	{ ".1.3.6.1.4.1.534.1.7.35", NULL, "Powerswitch failure!" },
	/* xupsModuleFailure */
	{ ".1.3.6.1.4.1.534.1.7.36", NULL, "Parallel or composite module failure!" },
	/* xupsOnAlternatePowerSource
	 * FIXME: informational (not an alarm),
	 * to RFC'ed for device.event? */
	{ ".1.3.6.1.4.1.534.1.7.37", NULL, "Using alternative power source!" },
	/* xupsAltPowerNotAvailable
	 * FIXME: informational (not an alarm),
	 * to RFC'ed for device.event? */
	{ ".1.3.6.1.4.1.534.1.7.38", NULL, "Alternative power source unavailable!" },
	/* xupsRemoteTempBad */
	{ ".1.3.6.1.4.1.534.1.7.40", NULL, "Bad remote temperature!" },
	/* xupsRemoteHumidityBad */
	{ ".1.3.6.1.4.1.534.1.7.41", NULL, "Bad remote humidity!" },
	/* xupsAlarmOutputBad */
	{ ".1.3.6.1.4.1.534.1.7.42", NULL, "Bad output condition!" },
	/* xupsAlarmAwaitingPower
	 * FIXME: informational (not an alarm),
	 * to RFC'ed for device.event? */
	{ ".1.3.6.1.4.1.534.1.7.43", NULL, "Awaiting power!" },
	/* xupsOnMaintenanceBypass
	 * FIXME: informational (not an alarm),
	 * to RFC'ed for device.event?
	 * FIXME: NUT currently doesn't distinguish between Maintenance and
	 * Automatic Bypass (both published as "ups.alarm: BYPASS)
	 * Should we make the distinction? */
	{ ".1.3.6.1.4.1.534.1.7.44", "BYPASS", "On maintenance bypass!" },


	/* end of structure. */
	{ NULL, NULL, NULL }
} ;


mib2nut_info_t	powerware = { "pw", PW_MIB_VERSION, NULL, PW_OID_MODEL_NAME, pw_mib, POWERWARE_SYSOID , pw_alarms };
mib2nut_info_t	pxgx_ups = { "pxgx_ups", PW_MIB_VERSION, NULL, PW_OID_MODEL_NAME, pw_mib, EATON_PXGX_SYSOID , pw_alarms };<|MERGE_RESOLUTION|>--- conflicted
+++ resolved
@@ -29,11 +29,7 @@
 #include "eaton-pdu-marlin-helpers.h"
 #endif
 
-<<<<<<< HEAD
-#define PW_MIB_VERSION "1.00"
-=======
-#define PW_MIB_VERSION "0.94"
->>>>>>> e1218569
+#define PW_MIB_VERSION "1.01"
 
 /* TODO: more sysOID and MIBs support:
  *
