--- conflicted
+++ resolved
@@ -29,11 +29,7 @@
 #include "eaton-pdu-marlin-helpers.h"
 #endif
 
-<<<<<<< HEAD
-#define PW_MIB_VERSION "1.01"
-=======
-#define PW_MIB_VERSION "0.95"
->>>>>>> a1454772
+#define PW_MIB_VERSION "1.01" /* 42ity */
 
 /* TODO: more sysOID and MIBs support:
  *
