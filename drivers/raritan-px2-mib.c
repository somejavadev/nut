--- conflicted
+++ resolved
@@ -57,19 +57,11 @@
 	{ 0, "NULL", NULL, NULL }
 };
 
-<<<<<<< HEAD
 static info_lkp_t raritanpx2_outlet_switchability_info[] = {
-	{ -1, "yes" },
-	{ 1, "yes" },
-	{ 2, "no" },
-	{ 0, NULL }
-=======
-static info_lkp_t outlet_switchability_info[] = {
 	{ -1, "yes", NULL, NULL },
 	{ 1, "yes", NULL, NULL },
 	{ 2, "no", NULL, NULL },
 	{ 0, NULL, NULL, NULL }
->>>>>>> b263e476
 };
 
 /* PDU2-MIB Snmp2NUT lookup table */
