/* raritan-px2-mib.c - subdriver to monitor RARITAN PX2 SNMP devices with NUT
 *
 *  Copyright (C)
 *  2011 - 2012	Arnaud Quette <arnaud.quette@free.fr>
 *  2016 Arnaud Quette <ArnaudQuette@Eaton.com>
 *
 *  Based on initial work and data from Opengear <support@opengear.com>
 *
 *  NOTE: Many readings allow for PDU ID which is hard-coded to ".1" in
 *  the mapping tables below at this time. This should be extended to NUT
 *  support for "daisy-chain" concept which appeared later than this driver.
 *
 *  This program is free software; you can redistribute it and/or modify
 *  it under the terms of the GNU General Public License as published by
 *  the Free Software Foundation; either version 2 of the License, or
 *  (at your option) any later version.
 *
 *  This program is distributed in the hope that it will be useful,
 *  but WITHOUT ANY WARRANTY; without even the implied warranty of
 *  MERCHANTABILITY or FITNESS FOR A PARTICULAR PURPOSE.  See the
 *  GNU General Public License for more details.
 *
 *  You should have received a copy of the GNU General Public License
 *  along with this program; if not, write to the Free Software
 *  Foundation, Inc., 59 Temple Place, Suite 330, Boston, MA 02111-1307 USA
 */

#include "raritan-px2-mib.h"

<<<<<<< HEAD
#define RARITAN_PX2_MIB_VERSION  "0.40"
=======
#define RARITAN_PX2_MIB_VERSION  "0.41"
>>>>>>> 6abd95e3

#define RARITAN_PX2_MIB_SYSOID     ".1.3.6.1.4.1.13742.6"
#define RARITAN_PX2_OID_MODEL_NAME ".1.3.6.1.4.1.13742.6.3.2.1.1.3.1"

/* info elements */
/* FIXME: triage between status and alarms, and make it compliant! */
static info_lkp_t raritanpx2_outlet_status_info[] = {
	info_lkp_default(-1, "unavailable"),
	info_lkp_default(0, "open"),
	info_lkp_default(1, "closed"),
	info_lkp_default(2, "belowLowerCritical"),
	info_lkp_default(3, "belowLowerWarning"),
	info_lkp_default(4, "normal"),
	info_lkp_default(5, "aboveUpperWarning"),
	info_lkp_default(6, "aboveUpperCritical"),
	info_lkp_default(7, "on"),
	info_lkp_default(8, "off"),
	info_lkp_default(9, "detected"),
	info_lkp_default(10, "notDetected"),
	info_lkp_default(11, "alarmed"),
	info_lkp_default(12, "ok"),
	info_lkp_default(13, "marginal"),
	info_lkp_default(14, "fail"),
	info_lkp_default(15, "yes"),
	info_lkp_default(16, "no"),
	info_lkp_default(17, "standby"),
	info_lkp_default(18, "one"),
	info_lkp_default(19, "two"),
	info_lkp_default(20, "inSync"),
	info_lkp_default(21, "outOfSync"),
<<<<<<< HEAD

	/* FIXME? Is this one a legacy typo? */
	info_lkp_default(0, "NULL"),
=======
	info_lkp_default(22, "i1OpenFault"),
	info_lkp_default(23, "i1ShortFault"),
	info_lkp_default(24, "i2OpenFault"),
	info_lkp_default(25, "i2ShortFault"),
	info_lkp_default(26, "fault"),
	info_lkp_default(27, "warning"),
	info_lkp_default(28, "critical"),
	info_lkp_default(29, "selfTest"),
	info_lkp_default(30, "nonRedundant"),
>>>>>>> 6abd95e3
	info_lkp_sentinel
};

static info_lkp_t raritanpx2_outlet_switchability_info[] = {
	info_lkp_default(-1, "yes"),
	info_lkp_default(1, "yes"),
	info_lkp_default(2, "no"),
	info_lkp_sentinel
};

/* PDU2-MIB Snmp2NUT lookup table */
static snmp_info_t raritan_px2_mib[] = {

	/* standard MIB items */
	snmp_info_default("device.description", ST_FLAG_STRING | ST_FLAG_RW, SU_INFOSIZE, ".1.3.6.1.2.1.1.1.0", NULL, SU_FLAG_OK, NULL),
	snmp_info_default("device.contact", ST_FLAG_STRING | ST_FLAG_RW, SU_INFOSIZE, ".1.3.6.1.2.1.1.4.0", NULL, SU_FLAG_OK, NULL),
	snmp_info_default("device.location", ST_FLAG_STRING | ST_FLAG_RW, SU_INFOSIZE, ".1.3.6.1.2.1.1.6.0", NULL, SU_FLAG_OK, NULL),

	/* pduManufacturer.1 = STRING: Raritan */
	snmp_info_default("device.mfr", ST_FLAG_STRING, SU_INFOSIZE, ".1.3.6.1.4.1.13742.6.3.2.1.1.2.1",
		"Raritan", SU_FLAG_STATIC | SU_FLAG_OK, NULL),
	/* pduModel.1 = STRING: PX2-5475 */
	snmp_info_default("device.model", ST_FLAG_STRING, SU_INFOSIZE, ".1.3.6.1.4.1.13742.6.3.2.1.1.3.1",
		"Raritan PX2 SNMP PDU device", SU_FLAG_STATIC | SU_FLAG_OK, NULL),
	/* pduSerialNumber.1 = STRING: QFC3950619 */
	snmp_info_default("device.serial", ST_FLAG_STRING, SU_INFOSIZE, ".1.3.6.1.4.1.13742.6.3.2.1.1.4.1",
		NULL, SU_FLAG_STATIC | SU_FLAG_OK, NULL),
	snmp_info_default("device.type", ST_FLAG_STRING, SU_INFOSIZE, NULL, "pdu", SU_FLAG_STATIC | SU_FLAG_ABSENT | SU_FLAG_OK, NULL),
	/* pxMACAddress.1 = STRING: 0:d:5d:b:49:0 */
	snmp_info_default("device.macaddr", ST_FLAG_STRING, SU_INFOSIZE, ".1.3.6.1.4.1.13742.6.3.2.2.1.11.1",
		NULL, SU_FLAG_STATIC | SU_FLAG_OK, NULL),

	/* boardVersion.1.mainController.1 = STRING: 0x01 */
	/* FIXME: not compliant! to be RFC'ed */
	snmp_info_default("device.revision", ST_FLAG_STRING, SU_INFOSIZE, ".1.3.6.1.4.1.13742.6.3.2.3.1.4.1.1.1", "", SU_FLAG_STATIC | SU_FLAG_OK, NULL),
	/* FIXME: move to device collection! */
	/* Wrong OID!
	 * snmp_info_default("ups.mfr.date", ST_FLAG_STRING, SU_INFOSIZE, ".1.3.6.1.4.1.13742.6.3.2.3.1.6.1.1.1", "", SU_FLAG_OK | SU_FLAG_STATIC, NULL),*/
	/* boardFirmwareVersion.1.mainController.1 = STRING: 2.4.3.5-40298 */
	snmp_info_default("ups.firmware", ST_FLAG_STRING, SU_INFOSIZE, ".1.3.6.1.4.1.13742.6.3.2.3.1.6.1.1.1", "", SU_FLAG_STATIC | SU_FLAG_OK, NULL),
	/* pduName.1 = STRING: my PX */
	snmp_info_default("ups.id", ST_FLAG_STRING, SU_INFOSIZE, ".1.3.6.1.4.1.13742.6.3.2.2.1.13.1", "", SU_FLAG_STATIC | SU_FLAG_OK, NULL),
	snmp_info_default("ups.model", ST_FLAG_STRING, SU_INFOSIZE, ".1.3.6.1.4.1.13742.6.3.2.1.1.3.1",
		"Raritan PX2 SNMP PDU device", SU_FLAG_STATIC | SU_FLAG_OK, NULL),

	/* Input data:
	 * Units are given in inletSensorUnits.1.1.%i
	 * Value should be scaled by inletSensorDecimalDigits.1.1.%i
	 * For example, if the value is 1 and inletSensorDecimalDigits is 2, then actual value is 0.01. */
	/* measurementsInletSensorValue.1.1.rmsCurrent = Gauge32: 10 (A) */
	snmp_info_default("input.load", 0, 0.1, ".1.3.6.1.4.1.13742.6.5.2.3.1.4.1.1.1", NULL, SU_FLAG_OK, NULL),
	/* measurementsInletSensorValue.1.1.rmsVoltage = Gauge32: 119 (V) */
	snmp_info_default("input.voltage", 0, 1, ".1.3.6.1.4.1.13742.6.5.2.3.1.4.1.1.4", NULL, SU_FLAG_OK, NULL),
	/* measurementsInletSensorValue.1.1.activePower = Gauge32: 10 (W) */
	snmp_info_default("input.realpower", 0, 1, ".1.3.6.1.4.1.13742.6.5.2.3.1.4.1.1.5", NULL, SU_FLAG_OK, NULL),
	/* measurementsInletSensorValue.1.1.apparentPower = Gauge32: 122 (VA) */
	snmp_info_default("input.power", 0, 1, ".1.3.6.1.4.1.13742.6.5.2.3.1.4.1.1.6", NULL, SU_FLAG_OK, NULL),
	/* measurementsInletSensorValue.1.1.powerFactor = Gauge32: 8 (none) */
	/* FIXME: need RFC! */
	snmp_info_default("input.powerfactor", 0, 0.01, ".1.3.6.1.4.1.13742.6.5.2.3.1.4.1.1.7", NULL, SU_FLAG_OK, NULL),
	/* measurementsInletSensorValue.1.1.activeEnergy = Gauge32: 193359 (wattHour) */
	/* snmp_info_default("unmapped.measurementsInletSensorValue", 0, 1, ".1.3.6.1.4.1.13742.6.5.2.3.1.4.1.1.8", NULL, SU_FLAG_OK, NULL), */

	/* inletPlug.1.1 = INTEGER: plugIEC320C20(6) */
	/* FIXME: need RFC (input.type | [input.]inlet.type...) and standardization
	 * snmp_info_default("unmapped.inletPlug", 0, 1, ".1.3.6.1.4.1.13742.6.3.3.3.1.4.1.1", NULL, SU_FLAG_OK, NULL),*/

	/* outletCount.1 = INTEGER: 24 */
	snmp_info_default("outlet.count", 0, 1, ".1.3.6.1.4.1.13742.6.3.2.2.1.4.1", "0", SU_FLAG_STATIC | SU_FLAG_OK, NULL),

	/* outlet template definition
	 * Indexes start from 1, ie outlet.1 => <OID>.1 */
	/* Note: the first definition is used to determine the base index (ie 0 or 1) */
	/* outletName.1.%i = STRING:  */
	snmp_info_default("outlet.%i.desc", ST_FLAG_RW | ST_FLAG_STRING, SU_INFOSIZE, ".1.3.6.1.4.1.13742.6.3.5.3.1.3.1.%i", NULL, SU_OUTLET, NULL),
	/* outletSwitchingState.1.%i = INTEGER: on(7) */
	snmp_info_default("outlet.%i.status", ST_FLAG_STRING, SU_INFOSIZE, ".1.3.6.1.4.1.13742.6.4.1.2.1.3.1.%i", NULL, SU_OUTLET, &raritanpx2_outlet_status_info[0]),
	/* outletLabel.1.%i = STRING: 1 */
	snmp_info_default("outlet.%i.id", 0, 1, ".1.3.6.1.4.1.13742.6.3.5.3.1.2.1.%i", "%i", SU_FLAG_STATIC | SU_OUTLET | SU_FLAG_OK, NULL),

	/* outletReceptacle.1.1 = INTEGER: receptacleNEMA520R(37) */
	/* FIXME: need RFC and standardization
	 * snmp_info_default("outlet.%i.type", 0, 1, ".1.3.6.1.4.1.13742.6.3.5.3.1.4.1.%i", NULL, SU_OUTLET | SU_FLAG_OK, NULL), */

	/* RMS Current (divide by 10). e.g. 5 == 0.5A */
	/* measurementsOutletSensorValue.1.%i.rmsCurrent = Gauge32: 10 */
	snmp_info_default("outlet.%i.current", 0, 0.1, ".1.3.6.1.4.1.13742.6.5.4.3.1.4.1.%i.1", NULL, SU_OUTLET | SU_FLAG_OK, NULL),
	/* measurementsOutletSensorValue.1.%i.rmsVoltage = Gauge32: 119 */
	snmp_info_default("outlet.%i.voltage", 0, 1, ".1.3.6.1.4.1.13742.6.5.4.3.1.4.1.%i.4", "%i", SU_OUTLET | SU_FLAG_OK, NULL),
	/* measurementsOutletSensorValue.1.%i.activePower = Gauge32: 10 */
	snmp_info_default("outlet.%i.power", 0, 1, ".1.3.6.1.4.1.13742.6.5.4.3.1.4.1.%i.5", "%i", SU_OUTLET | SU_FLAG_OK, NULL),
	/* measurementsOutletSensorValue.1.%i.apparentPower = Gauge32: 122 */
	snmp_info_default("outlet.%i.realpower", 0, 1, ".1.3.6.1.4.1.13742.6.5.4.3.1.4.1.%i.6", "%i", SU_OUTLET | SU_FLAG_OK, NULL),
	/* measurementsOutletSensorValue.1.%i.powerFactor = Gauge32: 8 */
	snmp_info_default("outlet.%i.powerfactor", 0, 1, ".1.3.6.1.4.1.13742.6.5.4.3.1.4.1.%i.7", "%i", SU_OUTLET | SU_FLAG_OK, NULL),
	/* measurementsOutletSensorValue.1.1.activeEnergy = Gauge32: 89890 */
	/* FIXME:
	 * snmp_info_default("unmapped.measurementsOutletSensorValue", 0, 1, ".1.3.6.1.4.1.13742.6.5.4.3.1.4.1.1.8", NULL, SU_FLAG_OK, NULL), */
	/* measurementsOutletSensorValue.1.1.onOff = Gauge32: 0 */
	/* FIXME:
	 * snmp_info_default("unmapped.measurementsOutletSensorValue", 0, 1, ".1.3.6.1.4.1.13742.6.5.4.3.1.4.1.1.14", NULL, SU_FLAG_OK, NULL), */

	/* outletSwitchable.1.%i = INTEGER: true(1) */
	snmp_info_default("outlet.%i.switchable", ST_FLAG_STRING, SU_INFOSIZE, ".1.3.6.1.4.1.13742.6.3.5.3.1.28.1.%i", "no", SU_FLAG_STATIC | SU_OUTLET | SU_FLAG_OK, &raritanpx2_outlet_switchability_info[0]),

	/* instant commands. */
	/* switchingOperation.1.1 = INTEGER: on(1) */
	snmp_info_default("outlet.%i.load.off",   0, 1, ".1.3.6.1.4.1.13742.6.4.1.2.1.2.1.%i", "0", SU_TYPE_CMD | SU_OUTLET, NULL),
	snmp_info_default("outlet.%i.load.on",    0, 1, ".1.3.6.1.4.1.13742.6.4.1.2.1.2.1.%i", "1", SU_TYPE_CMD | SU_OUTLET, NULL),
	snmp_info_default("outlet.%i.load.cycle", 0, 1, ".1.3.6.1.4.1.13742.6.4.1.2.1.2.1.%i", "2", SU_TYPE_CMD | SU_OUTLET, NULL),

#if WITH_UNMAPPED_DATA_POINTS || (defined DEBUG)
	/* pduCount.0 = INTEGER: 1 */
	/* FIXME: part of daisychain support, RFC device.count */
	snmp_info_default("device.count", 0, 1, ".1.3.6.1.4.1.13742.6.3.1.0", NULL, SU_FLAG_OK, NULL),

#if WITH_UNMAPPED_DATA_POINTS
	/* pduRatedVoltage.1 = STRING: 100-120V */
	snmp_info_default("unmapped.pduRatedVoltage", ST_FLAG_STRING, SU_INFOSIZE, ".1.3.6.1.4.1.13742.6.3.2.1.1.5.1", NULL, SU_FLAG_OK, NULL),
	/* pduRatedCurrent.1 = STRING: 16A */
	snmp_info_default("unmapped.pduRatedCurrent", ST_FLAG_STRING, SU_INFOSIZE, ".1.3.6.1.4.1.13742.6.3.2.1.1.6.1", NULL, SU_FLAG_OK, NULL),
	/* pduRatedFrequency.1 = STRING: 50/60Hz */
	snmp_info_default("unmapped.pduRatedFrequency", ST_FLAG_STRING, SU_INFOSIZE, ".1.3.6.1.4.1.13742.6.3.2.1.1.7.1", NULL, SU_FLAG_OK, NULL),
	/* pduRatedVA.1 = STRING: 1.6-1.9kVA */
	snmp_info_default("unmapped.pduRatedVA", ST_FLAG_STRING, SU_INFOSIZE, ".1.3.6.1.4.1.13742.6.3.2.1.1.8.1", NULL, SU_FLAG_OK, NULL),
	/* pduImage.1 = STRING:  */
	snmp_info_default("unmapped.pduImage", ST_FLAG_STRING, SU_INFOSIZE, ".1.3.6.1.4.1.13742.6.3.2.1.1.9.1", NULL, SU_FLAG_OK, NULL),
	/* inletCount.1 = INTEGER: 1 */
	snmp_info_default("unmapped.inletCount", 0, 1, ".1.3.6.1.4.1.13742.6.3.2.2.1.2.1", NULL, SU_FLAG_OK, NULL),
	/* overCurrentProtectorCount.1 = INTEGER: 0 */
	snmp_info_default("unmapped.overCurrentProtectorCount", 0, 1, ".1.3.6.1.4.1.13742.6.3.2.2.1.3.1", NULL, SU_FLAG_OK, NULL),

	/* inletControllerCount.1 = INTEGER: 0 */
	snmp_info_default("unmapped.inletControllerCount", 0, 1, ".1.3.6.1.4.1.13742.6.3.2.2.1.5.1", NULL, SU_FLAG_OK, NULL),
	/* outletControllerCount.1 = INTEGER: 6 */
	snmp_info_default("unmapped.outletControllerCount", 0, 1, ".1.3.6.1.4.1.13742.6.3.2.2.1.6.1", NULL, SU_FLAG_OK, NULL),
	/* externalSensorCount.1 = INTEGER: 16 */
	snmp_info_default("unmapped.externalSensorCount", 0, 1, ".1.3.6.1.4.1.13742.6.3.2.2.1.7.1", NULL, SU_FLAG_OK, NULL),
	/* pxIPAddress.1 = IpAddress: 192.168.20.188 */
	snmp_info_default("unmapped.pxIPAddress", 0, 1, ".1.3.6.1.4.1.13742.6.3.2.2.1.8.1", NULL, SU_FLAG_OK, NULL),
	/* netmask.1 = IpAddress: 255.255.255.0 */
	snmp_info_default("unmapped.netmask", 0, 1, ".1.3.6.1.4.1.13742.6.3.2.2.1.9.1", NULL, SU_FLAG_OK, NULL),
	/* gateway.1 = IpAddress: 192.168.20.254 */
	snmp_info_default("unmapped.gateway", 0, 1, ".1.3.6.1.4.1.13742.6.3.2.2.1.10.1", NULL, SU_FLAG_OK, NULL),
	/* utcOffset.1 = STRING: -5:00 */
	snmp_info_default("unmapped.utcOffset", ST_FLAG_STRING, SU_INFOSIZE, ".1.3.6.1.4.1.13742.6.3.2.2.1.12.1", NULL, SU_FLAG_OK, NULL),
	/* externalSensorsZCoordinateUnits.1 = INTEGER: rackUnits(0) */
	snmp_info_default("unmapped.externalSensorsZCoordinateUnits", 0, 1, ".1.3.6.1.4.1.13742.6.3.2.2.1.34.1", NULL, SU_FLAG_OK, NULL),
	/* unitDeviceCapabilities.1 = BITS: 00 00 00 00 00 00  */
	snmp_info_default("unmapped.unitDeviceCapabilities", 0, 1, ".1.3.6.1.4.1.13742.6.3.2.2.1.35.1", NULL, SU_FLAG_OK, NULL),
	/* outletSequencingDelay.1 = Gauge32: 200 */
	snmp_info_default("unmapped.outletSequencingDelay", 0, 1, ".1.3.6.1.4.1.13742.6.3.2.2.1.36.1", NULL, SU_FLAG_OK, NULL),
	/* globalOutletPowerCyclingPowerOffPeriod.1 = Gauge32: 10 */
	snmp_info_default("unmapped.globalOutletPowerCyclingPowerOffPeriod", 0, 1, ".1.3.6.1.4.1.13742.6.3.2.2.1.37.1", NULL, SU_FLAG_OK, NULL),
	/* globalOutletStateOnStartup.1 = INTEGER: lastKnownState(2) */
	snmp_info_default("unmapped.globalOutletStateOnStartup", 0, 1, ".1.3.6.1.4.1.13742.6.3.2.2.1.38.1", NULL, SU_FLAG_OK, NULL),
	/* outletPowerupSequence.1 = STRING: 1,2,3,4,5,6,7,8,9,10,11,12,13,14,15,16,17,18,19,20,21,22,23,24 */
	snmp_info_default("unmapped.outletPowerupSequence", ST_FLAG_STRING, SU_INFOSIZE, ".1.3.6.1.4.1.13742.6.3.2.2.1.39.1", NULL, SU_FLAG_OK, NULL),
	/* pduPowerCyclingPowerOffPeriod.1 = Gauge32: 3 */
	snmp_info_default("unmapped.pduPowerCyclingPowerOffPeriod", 0, 1, ".1.3.6.1.4.1.13742.6.3.2.2.1.40.1", NULL, SU_FLAG_OK, NULL),
	/* pduDaisychainMemberType.1 = INTEGER: standalone(0) */
	snmp_info_default("unmapped.pduDaisychainMemberType", 0, 1, ".1.3.6.1.4.1.13742.6.3.2.2.1.41.1", NULL, SU_FLAG_OK, NULL),
	/* managedExternalSensorCount.1 = INTEGER: 0 */
	snmp_info_default("unmapped.managedExternalSensorCount", 0, 1, ".1.3.6.1.4.1.13742.6.3.2.2.1.42.1", NULL, SU_FLAG_OK, NULL),
	/* pxInetAddressType.1 = INTEGER: ipv4(1) */
	snmp_info_default("unmapped.pxInetAddressType", 0, 1, ".1.3.6.1.4.1.13742.6.3.2.2.1.50.1", NULL, SU_FLAG_OK, NULL),
	/* pxInetIPAddress.1 = Hex-STRING: C0 A8 14 BC  */
	snmp_info_default("unmapped.pxInetIPAddress", ST_FLAG_STRING, SU_INFOSIZE, ".1.3.6.1.4.1.13742.6.3.2.2.1.51.1", NULL, SU_FLAG_OK, NULL),
	/* pxInetNetmask.1 = Hex-STRING: FF FF FF 00  */
	snmp_info_default("unmapped.pxInetNetmask", ST_FLAG_STRING, SU_INFOSIZE, ".1.3.6.1.4.1.13742.6.3.2.2.1.52.1", NULL, SU_FLAG_OK, NULL),
	/* pxInetGateway.1 = Hex-STRING: C0 A8 14 FE  */
	snmp_info_default("unmapped.pxInetGateway", ST_FLAG_STRING, SU_INFOSIZE, ".1.3.6.1.4.1.13742.6.3.2.2.1.53.1", NULL, SU_FLAG_OK, NULL),
	/* loadShedding.1 = INTEGER: false(2) */
	snmp_info_default("unmapped.loadShedding", 0, 1, ".1.3.6.1.4.1.13742.6.3.2.2.1.55.1", NULL, SU_FLAG_OK, NULL),
	/* serverCount.1 = INTEGER: 8 */
	snmp_info_default("unmapped.serverCount", 0, 1, ".1.3.6.1.4.1.13742.6.3.2.2.1.56.1", NULL, SU_FLAG_OK, NULL),
	/* inrushGuardDelay.1 = Gauge32: 200 */
	snmp_info_default("unmapped.inrushGuardDelay", 0, 1, ".1.3.6.1.4.1.13742.6.3.2.2.1.57.1", NULL, SU_FLAG_OK, NULL),
	/* cascadedDeviceConnected.1 = INTEGER: false(2) */
	snmp_info_default("unmapped.cascadedDeviceConnected", 0, 1, ".1.3.6.1.4.1.13742.6.3.2.2.1.58.1", NULL, SU_FLAG_OK, NULL),
	/* synchronizeWithNTPServer.1 = INTEGER: false(2) */
	snmp_info_default("unmapped.synchronizeWithNTPServer", 0, 1, ".1.3.6.1.4.1.13742.6.3.2.2.1.59.1", NULL, SU_FLAG_OK, NULL),
	/* useDHCPProvidedNTPServer.1 = INTEGER: true(1) */
	snmp_info_default("unmapped.useDHCPProvidedNTPServer", 0, 1, ".1.3.6.1.4.1.13742.6.3.2.2.1.60.1", NULL, SU_FLAG_OK, NULL),
	/* firstNTPServerAddressType.1 = INTEGER: unknown(0) */
	snmp_info_default("unmapped.firstNTPServerAddressType", 0, 1, ".1.3.6.1.4.1.13742.6.3.2.2.1.61.1", NULL, SU_FLAG_OK, NULL),
	/* firstNTPServerAddress.1 = "" */
	snmp_info_default("unmapped.firstNTPServerAddress", 0, 1, ".1.3.6.1.4.1.13742.6.3.2.2.1.62.1", NULL, SU_FLAG_OK, NULL),
	/* secondNTPServerAddressType.1 = INTEGER: unknown(0) */
	snmp_info_default("unmapped.secondNTPServerAddressType", 0, 1, ".1.3.6.1.4.1.13742.6.3.2.2.1.63.1", NULL, SU_FLAG_OK, NULL),
	/* secondNTPServerAddress.1 = "" */
	snmp_info_default("unmapped.secondNTPServerAddress", 0, 1, ".1.3.6.1.4.1.13742.6.3.2.2.1.64.1", NULL, SU_FLAG_OK, NULL),
	/* wireCount.1 = INTEGER: 0 */
	snmp_info_default("unmapped.wireCount", 0, 1, ".1.3.6.1.4.1.13742.6.3.2.2.1.65.1", NULL, SU_FLAG_OK, NULL),
	/* transferSwitchCount.1 = INTEGER: 0 */
	snmp_info_default("unmapped.transferSwitchCount", 0, 1, ".1.3.6.1.4.1.13742.6.3.2.2.1.66.1", NULL, SU_FLAG_OK, NULL),

	/* boardVersion.1.outletController.{1-6} = STRING: 60 */
	snmp_info_default("unmapped.boardVersion", ST_FLAG_STRING, SU_INFOSIZE, ".1.3.6.1.4.1.13742.6.3.2.3.1.4.1.3.1", NULL, SU_FLAG_OK, NULL),

	/* boardFirmwareVersion.1.outletController.{1-6} = STRING: 1F */
	snmp_info_default("unmapped.boardFirmwareVersion", ST_FLAG_STRING, SU_INFOSIZE, ".1.3.6.1.4.1.13742.6.3.2.3.1.6.1.3.1", NULL, SU_FLAG_OK, NULL),

	/* boardFirmwareTimeStamp.1.mainController.1 = Gauge32: 0 */
	snmp_info_default("unmapped.boardFirmwareTimeStamp", 0, 1, ".1.3.6.1.4.1.13742.6.3.2.3.1.8.1.1.1", NULL, SU_FLAG_OK, NULL),
	/* dataLogging.1 = INTEGER: true(1) */
	snmp_info_default("unmapped.dataLogging", 0, 1, ".1.3.6.1.4.1.13742.6.3.2.4.1.1.1", NULL, SU_FLAG_OK, NULL),
	/* measurementPeriod.1 = INTEGER: 1 */
	snmp_info_default("unmapped.measurementPeriod", 0, 1, ".1.3.6.1.4.1.13742.6.3.2.4.1.2.1", NULL, SU_FLAG_OK, NULL),
	/* measurementsPerLogEntry.1 = INTEGER: 60 */
	snmp_info_default("unmapped.measurementsPerLogEntry", 0, 1, ".1.3.6.1.4.1.13742.6.3.2.4.1.3.1", NULL, SU_FLAG_OK, NULL),
	/* logSize.1 = INTEGER: 120 */
	snmp_info_default("unmapped.logSize", 0, 1, ".1.3.6.1.4.1.13742.6.3.2.4.1.4.1", NULL, SU_FLAG_OK, NULL),
	/* dataLoggingEnableForAllSensors.1 = INTEGER: false(2) */
	snmp_info_default("unmapped.dataLoggingEnableForAllSensors", 0, 1, ".1.3.6.1.4.1.13742.6.3.2.4.1.5.1", NULL, SU_FLAG_OK, NULL),
	/* inletLabel.1.1 = STRING: I1 */
	snmp_info_default("unmapped.inletLabel", ST_FLAG_STRING, SU_INFOSIZE, ".1.3.6.1.4.1.13742.6.3.3.3.1.2.1.1", NULL, SU_FLAG_OK, NULL),
	/* inletName.1.1 = STRING:  */
	snmp_info_default("unmapped.inletName", ST_FLAG_STRING, SU_INFOSIZE, ".1.3.6.1.4.1.13742.6.3.3.3.1.3.1.1", NULL, SU_FLAG_OK, NULL),

	/* inletPoleCount.1.1 = INTEGER: 2 */
	snmp_info_default("unmapped.inletPoleCount", 0, 1, ".1.3.6.1.4.1.13742.6.3.3.3.1.5.1.1", NULL, SU_FLAG_OK, NULL),
	/* inletRatedVoltage.1.1 = STRING: 100-120V */
	snmp_info_default("unmapped.inletRatedVoltage", ST_FLAG_STRING, SU_INFOSIZE, ".1.3.6.1.4.1.13742.6.3.3.3.1.6.1.1", NULL, SU_FLAG_OK, NULL),
	/* inletRatedCurrent.1.1 = STRING: 16A */
	snmp_info_default("unmapped.inletRatedCurrent", ST_FLAG_STRING, SU_INFOSIZE, ".1.3.6.1.4.1.13742.6.3.3.3.1.7.1.1", NULL, SU_FLAG_OK, NULL),
	/* inletDeviceCapabilities.1.1 = BITS: 9F 00 00 00 00 00 rmsCurrent(0) rmsVoltage(3) activePower(4) apparentPower(5) powerFactor(6) activeEnergy(7)  */
	snmp_info_default("unmapped.inletDeviceCapabilities", 0, 1, ".1.3.6.1.4.1.13742.6.3.3.3.1.10.1.1", NULL, SU_FLAG_OK, NULL),
	/* inletPoleCapabilities.1.1 = BITS: 00 00 00 00 00 00  */
	snmp_info_default("unmapped.inletPoleCapabilities", 0, 1, ".1.3.6.1.4.1.13742.6.3.3.3.1.11.1.1", NULL, SU_FLAG_OK, NULL),
	/* inletPlugDescriptor.1.1 = STRING: IEC 60320 C20 */
	snmp_info_default("unmapped.inletPlugDescriptor", ST_FLAG_STRING, SU_INFOSIZE, ".1.3.6.1.4.1.13742.6.3.3.3.1.12.1.1", NULL, SU_FLAG_OK, NULL),
	/* inletSensorLogAvailable.1.1.rmsCurrent = INTEGER: true(1) */
	snmp_info_default("unmapped.inletSensorLogAvailable", 0, 1, ".1.3.6.1.4.1.13742.6.3.3.4.1.4.1.1.1", NULL, SU_FLAG_OK, NULL),
	/* inletSensorLogAvailable.1.1.rmsVoltage = INTEGER: true(1) */
	snmp_info_default("unmapped.inletSensorLogAvailable", 0, 1, ".1.3.6.1.4.1.13742.6.3.3.4.1.4.1.1.4", NULL, SU_FLAG_OK, NULL),
	/* inletSensorLogAvailable.1.1.activePower = INTEGER: true(1) */
	snmp_info_default("unmapped.inletSensorLogAvailable", 0, 1, ".1.3.6.1.4.1.13742.6.3.3.4.1.4.1.1.5", NULL, SU_FLAG_OK, NULL),
	/* inletSensorLogAvailable.1.1.apparentPower = INTEGER: true(1) */
	snmp_info_default("unmapped.inletSensorLogAvailable", 0, 1, ".1.3.6.1.4.1.13742.6.3.3.4.1.4.1.1.6", NULL, SU_FLAG_OK, NULL),
	/* inletSensorLogAvailable.1.1.powerFactor = INTEGER: true(1) */
	snmp_info_default("unmapped.inletSensorLogAvailable", 0, 1, ".1.3.6.1.4.1.13742.6.3.3.4.1.4.1.1.7", NULL, SU_FLAG_OK, NULL),
	/* inletSensorLogAvailable.1.1.activeEnergy = INTEGER: true(1) */
	snmp_info_default("unmapped.inletSensorLogAvailable", 0, 1, ".1.3.6.1.4.1.13742.6.3.3.4.1.4.1.1.8", NULL, SU_FLAG_OK, NULL),
	/* inletSensorUnits.1.1.rmsCurrent = INTEGER: amp(2) */
	snmp_info_default("unmapped.inletSensorUnits", 0, 1, ".1.3.6.1.4.1.13742.6.3.3.4.1.6.1.1.1", NULL, SU_FLAG_OK, NULL),
	/* inletSensorUnits.1.1.rmsVoltage = INTEGER: volt(1) */
	snmp_info_default("unmapped.inletSensorUnits", 0, 1, ".1.3.6.1.4.1.13742.6.3.3.4.1.6.1.1.4", NULL, SU_FLAG_OK, NULL),
	/* inletSensorUnits.1.1.activePower = INTEGER: watt(3) */
	snmp_info_default("unmapped.inletSensorUnits", 0, 1, ".1.3.6.1.4.1.13742.6.3.3.4.1.6.1.1.5", NULL, SU_FLAG_OK, NULL),
	/* inletSensorUnits.1.1.apparentPower = INTEGER: voltamp(4) */
	snmp_info_default("unmapped.inletSensorUnits", 0, 1, ".1.3.6.1.4.1.13742.6.3.3.4.1.6.1.1.6", NULL, SU_FLAG_OK, NULL),
	/* inletSensorUnits.1.1.powerFactor = INTEGER: none(-1) */
	snmp_info_default("unmapped.inletSensorUnits", 0, 1, ".1.3.6.1.4.1.13742.6.3.3.4.1.6.1.1.7", NULL, SU_FLAG_OK, NULL),
	/* inletSensorUnits.1.1.activeEnergy = INTEGER: wattHour(5) */
	snmp_info_default("unmapped.inletSensorUnits", 0, 1, ".1.3.6.1.4.1.13742.6.3.3.4.1.6.1.1.8", NULL, SU_FLAG_OK, NULL),
	/* inletSensorDecimalDigits.1.1.rmsCurrent = Gauge32: 1 */
	snmp_info_default("unmapped.inletSensorDecimalDigits", 0, 1, ".1.3.6.1.4.1.13742.6.3.3.4.1.7.1.1.1", NULL, SU_FLAG_OK, NULL),
	/* inletSensorDecimalDigits.1.1.rmsVoltage = Gauge32: 0 */
	snmp_info_default("unmapped.inletSensorDecimalDigits", 0, 1, ".1.3.6.1.4.1.13742.6.3.3.4.1.7.1.1.4", NULL, SU_FLAG_OK, NULL),
	/* inletSensorDecimalDigits.1.1.activePower = Gauge32: 0 */
	snmp_info_default("unmapped.inletSensorDecimalDigits", 0, 1, ".1.3.6.1.4.1.13742.6.3.3.4.1.7.1.1.5", NULL, SU_FLAG_OK, NULL),
	/* inletSensorDecimalDigits.1.1.apparentPower = Gauge32: 0 */
	snmp_info_default("unmapped.inletSensorDecimalDigits", 0, 1, ".1.3.6.1.4.1.13742.6.3.3.4.1.7.1.1.6", NULL, SU_FLAG_OK, NULL),
	/* inletSensorDecimalDigits.1.1.powerFactor = Gauge32: 2 */
	snmp_info_default("unmapped.inletSensorDecimalDigits", 0, 1, ".1.3.6.1.4.1.13742.6.3.3.4.1.7.1.1.7", NULL, SU_FLAG_OK, NULL),
	/* inletSensorDecimalDigits.1.1.activeEnergy = Gauge32: 0 */
	snmp_info_default("unmapped.inletSensorDecimalDigits", 0, 1, ".1.3.6.1.4.1.13742.6.3.3.4.1.7.1.1.8", NULL, SU_FLAG_OK, NULL),
	/* inletSensorAccuracy.1.1.rmsCurrent = Gauge32: 100 */
	snmp_info_default("unmapped.inletSensorAccuracy", 0, 1, ".1.3.6.1.4.1.13742.6.3.3.4.1.8.1.1.1", NULL, SU_FLAG_OK, NULL),
	/* inletSensorAccuracy.1.1.rmsVoltage = Gauge32: 100 */
	snmp_info_default("unmapped.inletSensorAccuracy", 0, 1, ".1.3.6.1.4.1.13742.6.3.3.4.1.8.1.1.4", NULL, SU_FLAG_OK, NULL),
	/* inletSensorAccuracy.1.1.activePower = Gauge32: 300 */
	snmp_info_default("unmapped.inletSensorAccuracy", 0, 1, ".1.3.6.1.4.1.13742.6.3.3.4.1.8.1.1.5", NULL, SU_FLAG_OK, NULL),
	/* inletSensorAccuracy.1.1.apparentPower = Gauge32: 200 */
	snmp_info_default("unmapped.inletSensorAccuracy", 0, 1, ".1.3.6.1.4.1.13742.6.3.3.4.1.8.1.1.6", NULL, SU_FLAG_OK, NULL),
	/* inletSensorAccuracy.1.1.powerFactor = Gauge32: 500 */
	snmp_info_default("unmapped.inletSensorAccuracy", 0, 1, ".1.3.6.1.4.1.13742.6.3.3.4.1.8.1.1.7", NULL, SU_FLAG_OK, NULL),
	/* inletSensorAccuracy.1.1.activeEnergy = Gauge32: 100 */
	snmp_info_default("unmapped.inletSensorAccuracy", 0, 1, ".1.3.6.1.4.1.13742.6.3.3.4.1.8.1.1.8", NULL, SU_FLAG_OK, NULL),
	/* inletSensorResolution.1.1.rmsCurrent = Gauge32: 1 */
	snmp_info_default("unmapped.inletSensorResolution", 0, 1, ".1.3.6.1.4.1.13742.6.3.3.4.1.9.1.1.1", NULL, SU_FLAG_OK, NULL),
	/* inletSensorResolution.1.1.rmsVoltage = Gauge32: 1 */
	snmp_info_default("unmapped.inletSensorResolution", 0, 1, ".1.3.6.1.4.1.13742.6.3.3.4.1.9.1.1.4", NULL, SU_FLAG_OK, NULL),
	/* inletSensorResolution.1.1.activePower = Gauge32: 1 */
	snmp_info_default("unmapped.inletSensorResolution", 0, 1, ".1.3.6.1.4.1.13742.6.3.3.4.1.9.1.1.5", NULL, SU_FLAG_OK, NULL),
	/* inletSensorResolution.1.1.apparentPower = Gauge32: 1 */
	snmp_info_default("unmapped.inletSensorResolution", 0, 1, ".1.3.6.1.4.1.13742.6.3.3.4.1.9.1.1.6", NULL, SU_FLAG_OK, NULL),
	/* inletSensorResolution.1.1.powerFactor = Gauge32: 1 */
	snmp_info_default("unmapped.inletSensorResolution", 0, 1, ".1.3.6.1.4.1.13742.6.3.3.4.1.9.1.1.7", NULL, SU_FLAG_OK, NULL),
	/* inletSensorResolution.1.1.activeEnergy = Gauge32: 1 */
	snmp_info_default("unmapped.inletSensorResolution", 0, 1, ".1.3.6.1.4.1.13742.6.3.3.4.1.9.1.1.8", NULL, SU_FLAG_OK, NULL),
	/* inletSensorTolerance.1.1.rmsCurrent = Gauge32: 120 */
	snmp_info_default("unmapped.inletSensorTolerance", 0, 1, ".1.3.6.1.4.1.13742.6.3.3.4.1.10.1.1.1", NULL, SU_FLAG_OK, NULL),
	/* inletSensorTolerance.1.1.rmsVoltage = Gauge32: 5 */
	snmp_info_default("unmapped.inletSensorTolerance", 0, 1, ".1.3.6.1.4.1.13742.6.3.3.4.1.10.1.1.4", NULL, SU_FLAG_OK, NULL),
	/* inletSensorTolerance.1.1.activePower = Gauge32: 120 */
	snmp_info_default("unmapped.inletSensorTolerance", 0, 1, ".1.3.6.1.4.1.13742.6.3.3.4.1.10.1.1.5", NULL, SU_FLAG_OK, NULL),
	/* inletSensorTolerance.1.1.apparentPower = Gauge32: 120 */
	snmp_info_default("unmapped.inletSensorTolerance", 0, 1, ".1.3.6.1.4.1.13742.6.3.3.4.1.10.1.1.6", NULL, SU_FLAG_OK, NULL),
	/* inletSensorTolerance.1.1.powerFactor = Gauge32: 50 */
	snmp_info_default("unmapped.inletSensorTolerance", 0, 1, ".1.3.6.1.4.1.13742.6.3.3.4.1.10.1.1.7", NULL, SU_FLAG_OK, NULL),
	/* inletSensorTolerance.1.1.activeEnergy = Gauge32: 120 */
	snmp_info_default("unmapped.inletSensorTolerance", 0, 1, ".1.3.6.1.4.1.13742.6.3.3.4.1.10.1.1.8", NULL, SU_FLAG_OK, NULL),
	/* inletSensorMaximum.1.1.rmsCurrent = Gauge32: 7680 */
	snmp_info_default("unmapped.inletSensorMaximum", 0, 1, ".1.3.6.1.4.1.13742.6.3.3.4.1.11.1.1.1", NULL, SU_FLAG_OK, NULL),
	/* inletSensorMaximum.1.1.rmsVoltage = Gauge32: 264 */
	snmp_info_default("unmapped.inletSensorMaximum", 0, 1, ".1.3.6.1.4.1.13742.6.3.3.4.1.11.1.1.4", NULL, SU_FLAG_OK, NULL),
	/* inletSensorMaximum.1.1.activePower = Gauge32: 202752 */
	snmp_info_default("unmapped.inletSensorMaximum", 0, 1, ".1.3.6.1.4.1.13742.6.3.3.4.1.11.1.1.5", NULL, SU_FLAG_OK, NULL),
	/* inletSensorMaximum.1.1.apparentPower = Gauge32: 202752 */
	snmp_info_default("unmapped.inletSensorMaximum", 0, 1, ".1.3.6.1.4.1.13742.6.3.3.4.1.11.1.1.6", NULL, SU_FLAG_OK, NULL),
	/* inletSensorMaximum.1.1.powerFactor = Gauge32: 100 */
	snmp_info_default("unmapped.inletSensorMaximum", 0, 1, ".1.3.6.1.4.1.13742.6.3.3.4.1.11.1.1.7", NULL, SU_FLAG_OK, NULL),
	/* inletSensorMaximum.1.1.activeEnergy = Gauge32: 4294967295 */
	snmp_info_default("unmapped.inletSensorMaximum", 0, 1, ".1.3.6.1.4.1.13742.6.3.3.4.1.11.1.1.8", NULL, SU_FLAG_OK, NULL),
	/* inletSensorMinimum.1.1.rmsCurrent = Gauge32: 0 */
	snmp_info_default("unmapped.inletSensorMinimum", 0, 1, ".1.3.6.1.4.1.13742.6.3.3.4.1.12.1.1.1", NULL, SU_FLAG_OK, NULL),
	/* inletSensorMinimum.1.1.rmsVoltage = Gauge32: 0 */
	snmp_info_default("unmapped.inletSensorMinimum", 0, 1, ".1.3.6.1.4.1.13742.6.3.3.4.1.12.1.1.4", NULL, SU_FLAG_OK, NULL),
	/* inletSensorMinimum.1.1.activePower = Gauge32: 0 */
	snmp_info_default("unmapped.inletSensorMinimum", 0, 1, ".1.3.6.1.4.1.13742.6.3.3.4.1.12.1.1.5", NULL, SU_FLAG_OK, NULL),
	/* inletSensorMinimum.1.1.apparentPower = Gauge32: 0 */
	snmp_info_default("unmapped.inletSensorMinimum", 0, 1, ".1.3.6.1.4.1.13742.6.3.3.4.1.12.1.1.6", NULL, SU_FLAG_OK, NULL),
	/* inletSensorMinimum.1.1.powerFactor = Gauge32: 0 */
	snmp_info_default("unmapped.inletSensorMinimum", 0, 1, ".1.3.6.1.4.1.13742.6.3.3.4.1.12.1.1.7", NULL, SU_FLAG_OK, NULL),
	/* inletSensorMinimum.1.1.activeEnergy = Gauge32: 0 */
	snmp_info_default("unmapped.inletSensorMinimum", 0, 1, ".1.3.6.1.4.1.13742.6.3.3.4.1.12.1.1.8", NULL, SU_FLAG_OK, NULL),
	/* inletSensorHysteresis.1.1.rmsCurrent = Gauge32: 10 */
	snmp_info_default("unmapped.inletSensorHysteresis", 0, 1, ".1.3.6.1.4.1.13742.6.3.3.4.1.13.1.1.1", NULL, SU_FLAG_OK, NULL),
	/* inletSensorHysteresis.1.1.rmsVoltage = Gauge32: 2 */
	snmp_info_default("unmapped.inletSensorHysteresis", 0, 1, ".1.3.6.1.4.1.13742.6.3.3.4.1.13.1.1.4", NULL, SU_FLAG_OK, NULL),
	/* inletSensorHysteresis.1.1.activePower = Gauge32: 0 */
	snmp_info_default("unmapped.inletSensorHysteresis", 0, 1, ".1.3.6.1.4.1.13742.6.3.3.4.1.13.1.1.5", NULL, SU_FLAG_OK, NULL),
	/* inletSensorHysteresis.1.1.apparentPower = Gauge32: 0 */
	snmp_info_default("unmapped.inletSensorHysteresis", 0, 1, ".1.3.6.1.4.1.13742.6.3.3.4.1.13.1.1.6", NULL, SU_FLAG_OK, NULL),
	/* inletSensorHysteresis.1.1.powerFactor = Gauge32: 0 */
	snmp_info_default("unmapped.inletSensorHysteresis", 0, 1, ".1.3.6.1.4.1.13742.6.3.3.4.1.13.1.1.7", NULL, SU_FLAG_OK, NULL),
	/* inletSensorHysteresis.1.1.activeEnergy = Gauge32: 0 */
	snmp_info_default("unmapped.inletSensorHysteresis", 0, 1, ".1.3.6.1.4.1.13742.6.3.3.4.1.13.1.1.8", NULL, SU_FLAG_OK, NULL),
	/* inletSensorStateChangeDelay.1.1.rmsCurrent = Gauge32: 0 */
	snmp_info_default("unmapped.inletSensorStateChangeDelay", 0, 1, ".1.3.6.1.4.1.13742.6.3.3.4.1.14.1.1.1", NULL, SU_FLAG_OK, NULL),
	/* inletSensorStateChangeDelay.1.1.rmsVoltage = Gauge32: 0 */
	snmp_info_default("unmapped.inletSensorStateChangeDelay", 0, 1, ".1.3.6.1.4.1.13742.6.3.3.4.1.14.1.1.4", NULL, SU_FLAG_OK, NULL),
	/* inletSensorStateChangeDelay.1.1.activePower = Gauge32: 0 */
	snmp_info_default("unmapped.inletSensorStateChangeDelay", 0, 1, ".1.3.6.1.4.1.13742.6.3.3.4.1.14.1.1.5", NULL, SU_FLAG_OK, NULL),
	/* inletSensorStateChangeDelay.1.1.apparentPower = Gauge32: 0 */
	snmp_info_default("unmapped.inletSensorStateChangeDelay", 0, 1, ".1.3.6.1.4.1.13742.6.3.3.4.1.14.1.1.6", NULL, SU_FLAG_OK, NULL),
	/* inletSensorStateChangeDelay.1.1.powerFactor = Gauge32: 0 */
	snmp_info_default("unmapped.inletSensorStateChangeDelay", 0, 1, ".1.3.6.1.4.1.13742.6.3.3.4.1.14.1.1.7", NULL, SU_FLAG_OK, NULL),
	/* inletSensorStateChangeDelay.1.1.activeEnergy = Gauge32: 0 */
	snmp_info_default("unmapped.inletSensorStateChangeDelay", 0, 1, ".1.3.6.1.4.1.13742.6.3.3.4.1.14.1.1.8", NULL, SU_FLAG_OK, NULL),

	/* Inlet thresholds */
	/* inletSensorLowerCriticalThreshold.1.1.rmsCurrent = Gauge32: 0 */
	snmp_info_default("unmapped.inletSensorLowerCriticalThreshold", 0, 1, ".1.3.6.1.4.1.13742.6.3.3.4.1.21.1.1.1", NULL, SU_FLAG_OK, NULL),
	/* inletSensorLowerCriticalThreshold.1.1.rmsVoltage = Gauge32: 94 */
	snmp_info_default("unmapped.inletSensorLowerCriticalThreshold", 0, 1, ".1.3.6.1.4.1.13742.6.3.3.4.1.21.1.1.4", NULL, SU_FLAG_OK, NULL),
	/* inletSensorLowerCriticalThreshold.1.1.activePower = Gauge32: 0 */
	snmp_info_default("unmapped.inletSensorLowerCriticalThreshold", 0, 1, ".1.3.6.1.4.1.13742.6.3.3.4.1.21.1.1.5", NULL, SU_FLAG_OK, NULL),
	/* inletSensorLowerCriticalThreshold.1.1.apparentPower = Gauge32: 0 */
	snmp_info_default("unmapped.inletSensorLowerCriticalThreshold", 0, 1, ".1.3.6.1.4.1.13742.6.3.3.4.1.21.1.1.6", NULL, SU_FLAG_OK, NULL),
	/* inletSensorLowerCriticalThreshold.1.1.powerFactor = Gauge32: 0 */
	snmp_info_default("unmapped.inletSensorLowerCriticalThreshold", 0, 1, ".1.3.6.1.4.1.13742.6.3.3.4.1.21.1.1.7", NULL, SU_FLAG_OK, NULL),
	/* inletSensorLowerCriticalThreshold.1.1.activeEnergy = Gauge32: 0 */
	snmp_info_default("unmapped.inletSensorLowerCriticalThreshold", 0, 1, ".1.3.6.1.4.1.13742.6.3.3.4.1.21.1.1.8", NULL, SU_FLAG_OK, NULL),
	/* inletSensorLowerWarningThreshold.1.1.rmsCurrent = Gauge32: 0 */
	snmp_info_default("unmapped.inletSensorLowerWarningThreshold", 0, 1, ".1.3.6.1.4.1.13742.6.3.3.4.1.22.1.1.1", NULL, SU_FLAG_OK, NULL),
	/* inletSensorLowerWarningThreshold.1.1.rmsVoltage = Gauge32: 97 */
	snmp_info_default("unmapped.inletSensorLowerWarningThreshold", 0, 1, ".1.3.6.1.4.1.13742.6.3.3.4.1.22.1.1.4", NULL, SU_FLAG_OK, NULL),
	/* inletSensorLowerWarningThreshold.1.1.activePower = Gauge32: 0 */
	snmp_info_default("unmapped.inletSensorLowerWarningThreshold", 0, 1, ".1.3.6.1.4.1.13742.6.3.3.4.1.22.1.1.5", NULL, SU_FLAG_OK, NULL),
	/* inletSensorLowerWarningThreshold.1.1.apparentPower = Gauge32: 0 */
	snmp_info_default("unmapped.inletSensorLowerWarningThreshold", 0, 1, ".1.3.6.1.4.1.13742.6.3.3.4.1.22.1.1.6", NULL, SU_FLAG_OK, NULL),
	/* inletSensorLowerWarningThreshold.1.1.powerFactor = Gauge32: 0 */
	snmp_info_default("unmapped.inletSensorLowerWarningThreshold", 0, 1, ".1.3.6.1.4.1.13742.6.3.3.4.1.22.1.1.7", NULL, SU_FLAG_OK, NULL),
	/* inletSensorLowerWarningThreshold.1.1.activeEnergy = Gauge32: 0 */
	snmp_info_default("unmapped.inletSensorLowerWarningThreshold", 0, 1, ".1.3.6.1.4.1.13742.6.3.3.4.1.22.1.1.8", NULL, SU_FLAG_OK, NULL),
	/* inletSensorUpperCriticalThreshold.1.1.rmsCurrent = Gauge32: 128 */
	snmp_info_default("unmapped.inletSensorUpperCriticalThreshold", 0, 1, ".1.3.6.1.4.1.13742.6.3.3.4.1.23.1.1.1", NULL, SU_FLAG_OK, NULL),
	/* inletSensorUpperCriticalThreshold.1.1.rmsVoltage = Gauge32: 127 */
	snmp_info_default("unmapped.inletSensorUpperCriticalThreshold", 0, 1, ".1.3.6.1.4.1.13742.6.3.3.4.1.23.1.1.4", NULL, SU_FLAG_OK, NULL),
	/* inletSensorUpperCriticalThreshold.1.1.activePower = Gauge32: 0 */
	snmp_info_default("unmapped.inletSensorUpperCriticalThreshold", 0, 1, ".1.3.6.1.4.1.13742.6.3.3.4.1.23.1.1.5", NULL, SU_FLAG_OK, NULL),
	/* inletSensorUpperCriticalThreshold.1.1.apparentPower = Gauge32: 0 */
	snmp_info_default("unmapped.inletSensorUpperCriticalThreshold", 0, 1, ".1.3.6.1.4.1.13742.6.3.3.4.1.23.1.1.6", NULL, SU_FLAG_OK, NULL),
	/* inletSensorUpperCriticalThreshold.1.1.powerFactor = Gauge32: 0 */
	snmp_info_default("unmapped.inletSensorUpperCriticalThreshold", 0, 1, ".1.3.6.1.4.1.13742.6.3.3.4.1.23.1.1.7", NULL, SU_FLAG_OK, NULL),
	/* inletSensorUpperCriticalThreshold.1.1.activeEnergy = Gauge32: 0 */
	snmp_info_default("unmapped.inletSensorUpperCriticalThreshold", 0, 1, ".1.3.6.1.4.1.13742.6.3.3.4.1.23.1.1.8", NULL, SU_FLAG_OK, NULL),
	/* inletSensorUpperWarningThreshold.1.1.rmsCurrent = Gauge32: 104 */
	snmp_info_default("unmapped.inletSensorUpperWarningThreshold", 0, 1, ".1.3.6.1.4.1.13742.6.3.3.4.1.24.1.1.1", NULL, SU_FLAG_OK, NULL),
	/* inletSensorUpperWarningThreshold.1.1.rmsVoltage = Gauge32: 124 */
	snmp_info_default("unmapped.inletSensorUpperWarningThreshold", 0, 1, ".1.3.6.1.4.1.13742.6.3.3.4.1.24.1.1.4", NULL, SU_FLAG_OK, NULL),
	/* inletSensorUpperWarningThreshold.1.1.activePower = Gauge32: 0 */
	snmp_info_default("unmapped.inletSensorUpperWarningThreshold", 0, 1, ".1.3.6.1.4.1.13742.6.3.3.4.1.24.1.1.5", NULL, SU_FLAG_OK, NULL),
	/* inletSensorUpperWarningThreshold.1.1.apparentPower = Gauge32: 0 */
	snmp_info_default("unmapped.inletSensorUpperWarningThreshold", 0, 1, ".1.3.6.1.4.1.13742.6.3.3.4.1.24.1.1.6", NULL, SU_FLAG_OK, NULL),
	/* inletSensorUpperWarningThreshold.1.1.powerFactor = Gauge32: 0 */
	snmp_info_default("unmapped.inletSensorUpperWarningThreshold", 0, 1, ".1.3.6.1.4.1.13742.6.3.3.4.1.24.1.1.7", NULL, SU_FLAG_OK, NULL),
	/* inletSensorUpperWarningThreshold.1.1.activeEnergy = Gauge32: 0 */
	snmp_info_default("unmapped.inletSensorUpperWarningThreshold", 0, 1, ".1.3.6.1.4.1.13742.6.3.3.4.1.24.1.1.8", NULL, SU_FLAG_OK, NULL),
	/* inletSensorEnabledThresholds.1.1.rmsCurrent = BITS: 30 upperWarning(2) upperCritical(3)  */
	snmp_info_default("unmapped.inletSensorEnabledThresholds", 0, 1, ".1.3.6.1.4.1.13742.6.3.3.4.1.25.1.1.1", NULL, SU_FLAG_OK, NULL),
	/* inletSensorEnabledThresholds.1.1.rmsVoltage = BITS: F0 lowerCritical(0) lowerWarning(1) upperWarning(2) upperCritical(3)  */
	snmp_info_default("unmapped.inletSensorEnabledThresholds", 0, 1, ".1.3.6.1.4.1.13742.6.3.3.4.1.25.1.1.4", NULL, SU_FLAG_OK, NULL),
	/* inletSensorEnabledThresholds.1.1.activePower = BITS: 00  */
	snmp_info_default("unmapped.inletSensorEnabledThresholds", 0, 1, ".1.3.6.1.4.1.13742.6.3.3.4.1.25.1.1.5", NULL, SU_FLAG_OK, NULL),
	/* inletSensorEnabledThresholds.1.1.apparentPower = BITS: 00  */
	snmp_info_default("unmapped.inletSensorEnabledThresholds", 0, 1, ".1.3.6.1.4.1.13742.6.3.3.4.1.25.1.1.6", NULL, SU_FLAG_OK, NULL),
	/* inletSensorEnabledThresholds.1.1.powerFactor = BITS: 00  */
	snmp_info_default("unmapped.inletSensorEnabledThresholds", 0, 1, ".1.3.6.1.4.1.13742.6.3.3.4.1.25.1.1.7", NULL, SU_FLAG_OK, NULL),
	/* inletSensorEnabledThresholds.1.1.activeEnergy = BITS: 00  */
	snmp_info_default("unmapped.inletSensorEnabledThresholds", 0, 1, ".1.3.6.1.4.1.13742.6.3.3.4.1.25.1.1.8", NULL, SU_FLAG_OK, NULL),

	/* outletPoleCount.1.{1-24} = INTEGER: 2 */
	snmp_info_default("unmapped.outletPoleCount", 0, 1, ".1.3.6.1.4.1.13742.6.3.5.3.1.5.1.1", NULL, SU_FLAG_OK, NULL),

	/* outletRatedVoltage.1.{1-24} = STRING: 100-120V */
	snmp_info_default("unmapped.outletRatedVoltage", ST_FLAG_STRING, SU_INFOSIZE, ".1.3.6.1.4.1.13742.6.3.5.3.1.6.1.1", NULL, SU_FLAG_OK, NULL),

	/* outletRatedCurrent.1.{1-24} = STRING: 16A */
	snmp_info_default("unmapped.outletRatedCurrent", ST_FLAG_STRING, SU_INFOSIZE, ".1.3.6.1.4.1.13742.6.3.5.3.1.7.1.1", NULL, SU_FLAG_OK, NULL),

	/* outletDeviceCapabilities.1.{1-24} = BITS: 9F 04 00 00 00 00 rmsCurrent(0) rmsVoltage(3) activePower(4) apparentPower(5) powerFactor(6) activeEnergy(7) onOff(13)  */
	snmp_info_default("unmapped.outletDeviceCapabilities", 0, 1, ".1.3.6.1.4.1.13742.6.3.5.3.1.10.1.1", NULL, SU_FLAG_OK, NULL),

	/* outletPowerCyclingPowerOffPeriod.1.{1-24} = Gauge32: 10 */
	snmp_info_default("unmapped.outletPowerCyclingPowerOffPeriod", 0, 1, ".1.3.6.1.4.1.13742.6.3.5.3.1.12.1.1", NULL, SU_FLAG_OK, NULL),

	/* outletStateOnStartup.1.{1-24} = INTEGER: globalOutletStateOnStartup(3) */
	snmp_info_default("unmapped.outletStateOnStartup", 0, 1, ".1.3.6.1.4.1.13742.6.3.5.3.1.13.1.1", NULL, SU_FLAG_OK, NULL),

	/* outletUseGlobalPowerCyclingPowerOffPeriod.1.{1-24} = INTEGER: true(1) */
	snmp_info_default("unmapped.outletUseGlobalPowerCyclingPowerOffPeriod", 0, 1, ".1.3.6.1.4.1.13742.6.3.5.3.1.14.1.1", NULL, SU_FLAG_OK, NULL),

	/* outletReceptacleDescriptor.1.{1-24} = STRING: NEMA 5-20R */
	snmp_info_default("unmapped.outletReceptacleDescriptor", ST_FLAG_STRING, SU_INFOSIZE, ".1.3.6.1.4.1.13742.6.3.5.3.1.29.1.1", NULL, SU_FLAG_OK, NULL),

	/* outletNonCritical.1.{1-24} = INTEGER: false(2) */
	snmp_info_default("unmapped.outletNonCritical", 0, 1, ".1.3.6.1.4.1.13742.6.3.5.3.1.30.1.1", NULL, SU_FLAG_OK, NULL),

	/* outletSequenceDelay.1.{1-24} = Gauge32: 0 */
	snmp_info_default("unmapped.outletSequenceDelay", 0, 1, ".1.3.6.1.4.1.13742.6.3.5.3.1.32.1.%i", NULL, SU_FLAG_OK, NULL),

	/* outletSensorLogAvailable.1.{1-24}.rmsCurrent = INTEGER: true(1) */
	snmp_info_default("unmapped.outletSensorLogAvailable", 0, 1, ".1.3.6.1.4.1.13742.6.3.5.4.1.4.1.%i.1", NULL, SU_FLAG_OK, NULL),
	/* outletSensorLogAvailable.1.{1-24}.rmsVoltage = INTEGER: true(1) */
	snmp_info_default("unmapped.outletSensorLogAvailable", 0, 1, ".1.3.6.1.4.1.13742.6.3.5.4.1.4.1.%i.4", NULL, SU_FLAG_OK, NULL),
	/* outletSensorLogAvailable.1.{1-24}.activePower = INTEGER: true(1) */
	snmp_info_default("unmapped.outletSensorLogAvailable", 0, 1, ".1.3.6.1.4.1.13742.6.3.5.4.1.4.1.%i.5", NULL, SU_FLAG_OK, NULL),
	/* outletSensorLogAvailable.1.{1-24}.apparentPower = INTEGER: true(1) */
	snmp_info_default("unmapped.outletSensorLogAvailable", 0, 1, ".1.3.6.1.4.1.13742.6.3.5.4.1.4.1.%i.6", NULL, SU_FLAG_OK, NULL),
	/* outletSensorLogAvailable.1.{1-24}.powerFactor = INTEGER: true(1) */
	snmp_info_default("unmapped.outletSensorLogAvailable", 0, 1, ".1.3.6.1.4.1.13742.6.3.5.4.1.4.1.%i.7", NULL, SU_FLAG_OK, NULL),
	/* outletSensorLogAvailable.1.{1-24}.activeEnergy = INTEGER: true(1) */
	snmp_info_default("unmapped.outletSensorLogAvailable", 0, 1, ".1.3.6.1.4.1.13742.6.3.5.4.1.4.1.%i.8", NULL, SU_FLAG_OK, NULL),
	/* outletSensorLogAvailable.1.{1-24}.onOff = INTEGER: true(1) */
	snmp_info_default("unmapped.outletSensorLogAvailable", 0, 1, ".1.3.6.1.4.1.13742.6.3.5.4.1.4.1.%i.14", NULL, SU_FLAG_OK, NULL),

	/* outletSensorUnits.1.{1-24}.rmsCurrent = INTEGER: amp(2) */
	snmp_info_default("unmapped.outletSensorUnits", 0, 1, ".1.3.6.1.4.1.13742.6.3.5.4.1.6.1.%i.1", NULL, SU_FLAG_OK, NULL),
	/* outletSensorUnits.1.{1-24}.rmsVoltage = INTEGER: volt(1) */
	snmp_info_default("unmapped.outletSensorUnits", 0, 1, ".1.3.6.1.4.1.13742.6.3.5.4.1.6.1.%i.4", NULL, SU_FLAG_OK, NULL),
	/* outletSensorUnits.1.{1-24}.activePower = INTEGER: watt(3) */
	snmp_info_default("unmapped.outletSensorUnits", 0, 1, ".1.3.6.1.4.1.13742.6.3.5.4.1.6.1.%i.5", NULL, SU_FLAG_OK, NULL),
	/* outletSensorUnits.1.{1-24}.apparentPower = INTEGER: voltamp(4) */
	snmp_info_default("unmapped.outletSensorUnits", 0, 1, ".1.3.6.1.4.1.13742.6.3.5.4.1.6.1.%i.6", NULL, SU_FLAG_OK, NULL),
	/* outletSensorUnits.1.{1-24}.powerFactor = INTEGER: none(-1) */
	snmp_info_default("unmapped.outletSensorUnits", 0, 1, ".1.3.6.1.4.1.13742.6.3.5.4.1.6.1.%i.7", NULL, SU_FLAG_OK, NULL),
	/* outletSensorUnits.1.{1-24}.activeEnergy = INTEGER: wattHour(5) */
	snmp_info_default("unmapped.outletSensorUnits", 0, 1, ".1.3.6.1.4.1.13742.6.3.5.4.1.6.1.%i.8", NULL, SU_FLAG_OK, NULL),
	/* outletSensorUnits.1.{1-24}.onOff = INTEGER: none(-1) */
	snmp_info_default("unmapped.outletSensorUnits", 0, 1, ".1.3.6.1.4.1.13742.6.3.5.4.1.6.1.%i.14", NULL, SU_FLAG_OK, NULL),

	/* outletSensorDecimalDigits.1.{1-24}.rmsCurrent = Gauge32: 1 */
	snmp_info_default("unmapped.outletSensorDecimalDigits", 0, 1, ".1.3.6.1.4.1.13742.6.3.5.4.1.7.1.%i.1", NULL, SU_FLAG_OK, NULL),
	/* outletSensorDecimalDigits.1.{1-24}.rmsVoltage = Gauge32: 0 */
	snmp_info_default("unmapped.outletSensorDecimalDigits", 0, 1, ".1.3.6.1.4.1.13742.6.3.5.4.1.7.1.%i.4", NULL, SU_FLAG_OK, NULL),
	/* outletSensorDecimalDigits.1.{1-24}.activePower = Gauge32: 0 */
	snmp_info_default("unmapped.outletSensorDecimalDigits", 0, 1, ".1.3.6.1.4.1.13742.6.3.5.4.1.7.1.%i.5", NULL, SU_FLAG_OK, NULL),
	/* outletSensorDecimalDigits.1.{1-24}.apparentPower = Gauge32: 0 */
	snmp_info_default("unmapped.outletSensorDecimalDigits", 0, 1, ".1.3.6.1.4.1.13742.6.3.5.4.1.7.1.%i.6", NULL, SU_FLAG_OK, NULL),
	/* outletSensorDecimalDigits.1.{1-24}.powerFactor = Gauge32: 2 */
	snmp_info_default("unmapped.outletSensorDecimalDigits", 0, 1, ".1.3.6.1.4.1.13742.6.3.5.4.1.7.1.%i.7", NULL, SU_FLAG_OK, NULL),
	/* outletSensorDecimalDigits.1.{1-24}.activeEnergy = Gauge32: 0 */
	snmp_info_default("unmapped.outletSensorDecimalDigits", 0, 1, ".1.3.6.1.4.1.13742.6.3.5.4.1.7.1.%i.8", NULL, SU_FLAG_OK, NULL),
	/* outletSensorDecimalDigits.1.{1-24}.onOff = Gauge32: 0 */
	snmp_info_default("unmapped.outletSensorDecimalDigits", 0, 1, ".1.3.6.1.4.1.13742.6.3.5.4.1.7.1.%i.14", NULL, SU_FLAG_OK, NULL),

	/* outletSensorAccuracy.1.{1-24}.rmsCurrent = Gauge32: 100 */
	snmp_info_default("unmapped.outletSensorAccuracy", 0, 1, ".1.3.6.1.4.1.13742.6.3.5.4.1.8.1.%i.1", NULL, SU_FLAG_OK, NULL),
	/* outletSensorAccuracy.1.{1-24}.rmsVoltage = Gauge32: 100 */
	snmp_info_default("unmapped.outletSensorAccuracy", 0, 1, ".1.3.6.1.4.1.13742.6.3.5.4.1.8.1.%i.4", NULL, SU_FLAG_OK, NULL),
	/* outletSensorAccuracy.1.{1-24}.activePower = Gauge32: 300 */
	snmp_info_default("unmapped.outletSensorAccuracy", 0, 1, ".1.3.6.1.4.1.13742.6.3.5.4.1.8.1.%i.5", NULL, SU_FLAG_OK, NULL),
	/* outletSensorAccuracy.1.{1-24}.apparentPower = Gauge32: 200 */
	snmp_info_default("unmapped.outletSensorAccuracy", 0, 1, ".1.3.6.1.4.1.13742.6.3.5.4.1.8.1.%i.6", NULL, SU_FLAG_OK, NULL),
	/* outletSensorAccuracy.1.{1-24}.powerFactor = Gauge32: 100 */
	snmp_info_default("unmapped.outletSensorAccuracy", 0, 1, ".1.3.6.1.4.1.13742.6.3.5.4.1.8.1.%i.7", NULL, SU_FLAG_OK, NULL),
	/* outletSensorAccuracy.1.{1-24}.activeEnergy = Gauge32: 100 */
	snmp_info_default("unmapped.outletSensorAccuracy", 0, 1, ".1.3.6.1.4.1.13742.6.3.5.4.1.8.1.%i.8", NULL, SU_FLAG_OK, NULL),
	/* outletSensorAccuracy.1.{1-24}.onOff = Gauge32: 0 */
	snmp_info_default("unmapped.outletSensorAccuracy", 0, 1, ".1.3.6.1.4.1.13742.6.3.5.4.1.8.1.%i.14", NULL, SU_FLAG_OK, NULL),

	/* outletSensorResolution.1.{1-24}.rmsCurrent = Gauge32: 1 */
	snmp_info_default("unmapped.outletSensorResolution", 0, 1, ".1.3.6.1.4.1.13742.6.3.5.4.1.9.1.%i.1", NULL, SU_FLAG_OK, NULL),
	/* outletSensorResolution.1.{1-24}.rmsVoltage = Gauge32: 1 */
	snmp_info_default("unmapped.outletSensorResolution", 0, 1, ".1.3.6.1.4.1.13742.6.3.5.4.1.9.1.%i.4", NULL, SU_FLAG_OK, NULL),
	/* outletSensorResolution.1.{1-24}.activePower = Gauge32: 1 */
	snmp_info_default("unmapped.outletSensorResolution", 0, 1, ".1.3.6.1.4.1.13742.6.3.5.4.1.9.1.%i.5", NULL, SU_FLAG_OK, NULL),
	/* outletSensorResolution.1.{1-24}.apparentPower = Gauge32: 1 */
	snmp_info_default("unmapped.outletSensorResolution", 0, 1, ".1.3.6.1.4.1.13742.6.3.5.4.1.9.1.%i.6", NULL, SU_FLAG_OK, NULL),
	/* outletSensorResolution.1.{1-24}.powerFactor = Gauge32: 1 */
	snmp_info_default("unmapped.outletSensorResolution", 0, 1, ".1.3.6.1.4.1.13742.6.3.5.4.1.9.1.%i.7", NULL, SU_FLAG_OK, NULL),
	/* outletSensorResolution.1.{1-24}.activeEnergy = Gauge32: 1 */
	snmp_info_default("unmapped.outletSensorResolution", 0, 1, ".1.3.6.1.4.1.13742.6.3.5.4.1.9.1.%i.8", NULL, SU_FLAG_OK, NULL),
	/* outletSensorResolution.1.{1-24}.onOff = Gauge32: 0 */
	snmp_info_default("unmapped.outletSensorResolution", 0, 1, ".1.3.6.1.4.1.13742.6.3.5.4.1.9.1.%i.14", NULL, SU_FLAG_OK, NULL),

	/* end of interesting data
	 * the rest is 18MB of verbose log and satellite data */

	/* Note: All reliabilityXXX data were removed */
#endif /* WITH_UNMAPPED_DATA_POINTS */
#endif /* DEBUG || WITH_UNMAPPED_DATA_POINTS */

	/* end of structure. */
	snmp_info_sentinel
};

mib2nut_info_t	raritan_px2 = { "raritan-px2", RARITAN_PX2_MIB_VERSION, NULL, RARITAN_PX2_OID_MODEL_NAME, raritan_px2_mib, RARITAN_PX2_MIB_SYSOID, NULL };<|MERGE_RESOLUTION|>--- conflicted
+++ resolved
@@ -27,11 +27,7 @@
 
 #include "raritan-px2-mib.h"
 
-<<<<<<< HEAD
-#define RARITAN_PX2_MIB_VERSION  "0.40"
-=======
 #define RARITAN_PX2_MIB_VERSION  "0.41"
->>>>>>> 6abd95e3
 
 #define RARITAN_PX2_MIB_SYSOID     ".1.3.6.1.4.1.13742.6"
 #define RARITAN_PX2_OID_MODEL_NAME ".1.3.6.1.4.1.13742.6.3.2.1.1.3.1"
@@ -62,11 +58,6 @@
 	info_lkp_default(19, "two"),
 	info_lkp_default(20, "inSync"),
 	info_lkp_default(21, "outOfSync"),
-<<<<<<< HEAD
-
-	/* FIXME? Is this one a legacy typo? */
-	info_lkp_default(0, "NULL"),
-=======
 	info_lkp_default(22, "i1OpenFault"),
 	info_lkp_default(23, "i1ShortFault"),
 	info_lkp_default(24, "i2OpenFault"),
@@ -76,7 +67,6 @@
 	info_lkp_default(28, "critical"),
 	info_lkp_default(29, "selfTest"),
 	info_lkp_default(30, "nonRedundant"),
->>>>>>> 6abd95e3
 	info_lkp_sentinel
 };
 
