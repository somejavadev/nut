--- conflicted
+++ resolved
@@ -203,15 +203,6 @@
 		/* Truncate to minute */
 		ondelay -= (ondelay % 60);
 
-<<<<<<< HEAD
-#if defined (__GNUC__) || defined (__clang__)
-#pragma GCC diagnostic push
-#pragma GCC diagnostic ignored "-Wformat-nonliteral"
-#pragma GCC diagnostic ignored "-Wformat-security"
-#endif
-		snprintf(value, valuelen, "%d", ondelay);
-#if defined (__GNUC__) || defined (__clang__)
-=======
 #ifdef HAVE_PRAGMAS_FOR_GCC_DIAGNOSTIC_IGNORED_FORMAT_NONLITERAL
 #pragma GCC diagnostic push
 #endif
@@ -223,7 +214,6 @@
 #endif
 		snprintf(value, valuelen, "%d", ondelay);
 #ifdef HAVE_PRAGMAS_FOR_GCC_DIAGNOSTIC_IGNORED_FORMAT_NONLITERAL
->>>>>>> baca562a
 #pragma GCC diagnostic pop
 #endif
 
@@ -238,15 +228,6 @@
 			offdelay -= (offdelay % 60);
 		}
 
-<<<<<<< HEAD
-#if defined (__GNUC__) || defined (__clang__)
-#pragma GCC diagnostic push
-#pragma GCC diagnostic ignored "-Wformat-nonliteral"
-#pragma GCC diagnostic ignored "-Wformat-security"
-#endif
-		snprintf(value, valuelen, "%d", offdelay);
-#if defined (__GNUC__) || defined (__clang__)
-=======
 #ifdef HAVE_PRAGMAS_FOR_GCC_DIAGNOSTIC_IGNORED_FORMAT_NONLITERAL
 #pragma GCC diagnostic push
 #endif
@@ -258,7 +239,6 @@
 #endif
 		snprintf(value, valuelen, "%d", offdelay);
 #ifdef HAVE_PRAGMAS_FOR_GCC_DIAGNOSTIC_IGNORED_FORMAT_NONLITERAL
->>>>>>> baca562a
 #pragma GCC diagnostic pop
 #endif
 
@@ -275,13 +255,6 @@
 /* Preprocess instant commands */
 int	blazer_process_command(item_t *item, char *value, const size_t valuelen)
 {
-<<<<<<< HEAD
-#if defined (__GNUC__) || defined (__clang__)
-#pragma GCC diagnostic push
-#pragma GCC diagnostic ignored "-Wformat-nonliteral"
-#pragma GCC diagnostic ignored "-Wformat-security"
-#endif
-=======
 #ifdef HAVE_PRAGMAS_FOR_GCC_DIAGNOSTIC_IGNORED_FORMAT_NONLITERAL
 #pragma GCC diagnostic push
 #endif
@@ -292,7 +265,6 @@
 #pragma GCC diagnostic ignored "-Wformat-security"
 #endif
 
->>>>>>> baca562a
 	if (!strcasecmp(item->info_type, "shutdown.return")) {
 
 		/* Sn: Shutdown after n minutes and then turn on when mains is back
@@ -364,9 +336,6 @@
 		return -1;
 
 	}
-#if defined (__GNUC__) || defined (__clang__)
-#pragma GCC diagnostic pop
-#endif
 
 #ifdef HAVE_PRAGMAS_FOR_GCC_DIAGNOSTIC_IGNORED_FORMAT_NONLITERAL
 #pragma GCC diagnostic pop
