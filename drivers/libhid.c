--- conflicted
+++ resolved
@@ -638,7 +638,6 @@
 	HIDData_t	*pData;
 
 	/* needs libusb-0.1.8 to work => use ifdef and autoconf */
-<<<<<<< HEAD
 	r = interrupt_size ? interrupt_size : sizeof(buf);
 #if (defined HAVE_PRAGMA_GCC_DIAGNOSTIC_PUSH_POP) && ( (defined HAVE_PRAGMA_GCC_DIAGNOSTIC_IGNORED_TYPE_LIMITS) || (defined HAVE_PRAGMA_GCC_DIAGNOSTIC_IGNORED_TAUTOLOGICAL_CONSTANT_OUT_OF_RANGE_COMPARE) || (defined HAVE_PRAGMA_GCC_DIAGNOSTIC_IGNORED_TAUTOLOGICAL_UNSIGNED_ZERO_COMPARE) )
 # pragma GCC diagnostic push
@@ -682,11 +681,8 @@
 	buflen = comm_driver->get_interrupt(
 		udev, (usb_ctrl_charbuf)buf,
 		(usb_ctrl_charbufsize)r,
-		250);
-
-=======
-	buflen = comm_driver->get_interrupt(udev, buf, interrupt_size ? interrupt_size : sizeof(buf), 750);
->>>>>>> 05383119
+		750);
+
 	if (buflen <= 0) {
 		return buflen;	/* propagate "error" or "no event" code */
 	}
