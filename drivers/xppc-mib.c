--- conflicted
+++ resolved
@@ -166,15 +166,12 @@
 	 * 	{ 0, NULL }
 	 * };
 	 */
-<<<<<<< HEAD
-=======
 
 	/* standard MIB items */
 	{ "device.description", ST_FLAG_STRING | ST_FLAG_RW, SU_INFOSIZE, ".1.3.6.1.2.1.1.1.0", NULL, SU_FLAG_OK, NULL },
 	{ "device.contact", ST_FLAG_STRING | ST_FLAG_RW, SU_INFOSIZE, ".1.3.6.1.2.1.1.4.0", NULL, SU_FLAG_OK, NULL },
 	{ "device.location", ST_FLAG_STRING | ST_FLAG_RW, SU_INFOSIZE, ".1.3.6.1.2.1.1.6.0", NULL, SU_FLAG_OK, NULL },
 
->>>>>>> a1454772
 	{ "ups.mfr", ST_FLAG_STRING, SU_INFOSIZE, NULL, "Tripp Lite / Phoenixtec",
 		SU_FLAG_STATIC | SU_FLAG_ABSENT | SU_FLAG_OK, NULL },
 
