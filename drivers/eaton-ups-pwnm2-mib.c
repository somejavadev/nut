--- conflicted
+++ resolved
@@ -32,17 +32,6 @@
 #endif
 
 #define PW_MIB_VERSION "0.106"
-<<<<<<< HEAD
-
-/* TODO: more sysOID and MIBs support:
- *
- * Powerware UPS (Ingrasys X-SLOT and BD-SLOT): ".1.3.6.1.4.1.534.1"
- * Powerware PXGX cards: ".1.3.6.1.4.1.534.2.12"
- *		PXGX 2000 cards (UPS): Get xupsIdentModel (".1.3.6.1.4.1.534.1.1.2.0")
- * 		PXGX 1000 cards (PDU/RPP/RPM): Get pduNumPanels ".1.3.6.1.4.1.534.6.6.4.1.1.1.4.0"
- */
-=======
->>>>>>> febbbe37
 
 /* Powerware UPS (Ingrasys X-SLOT and BD-SLOT)
  * Eaton Gigabit Network Card (Genepi) */
