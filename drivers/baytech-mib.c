--- conflicted
+++ resolved
@@ -30,21 +30,12 @@
 #define BAYTECH_OID_MIB			".1.3.6.1.4.1.4779"
 #define BAYTECH_OID_MODEL_NAME	".1.3.6.1.4.1.4779.1.3.5.2.1.24.1"
 
-<<<<<<< HEAD
 static info_lkp_t baytech_outlet_status_info[] = {
-	{ -1, "error" },
-	{ 0, "off" },
-	{ 1, "on" },
-	{ 2, "cycling" }, /* transitional status */
-	{ 0, NULL }
-=======
-static info_lkp_t outlet_status_info[] = {
 	{ -1, "error", NULL, NULL },
 	{ 0, "off", NULL, NULL },
 	{ 1, "on", NULL, NULL },
 	{ 2, "cycling", NULL, NULL }, /* transitional status */
 	{ 0, NULL, NULL, NULL }
->>>>>>> b263e476
 };
 
 /* Snmp2NUT lookup table for BayTech MIBs */
