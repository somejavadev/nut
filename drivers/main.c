--- conflicted
+++ resolved
@@ -51,26 +51,20 @@
 /* signal handling */
 int	exit_flag = 0;
 
-<<<<<<< HEAD
-	/* should this driver instance go to background (default)
-	 * or stay foregrounded (default if -D options are set on
-	 * command line)?
-	 * Value is tri-state:
-	 * -1 (default) Background the driver process
-	 *  0 User required to not background explicitly,
-	 *    or passed -D and current value was -1
-	 *  1 User required to background even if with -D
-	 */
-	int background_flag = -1;
-
-	/* everything else */
-	static char	*pidfn = NULL;
-	int	dump_data = 0; /* Store the update_count requested */
-=======
+/* should this driver instance go to background (default)
+ * or stay foregrounded (default if -D options are set on
+ * command line)?
+ * Value is tri-state:
+ * -1 (default) Background the driver process
+ *  0 User required to not background explicitly,
+ *    or passed -D and current value was -1
+ *  1 User required to background even if with -D
+ */
+int background_flag = -1;
+
 /* everything else */
 static char	*pidfn = NULL;
 static int	dump_data = 0; /* Store the update_count requested */
->>>>>>> baca562a
 
 /* print the driver banner */
 void upsdrv_banner (void)
