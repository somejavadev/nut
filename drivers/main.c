--- conflicted
+++ resolved
@@ -327,15 +327,6 @@
 	 */
 	if (!strcmp(var, "user")) {
 		if (user_from_cmdline) {
-<<<<<<< HEAD
-			upsdebugx(0, "User specified in driver section '%s' "
-				"was ignored due to '%s' specified on command line",
-				val, user);
-		} else {
-			free(user);
-			user = xstrdup(val);
-		}
-=======
 			upsdebugx(0, "User '%s' specified in driver section "
 				"was ignored due to '%s' specified on command line",
 				val, user);
@@ -347,7 +338,6 @@
 			user = xstrdup(val);
 		}
 		return 1;	/* handled */
->>>>>>> b8faf709
 	}
 
 	if (!strcmp(var, "sddelay")) {
@@ -412,12 +402,9 @@
 				"was ignored due to '%s' specified on command line",
 				val, user);
 		} else {
-<<<<<<< HEAD
-=======
 			upsdebugx(1, "Overriding previously specified user '%s' "
 				"with '%s' specified in global section",
 				user, val);
->>>>>>> b8faf709
 			free(user);
 			user = xstrdup(val);
 		}
