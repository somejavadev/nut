--- conflicted
+++ resolved
@@ -372,15 +372,6 @@
 
 	}
 
-<<<<<<< HEAD
-#if defined (__GNUC__) || defined (__clang__)
-#pragma GCC diagnostic push
-#pragma GCC diagnostic ignored "-Wformat-nonliteral"
-#pragma GCC diagnostic ignored "-Wformat-security"
-#endif
-	snprintf(value, valuelen, item->command, val);
-#if defined (__GNUC__) || defined (__clang__)
-=======
 #ifdef HAVE_PRAGMAS_FOR_GCC_DIAGNOSTIC_IGNORED_FORMAT_NONLITERAL
 #pragma GCC diagnostic push
 #endif
@@ -392,7 +383,6 @@
 #endif
 	snprintf(value, valuelen, item->command, val);
 #ifdef HAVE_PRAGMAS_FOR_GCC_DIAGNOSTIC_IGNORED_FORMAT_NONLITERAL
->>>>>>> baca562a
 #pragma GCC diagnostic pop
 #endif
 
@@ -429,11 +419,6 @@
 /* Identify UPS manufacturer */
 static int	bestups_manufacturer(item_t *item, char *value, const size_t valuelen)
 {
-<<<<<<< HEAD
-#if defined (__GNUC__) || defined (__clang__)
-#pragma GCC diagnostic push
-#pragma GCC diagnostic ignored "-Wformat-nonliteral"
-=======
 #ifdef HAVE_PRAGMAS_FOR_GCC_DIAGNOSTIC_IGNORED_FORMAT_NONLITERAL
 #pragma GCC diagnostic push
 #endif
@@ -441,7 +426,6 @@
 #pragma GCC diagnostic ignored "-Wformat-nonliteral"
 #endif
 #ifdef HAVE_PRAGMA_GCC_DIAGNOSTIC_IGNORED_FORMAT_SECURITY
->>>>>>> baca562a
 #pragma GCC diagnostic ignored "-Wformat-security"
 #endif
 
@@ -469,12 +453,8 @@
 
 	/* Unknown devices */
 	snprintf(value, valuelen, item->dfl, "Unknown");
-<<<<<<< HEAD
-#if defined (__GNUC__) || defined (__clang__)
-=======
-
-#ifdef HAVE_PRAGMAS_FOR_GCC_DIAGNOSTIC_IGNORED_FORMAT_NONLITERAL
->>>>>>> baca562a
+
+#ifdef HAVE_PRAGMAS_FOR_GCC_DIAGNOSTIC_IGNORED_FORMAT_NONLITERAL
 #pragma GCC diagnostic pop
 #endif
 
@@ -486,11 +466,6 @@
 {
 	item_t	*unskip;
 
-<<<<<<< HEAD
-#if defined (__GNUC__) || defined (__clang__)
-#pragma GCC diagnostic push
-#pragma GCC diagnostic ignored "-Wformat-nonliteral"
-=======
 #ifdef HAVE_PRAGMAS_FOR_GCC_DIAGNOSTIC_IGNORED_FORMAT_NONLITERAL
 #pragma GCC diagnostic push
 #endif
@@ -498,7 +473,6 @@
 #pragma GCC diagnostic ignored "-Wformat-nonliteral"
 #endif
 #ifdef HAVE_PRAGMA_GCC_DIAGNOSTIC_IGNORED_FORMAT_SECURITY
->>>>>>> baca562a
 #pragma GCC diagnostic ignored "-Wformat-security"
 #endif
 
@@ -573,11 +547,7 @@
 
 	}
 
-<<<<<<< HEAD
-#if defined (__GNUC__) || defined (__clang__)
-=======
-#ifdef HAVE_PRAGMAS_FOR_GCC_DIAGNOSTIC_IGNORED_FORMAT_NONLITERAL
->>>>>>> baca562a
+#ifdef HAVE_PRAGMAS_FOR_GCC_DIAGNOSTIC_IGNORED_FORMAT_NONLITERAL
 #pragma GCC diagnostic pop
 #endif
 
@@ -597,15 +567,6 @@
 	/* Battery runtime is reported by the UPS in minutes, NUT expects seconds */
 	runtime = strtod(item->value, NULL) * 60;
 
-<<<<<<< HEAD
-#if defined (__GNUC__) || defined (__clang__)
-#pragma GCC diagnostic push
-#pragma GCC diagnostic ignored "-Wformat-nonliteral"
-#pragma GCC diagnostic ignored "-Wformat-security"
-#endif
-	snprintf(value, valuelen, item->dfl, runtime);
-#if defined (__GNUC__) || defined (__clang__)
-=======
 #ifdef HAVE_PRAGMAS_FOR_GCC_DIAGNOSTIC_IGNORED_FORMAT_NONLITERAL
 #pragma GCC diagnostic push
 #endif
@@ -617,7 +578,6 @@
 #endif
 	snprintf(value, valuelen, item->dfl, runtime);
 #ifdef HAVE_PRAGMAS_FOR_GCC_DIAGNOSTIC_IGNORED_FORMAT_NONLITERAL
->>>>>>> baca562a
 #pragma GCC diagnostic pop
 #endif
 
@@ -634,15 +594,6 @@
 		return -1;
 	}
 
-<<<<<<< HEAD
-#if defined (__GNUC__) || defined (__clang__)
-#pragma GCC diagnostic push
-#pragma GCC diagnostic ignored "-Wformat-nonliteral"
-#pragma GCC diagnostic ignored "-Wformat-security"
-#endif
-	snprintf(value, valuelen, item->dfl, strtol(item->value, NULL, 10));
-#if defined (__GNUC__) || defined (__clang__)
-=======
 #ifdef HAVE_PRAGMAS_FOR_GCC_DIAGNOSTIC_IGNORED_FORMAT_NONLITERAL
 #pragma GCC diagnostic push
 #endif
@@ -654,7 +605,6 @@
 #endif
 	snprintf(value, valuelen, item->dfl, strtol(item->value, NULL, 10));
 #ifdef HAVE_PRAGMAS_FOR_GCC_DIAGNOSTIC_IGNORED_FORMAT_NONLITERAL
->>>>>>> baca562a
 #pragma GCC diagnostic pop
 #endif
 
@@ -682,15 +632,6 @@
 
 	pins_shutdown_mode = strtol(item->value, NULL, 10);
 
-<<<<<<< HEAD
-#if defined (__GNUC__) || defined (__clang__)
-#pragma GCC diagnostic push
-#pragma GCC diagnostic ignored "-Wformat-nonliteral"
-#pragma GCC diagnostic ignored "-Wformat-security"
-#endif
-	snprintf(value, valuelen, item->dfl, pins_shutdown_mode);
-#if defined (__GNUC__) || defined (__clang__)
-=======
 #ifdef HAVE_PRAGMAS_FOR_GCC_DIAGNOSTIC_IGNORED_FORMAT_NONLITERAL
 #pragma GCC diagnostic push
 #endif
@@ -702,7 +643,6 @@
 #endif
 	snprintf(value, valuelen, item->dfl, pins_shutdown_mode);
 #ifdef HAVE_PRAGMAS_FOR_GCC_DIAGNOSTIC_IGNORED_FORMAT_NONLITERAL
->>>>>>> baca562a
 #pragma GCC diagnostic pop
 #endif
 
@@ -820,15 +760,6 @@
 
 	}
 
-<<<<<<< HEAD
-#if defined (__GNUC__) || defined (__clang__)
-#pragma GCC diagnostic push
-#pragma GCC diagnostic ignored "-Wformat-nonliteral"
-#pragma GCC diagnostic ignored "-Wformat-security"
-#endif
-	snprintf(value, valuelen, item->dfl, val);
-#if defined (__GNUC__) || defined (__clang__)
-=======
 #ifdef HAVE_PRAGMAS_FOR_GCC_DIAGNOSTIC_IGNORED_FORMAT_NONLITERAL
 #pragma GCC diagnostic push
 #endif
@@ -840,7 +771,6 @@
 #endif
 	snprintf(value, valuelen, item->dfl, val);
 #ifdef HAVE_PRAGMAS_FOR_GCC_DIAGNOSTIC_IGNORED_FORMAT_NONLITERAL
->>>>>>> baca562a
 #pragma GCC diagnostic pop
 #endif
 
