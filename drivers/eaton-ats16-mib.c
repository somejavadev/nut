/* eaton_ats16-mib.c - subdriver to monitor Eaton ATS16 SNMP devices with NUT
 * using either legacy NMC or newer Network-M2 cards
 *
 *  Copyright (C)
 *    2011-2012 Arnaud Quette <arnaud.quette@free.fr>
 *    2016-2020 Eaton (author: Arnaud Quette <ArnaudQuette@Eaton.com>)
 *
 *  Note: this subdriver was initially generated as a "stub" by the
 *  gen-snmp-subdriver script. It must be customized!
 *
 *  This program is free software; you can redistribute it and/or modify
 *  it under the terms of the GNU General Public License as published by
 *  the Free Software Foundation; either version 2 of the License, or
 *  (at your option) any later version.
 *
 *  This program is distributed in the hope that it will be useful,
 *  but WITHOUT ANY WARRANTY; without even the implied warranty of
 *  MERCHANTABILITY or FITNESS FOR A PARTICULAR PURPOSE.  See the
 *  GNU General Public License for more details.
 *
 *  You should have received a copy of the GNU General Public License
 *  along with this program; if not, write to the Free Software
 *  Foundation, Inc., 59 Temple Place, Suite 330, Boston, MA 02111-1307 USA
 */

#include "eaton-ats16-mib.h"

#define EATON_ATS16_MIB_VERSION  "0.19"

#define EATON_ATS16_SYSOID_GEN1  ".1.3.6.1.4.1.705.1"    /* legacy NMC */
#define EATON_ATS16_SYSOID_GEN2  ".1.3.6.1.4.1.534.10.2" /* newer Network-M2 */
#define EATON_ATS16_MODEL        ".1.3.6.1.4.1.534.10.2.1.2.0"

static info_lkp_t eaton_ats16_source_info[] = {
	{ 1, "init", NULL, NULL },
	{ 2, "diagnosis", NULL, NULL },
	{ 3, "off", NULL, NULL },
	{ 4, "1", NULL, NULL },
	{ 5, "2", NULL, NULL },
	{ 6, "safe", NULL, NULL },
	{ 7, "fault", NULL, NULL },
	{ 0, NULL, NULL, NULL }
};

static info_lkp_t eaton_ats16_sensitivity_info[] = {
	{ 1, "normal", NULL, NULL },
	{ 2, "high", NULL, NULL },
	{ 3, "low", NULL, NULL },
	{ 0, NULL, NULL, NULL }
};

static info_lkp_t eaton_ats16_input_frequency_status_info[] = {
	{ 1, "good", NULL, NULL },          /* No threshold triggered */
	{ 2, "out-of-range", NULL, NULL },  /* Frequency out of range triggered */
	{ 0, NULL, NULL, NULL }
};

static info_lkp_t eaton_ats16_input_voltage_status_info[] = {
	{ 1, "good", NULL, NULL },          /* No threshold triggered */
	{ 2, "derated-range", NULL, NULL }, /* Voltage derated */
	{ 3, "out-of-range", NULL, NULL },  /* Voltage out of range triggered */
	{ 4, "unknown", NULL, NULL },       /* "missing" */
	{ 0, NULL, NULL, NULL }
};

static info_lkp_t eaton_ats16_test_result_info[] = {
	{ 1, "done and passed", NULL, NULL },
	{ 2, "done and warning", NULL, NULL },
	{ 3, "done and error", NULL, NULL },
	{ 4, "aborted", NULL, NULL },
	{ 5, "in progress", NULL, NULL },
	{ 6, "no test initiated", NULL, NULL },
	{ 0, NULL, NULL, NULL }
};

static info_lkp_t eaton_ats16_output_status_info[] = {
	{ 1, "OFF", NULL, NULL }, /* Output not powered */
	{ 2, "OL", NULL, NULL },  /* Output powered */
	{ 0, NULL, NULL, NULL }
};

static info_lkp_t eaton_ats16_ambient_drycontacts_info[] = {
	{ -1, "unknown" },
	{ 1, "opened" },
	{ 2, "closed" },
	{ 3, "opened" },   /* openWithNotice   */
	{ 4, "closed" }, /* closedWithNotice */
	{ 0, NULL }
};

/* EATON_ATS Snmp2NUT lookup table */
static snmp_info_t eaton_ats16_mib[] = {

	/* Device collection */
	{ "device.type", ST_FLAG_STRING, SU_INFOSIZE, NULL, "ats", SU_FLAG_STATIC | SU_FLAG_ABSENT | SU_FLAG_OK, NULL },
	/* ats2IdentManufacturer.0 = STRING: EATON */
	{ "device.mfr", ST_FLAG_STRING, SU_INFOSIZE, ".1.3.6.1.4.1.534.10.2.1.1.0", "Eaton", SU_FLAG_STATIC | SU_FLAG_OK, NULL },
	/* ats2IdentModel.0 = STRING: Eaton ATS */
	{ "device.model", ST_FLAG_STRING, SU_INFOSIZE, ".1.3.6.1.4.1.534.10.2.1.2.0", "ATS", SU_FLAG_STATIC | SU_FLAG_OK, NULL },
	/* FIXME: RFC for device.firmware! */
	/* FIXME: the 2 "firmware" entries below should be SU_FLAG_SEMI_STATIC */
	/* ats2IdentFWVersion.0 = STRING: 00.00.0009 */
	{ "ups.firmware", ST_FLAG_STRING, SU_INFOSIZE, ".1.3.6.1.4.1.534.10.2.1.3.0", NULL, SU_FLAG_OK, NULL },
	/* FIXME: RFC for device.firmware.aux! */
	/* ats2IdentRelease.0 = STRING: JF */
	{ "ups.firmware.aux", ST_FLAG_STRING, SU_INFOSIZE, ".1.3.6.1.4.1.534.10.2.1.4.0", NULL, SU_FLAG_OK, NULL },
	/* ats2IdentSerialNumber.0 = STRING: GA04F23009 */
	{ "device.serial", ST_FLAG_STRING, SU_INFOSIZE, ".1.3.6.1.4.1.534.10.2.1.5.0", NULL, SU_FLAG_STATIC | SU_FLAG_OK, NULL },
	/* ats2IdentPartNumber.0 = STRING: EATS16N */
	{ "device.part", ST_FLAG_STRING, SU_INFOSIZE, ".1.3.6.1.4.1.534.10.2.1.6.0", NULL, SU_FLAG_STATIC | SU_FLAG_OK, NULL },
	/* ats2IdentAgentVersion.0 = STRING: 301F23C28 */
	/* { "unmapped.ats2IdentAgentVersion", ST_FLAG_STRING, SU_INFOSIZE, ".1.3.6.1.4.1.534.10.2.1.7.0", NULL, SU_FLAG_OK, NULL, NULL }, */
	/* ats2InputDephasing.0 = INTEGER: 2 degrees */
	/* { "unmapped.ats2InputDephasing", 0, 1, ".1.3.6.1.4.1.534.10.2.2.1.1.0", NULL, SU_FLAG_OK, NULL, NULL }, */

	/* Input collection */
	/* ats2InputIndex.source1 = INTEGER: source1(1) */
	{ "input.1.id", 0, 1, ".1.3.6.1.4.1.534.10.2.2.2.1.1.1", NULL, SU_FLAG_STATIC | SU_FLAG_OK, NULL },
	/* ats2InputIndex.source2 = INTEGER: source2(2) */
	{ "input.2.id", 0, 1, ".1.3.6.1.4.1.534.10.2.2.2.1.1.2", NULL, SU_FLAG_STATIC | SU_FLAG_OK, NULL },
	/* ats2InputVoltage.source1 = INTEGER: 2292 0.1 V */
	{ "input.1.voltage", 0, 0.1, ".1.3.6.1.4.1.534.10.2.2.2.1.2.1", NULL, SU_FLAG_OK, NULL },
	/* ats2InputVoltage.source2 = INTEGER: 2432 0.1 V */
	{ "input.2.voltage", 0, 0.1, ".1.3.6.1.4.1.534.10.2.2.2.1.2.2", NULL, SU_FLAG_OK, NULL },
	/* ats2InputStatusVoltage.source1 = INTEGER: normalRange(1) */
	{ "input.1.voltage.status", ST_FLAG_STRING, 1, ".1.3.6.1.4.1.534.10.2.3.2.1.5.1", NULL, SU_FLAG_OK, eaton_ats16_input_voltage_status_info },
	/* ats2InputStatusVoltage.source2 = INTEGER: normalRange(1) */
	{ "input.2.voltage.status", ST_FLAG_STRING, 1, ".1.3.6.1.4.1.534.10.2.3.2.1.5.2", NULL, SU_FLAG_OK, eaton_ats16_input_voltage_status_info },
	/* ats2InputFrequency.source1 = INTEGER: 500 0.1 Hz */
	{ "input.1.frequency", 0, 0.1, ".1.3.6.1.4.1.534.10.2.2.2.1.3.1", NULL, SU_FLAG_OK, NULL },
	/* ats2InputFrequency.source2 = INTEGER: 500 0.1 Hz */
	{ "input.2.frequency", 0, 0.1, ".1.3.6.1.4.1.534.10.2.2.2.1.3.2", NULL, SU_FLAG_OK, NULL },
	/* ats2InputStatusFrequency.source1 = INTEGER: good(1) */
	{ "input.1.frequency.status", ST_FLAG_STRING, 1, ".1.3.6.1.4.1.534.10.2.3.2.1.2.1", NULL, SU_FLAG_OK, eaton_ats16_input_frequency_status_info },
	/* ats2InputStatusFrequency.source2 = INTEGER: good(1) */
	{ "input.2.frequency.status", ST_FLAG_STRING, 1, ".1.3.6.1.4.1.534.10.2.3.2.1.2.2", NULL, SU_FLAG_OK, eaton_ats16_input_frequency_status_info },
	/* ats2ConfigSensitivity.0 = INTEGER: normal(1) */
	{ "input.sensitivity", ST_FLAG_RW, SU_INFOSIZE, ".1.3.6.1.4.1.534.10.2.4.6.0", NULL, SU_FLAG_OK, &eaton_ats16_sensitivity_info[0] },
	/* ats2OperationMode.0 = INTEGER: source1(4) */
	{ "input.source", ST_FLAG_STRING, 1, ".1.3.6.1.4.1.534.10.2.2.4.0", NULL, SU_FLAG_OK, eaton_ats16_source_info },
	/* ats2ConfigPreferred.0 = INTEGER: source1(1) */
	{ "input.source.preferred", ST_FLAG_RW, 1, ".1.3.6.1.4.1.534.10.2.4.5.0", NULL, SU_FLAG_OK, NULL },
	/* ats2InputDephasing = INTEGER: 181 */
	{ "input.phase.shift", 0, 1, ".1.3.6.1.4.1.534.10.2.2.1.1.0", NULL, SU_FLAG_OK, NULL },

	/* Output collection */
	/* ats2OutputVoltage.0 = INTEGER: 2304 0.1 V */
	{ "output.voltage", 0, 0.1, ".1.3.6.1.4.1.534.10.2.2.3.1.0", NULL, SU_FLAG_OK, NULL },
	/* ats2ConfigOutputVoltage.0 = INTEGER: 230 1 V */
	{ "output.voltage.nominal", ST_FLAG_RW, 1, ".1.3.6.1.4.1.534.10.2.4.4.0", NULL, SU_FLAG_OK, NULL },
	/* ats2OutputCurrent.0 = INTEGER: 5 0.1 A */
	{ "output.current", 0, 0.1, ".1.3.6.1.4.1.534.10.2.2.3.2.0", NULL, SU_FLAG_OK, NULL },

	/* UPS collection */
	/* FIXME: RFC for device.test.result! */
	/* ats2ConfigTransferTest.0 = INTEGER: noTestInitiated(6) */
	{ "ups.test.result", 0, 1, ".1.3.6.1.4.1.534.10.2.4.8.0", NULL, SU_FLAG_OK, eaton_ats16_test_result_info },
	/* FIXME: RFC for device.status! */
	/* ats2StatusOutput.0 = INTEGER: outputPowered(2) */
	{ "ups.status", 0, 1, ".1.3.6.1.4.1.534.10.2.3.3.2.0", NULL, SU_FLAG_OK, eaton_ats16_output_status_info },

	/* Ambient collection */
	/* ats2EnvRemoteTemp.0 = INTEGER: 0 degrees Centigrade */
	{ "ambient.temperature", 0, 0.1, ".1.3.6.1.4.1.534.10.2.5.1.0", NULL, SU_FLAG_OK, NULL },
	/* ats2EnvRemoteTempLowerLimit.0 = INTEGER: 5 degrees Centigrade */
	{ "ambient.temperature.low", ST_FLAG_RW, 1, ".1.3.6.1.4.1.534.10.2.5.5.0", NULL, SU_FLAG_OK, NULL },
	/* ats2EnvRemoteTempUpperLimit.0 = INTEGER: 40 degrees Centigrade */
	{ "ambient.temperature.high", ST_FLAG_RW, 1, ".1.3.6.1.4.1.534.10.2.5.6.0", NULL, SU_FLAG_OK, NULL },
	/* ats2EnvRemoteHumidity.0 = INTEGER: 0 percent */
	{ "ambient.humidity", 0, 0.1, ".1.3.6.1.4.1.534.10.2.5.2.0", NULL, SU_FLAG_OK, NULL },
	/* ats2EnvRemoteHumidityLowerLimit.0 = INTEGER: 5 percent */
	{ "ambient.humidity.low", ST_FLAG_RW, 1, ".1.3.6.1.4.1.534.10.2.5.7.0", NULL, SU_FLAG_OK, NULL },
	/* ats2EnvRemoteHumidityUpperLimit.0 = INTEGER: 90 percent */
	{ "ambient.humidity.high", ST_FLAG_RW, 1, ".1.3.6.1.4.1.534.10.2.5.8.0", NULL, SU_FLAG_OK, NULL },
	/* Dry contacts on EMP001 TH module */
	/* ats2ContactState.1 = INTEGER: open(1) */
	{ "ambient.contacts.1.status", ST_FLAG_STRING, SU_INFOSIZE,
		".1.3.6.1.4.1.534.10.2.5.4.1.3.1",
		NULL, SU_FLAG_OK, &eaton_ats16_ambient_drycontacts_info[0] },
	/* ats2ContactState.2 = INTEGER: open(1) */
	{ "ambient.contacts.2.status", ST_FLAG_STRING, SU_INFOSIZE,
		".1.3.6.1.4.1.534.10.2.5.4.1.3.2",
		NULL, SU_FLAG_OK, &eaton_ats16_ambient_drycontacts_info[0] },

#if 0 /* FIXME: Remaining data to be processed */
	/* ats2InputStatusDephasing.0 = INTEGER: normal(1) */
	{ "unmapped.ats2InputStatusDephasing", 0, 1, ".1.3.6.1.4.1.534.10.2.3.1.1.0", NULL, SU_FLAG_OK, NULL },
	/* ats2InputStatusIndex.source1 = INTEGER: source1(1) */
	{ "unmapped.ats2InputStatusIndex", 0, 1, ".1.3.6.1.4.1.534.10.2.3.2.1.1.1", NULL, SU_FLAG_OK, NULL },
	/* ats2InputStatusIndex.source2 = INTEGER: source2(2) */
	{ "unmapped.ats2InputStatusIndex", 0, 1, ".1.3.6.1.4.1.534.10.2.3.2.1.1.2", NULL, SU_FLAG_OK, NULL },

	/* ats2InputStatusGood.source1 = INTEGER: voltageAndFreqNormalRange(2) */
	{ "unmapped.ats2InputStatusGood", 0, 1, ".1.3.6.1.4.1.534.10.2.3.2.1.3.1", NULL, SU_FLAG_OK, NULL },
	/* ats2InputStatusGood.source2 = INTEGER: voltageAndFreqNormalRange(2) */
	{ "unmapped.ats2InputStatusGood", 0, 1, ".1.3.6.1.4.1.534.10.2.3.2.1.3.2", NULL, SU_FLAG_OK, NULL },
	/* ats2InputStatusInternalFailure.source1 = INTEGER: good(1) */
	{ "unmapped.ats2InputStatusInternalFailure", 0, 1, ".1.3.6.1.4.1.534.10.2.3.2.1.4.1", NULL, SU_FLAG_OK, NULL },
	/* ats2InputStatusInternalFailure.source2 = INTEGER: good(1) */
	{ "unmapped.ats2InputStatusInternalFailure", 0, 1, ".1.3.6.1.4.1.534.10.2.3.2.1.4.2", NULL, SU_FLAG_OK, NULL },

	/* ats2InputStatusUsed.source1 = INTEGER: poweringLoad(2) */
	{ "unmapped.ats2InputStatusUsed", 0, 1, ".1.3.6.1.4.1.534.10.2.3.2.1.6.1", NULL, SU_FLAG_OK, NULL },
	/* ats2InputStatusUsed.source2 = INTEGER: notPoweringLoad(1) */
	{ "unmapped.ats2InputStatusUsed", 0, 1, ".1.3.6.1.4.1.534.10.2.3.2.1.6.2", NULL, SU_FLAG_OK, NULL },
	/* ats2StatusInternalFailure.0 = INTEGER: good(1) */
	{ "unmapped.ats2StatusInternalFailure", 0, 1, ".1.3.6.1.4.1.534.10.2.3.3.1.0", NULL, SU_FLAG_OK, NULL },

	/* ats2StatusOverload.0 = INTEGER: noOverload(1) */
	{ "unmapped.ats2StatusOverload", 0, 1, ".1.3.6.1.4.1.534.10.2.3.3.3.0", NULL, SU_FLAG_OK, NULL },
	/* ats2StatusOverTemperature.0 = INTEGER: noOverTemperature(1) */
	{ "unmapped.ats2StatusOverTemperature", 0, 1, ".1.3.6.1.4.1.534.10.2.3.3.4.0", NULL, SU_FLAG_OK, NULL },
	/* ats2StatusShortCircuit.0 = INTEGER: noShortCircuit(1) */
	{ "unmapped.ats2StatusShortCircuit", 0, 1, ".1.3.6.1.4.1.534.10.2.3.3.5.0", NULL, SU_FLAG_OK, NULL },
	/* ats2StatusCommunicationLost.0 = INTEGER: good(1) */
	{ "unmapped.ats2StatusCommunicationLost", 0, 1, ".1.3.6.1.4.1.534.10.2.3.3.6.0", NULL, SU_FLAG_OK, NULL },
	/* ats2StatusConfigurationFailure.0 = INTEGER: good(1) */
	{ "unmapped.ats2StatusConfigurationFailure", 0, 1, ".1.3.6.1.4.1.534.10.2.3.3.7.0", NULL, SU_FLAG_OK, NULL },
	/* ats2ConfigTimeRTC.0 = Wrong Type (should be Counter32): Gauge32: 19191036 */
	{ "unmapped.ats2ConfigTimeRTC", 0, 1, ".1.3.6.1.4.1.534.10.2.4.1.1.0", NULL, SU_FLAG_OK, NULL },
	/* ats2ConfigTimeTextDate.0 = STRING: 08/11/1970 */
	{ "unmapped.ats2ConfigTimeTextDate", ST_FLAG_STRING, SU_INFOSIZE, ".1.3.6.1.4.1.534.10.2.4.1.2.0", NULL, SU_FLAG_OK, NULL },
	/* ats2ConfigTimeTextTime.0 = STRING: 02/50/36 */
	{ "unmapped.ats2ConfigTimeTextTime", ST_FLAG_STRING, SU_INFOSIZE, ".1.3.6.1.4.1.534.10.2.4.1.3.0", NULL, SU_FLAG_OK, NULL },
	/* ats2ConfigInputVoltageRating.0 = INTEGER: 1 1 V */
	{ "unmapped.ats2ConfigInputVoltageRating", 0, 1, ".1.3.6.1.4.1.534.10.2.4.2.0", NULL, SU_FLAG_OK, NULL },
	/* ats2ConfigInputFrequencyRating.0 = INTEGER: 50 Hz */
	{ "unmapped.ats2ConfigInputFrequencyRating", 0, 1, ".1.3.6.1.4.1.534.10.2.4.3.0", NULL, SU_FLAG_OK, NULL },

	/* ats2ConfigTransferMode.0 = INTEGER: standard(1) */
	{ "unmapped.ats2ConfigTransferMode", 0, 1, ".1.3.6.1.4.1.534.10.2.4.7.0", NULL, SU_FLAG_OK, NULL },

	/* ats2ConfigBrownoutLow.0 = INTEGER: 202 1 V */
	{ "unmapped.ats2ConfigBrownoutLow", 0, 1, ".1.3.6.1.4.1.534.10.2.4.9.0", NULL, SU_FLAG_OK, NULL },
	/* ats2ConfigBrownoutLowDerated.0 = INTEGER: 189 1 V */
	{ "unmapped.ats2ConfigBrownoutLowDerated", 0, 1, ".1.3.6.1.4.1.534.10.2.4.10.0", NULL, SU_FLAG_OK, NULL },
	/* ats2ConfigBrownoutHigh.0 = INTEGER: 258 1 V */
	{ "unmapped.ats2ConfigBrownoutHigh", 0, 1, ".1.3.6.1.4.1.534.10.2.4.11.0", NULL, SU_FLAG_OK, NULL },
	/* ats2ConfigHysteresisVoltage.0 = INTEGER: 5 1 V */
	{ "unmapped.ats2ConfigHysteresisVoltage", 0, 1, ".1.3.6.1.4.1.534.10.2.4.12.0", NULL, SU_FLAG_OK, NULL },

	/* Ambient collection */
	/* ats2EnvNumContacts.0 = INTEGER: 2 */
	{ "unmapped.ats2EnvNumContacts", 0, 1, ".1.3.6.1.4.1.534.10.2.5.3.0", NULL, SU_FLAG_OK, NULL },
	/* ats2ContactIndex.1 = INTEGER: 1 */
	{ "unmapped.ats2ContactIndex", 0, 1, ".1.3.6.1.4.1.534.10.2.5.4.1.1.1", NULL, SU_FLAG_OK, NULL },
	/* ats2ContactIndex.2 = INTEGER: 2 */
	{ "unmapped.ats2ContactIndex", 0, 1, ".1.3.6.1.4.1.534.10.2.5.4.1.1.2", NULL, SU_FLAG_OK, NULL },
	/* ats2ContactType.1 = INTEGER: notUsed(4) */
	{ "unmapped.ats2ContactType", 0, 1, ".1.3.6.1.4.1.534.10.2.5.4.1.2.1", NULL, SU_FLAG_OK, NULL },
	/* ats2ContactType.2 = INTEGER: notUsed(4) */
	{ "unmapped.ats2ContactType", 0, 1, ".1.3.6.1.4.1.534.10.2.5.4.1.2.2", NULL, SU_FLAG_OK, NULL },
	/* ats2ContactDescr.1 = STRING: Input #1 */
	{ "unmapped.ats2ContactDescr", ST_FLAG_STRING, SU_INFOSIZE, ".1.3.6.1.4.1.534.10.2.5.4.1.4.1", NULL, SU_FLAG_OK, NULL },
	/* ats2ContactDescr.2 = STRING: Input #2 */
	{ "unmapped.ats2ContactDescr", ST_FLAG_STRING, SU_INFOSIZE, ".1.3.6.1.4.1.534.10.2.5.4.1.4.2", NULL, SU_FLAG_OK, NULL },
#endif /* if 0 */
	/* end of structure. */
	{ NULL, 0, 0, NULL, NULL, 0, NULL }
};

/* Note: keep the legacy definition intact, to avoid breaking compatibility */

/* FIXME: The lines below are duplicated to fix an issue with the code generator (nut-snmpinfo.py -> line is discarding) */
<<<<<<< HEAD
/*mib2nut_info_t  eaton_ats16 = { "eaton_ats16", EATON_ATS16_MIB_VERSION, NULL, EATON_ATS16_MODEL, eaton_ats16_mib, EATON_ATS16_SYSOID_GEN1 }; */
mib2nut_info_t	eaton_ats16 = { "eaton_ats16", EATON_ATS16_MIB_VERSION, NULL, EATON_ATS16_MODEL, eaton_ats16_mib, EATON_ATS16_SYSOID_GEN1 };
/*mib2nut_info_t	eaton_ats16_g2 = { "eaton_ats16_g2", EATON_ATS16_MIB_VERSION, NULL, EATON_ATS16_MODEL, eaton_ats16_mib, EATON_ATS16_SYSOID_GEN2 };*/
mib2nut_info_t	eaton_ats16_g2 = { "eaton_ats16_g2", EATON_ATS16_MIB_VERSION, NULL, EATON_ATS16_MODEL, eaton_ats16_mib, EATON_ATS16_SYSOID_GEN2 };
/* Note:
 * * newer Network-M2 communication cards, with a fixed sysOID (above)
 * * due to a bug in tools/nut-snmpinfo.py, prepending a 2nd mib2nut_info_t
 *   declaration with a comment line results in data extraction not being
 *   done for all entries in the file. Hence the above comment line being
 *   after its belonging declaration! */
=======
/*mib2nut_info_t  eaton_ats16 = { "eaton_ats16", EATON_ATS16_MIB_VERSION, NULL, EATON_ATS16_MODEL, eaton_ats16_mib, EATON_ATS16_SYSOID_GEN1, NULL }; */
mib2nut_info_t	eaton_ats16 = { "eaton_ats16", EATON_ATS16_MIB_VERSION, NULL, EATON_ATS16_MODEL, eaton_ats16_mib, EATON_ATS16_SYSOID_GEN1, NULL };
/*mib2nut_info_t	eaton_ats16_g2 = { "eaton_ats16_g2", EATON_ATS16_MIB_VERSION, NULL, EATON_ATS16_MODEL, eaton_ats16_mib, EATON_ATS16_SYSOID_GEN2, NULL };*/
mib2nut_info_t	eaton_ats16_g2 = { "eaton_ats16", EATON_ATS16_MIB_VERSION, NULL, EATON_ATS16_MODEL, eaton_ats16_mib, EATON_ATS16_SYSOID_GEN2, NULL };
>>>>>>> b263e476
<|MERGE_RESOLUTION|>--- conflicted
+++ resolved
@@ -262,20 +262,13 @@
 /* Note: keep the legacy definition intact, to avoid breaking compatibility */
 
 /* FIXME: The lines below are duplicated to fix an issue with the code generator (nut-snmpinfo.py -> line is discarding) */
-<<<<<<< HEAD
-/*mib2nut_info_t  eaton_ats16 = { "eaton_ats16", EATON_ATS16_MIB_VERSION, NULL, EATON_ATS16_MODEL, eaton_ats16_mib, EATON_ATS16_SYSOID_GEN1 }; */
-mib2nut_info_t	eaton_ats16 = { "eaton_ats16", EATON_ATS16_MIB_VERSION, NULL, EATON_ATS16_MODEL, eaton_ats16_mib, EATON_ATS16_SYSOID_GEN1 };
-/*mib2nut_info_t	eaton_ats16_g2 = { "eaton_ats16_g2", EATON_ATS16_MIB_VERSION, NULL, EATON_ATS16_MODEL, eaton_ats16_mib, EATON_ATS16_SYSOID_GEN2 };*/
-mib2nut_info_t	eaton_ats16_g2 = { "eaton_ats16_g2", EATON_ATS16_MIB_VERSION, NULL, EATON_ATS16_MODEL, eaton_ats16_mib, EATON_ATS16_SYSOID_GEN2 };
+/*mib2nut_info_t  eaton_ats16 = { "eaton_ats16", EATON_ATS16_MIB_VERSION, NULL, EATON_ATS16_MODEL, eaton_ats16_mib, EATON_ATS16_SYSOID_GEN1, NULL }; */
+mib2nut_info_t	eaton_ats16 = { "eaton_ats16", EATON_ATS16_MIB_VERSION, NULL, EATON_ATS16_MODEL, eaton_ats16_mib, EATON_ATS16_SYSOID_GEN1, NULL };
+/*mib2nut_info_t	eaton_ats16_g2 = { "eaton_ats16_g2", EATON_ATS16_MIB_VERSION, NULL, EATON_ATS16_MODEL, eaton_ats16_mib, EATON_ATS16_SYSOID_GEN2, NULL };*/
+mib2nut_info_t	eaton_ats16_g2 = { "eaton_ats16_g2", EATON_ATS16_MIB_VERSION, NULL, EATON_ATS16_MODEL, eaton_ats16_mib, EATON_ATS16_SYSOID_GEN2, NULL };
 /* Note:
  * * newer Network-M2 communication cards, with a fixed sysOID (above)
  * * due to a bug in tools/nut-snmpinfo.py, prepending a 2nd mib2nut_info_t
  *   declaration with a comment line results in data extraction not being
  *   done for all entries in the file. Hence the above comment line being
- *   after its belonging declaration! */
-=======
-/*mib2nut_info_t  eaton_ats16 = { "eaton_ats16", EATON_ATS16_MIB_VERSION, NULL, EATON_ATS16_MODEL, eaton_ats16_mib, EATON_ATS16_SYSOID_GEN1, NULL }; */
-mib2nut_info_t	eaton_ats16 = { "eaton_ats16", EATON_ATS16_MIB_VERSION, NULL, EATON_ATS16_MODEL, eaton_ats16_mib, EATON_ATS16_SYSOID_GEN1, NULL };
-/*mib2nut_info_t	eaton_ats16_g2 = { "eaton_ats16_g2", EATON_ATS16_MIB_VERSION, NULL, EATON_ATS16_MODEL, eaton_ats16_mib, EATON_ATS16_SYSOID_GEN2, NULL };*/
-mib2nut_info_t	eaton_ats16_g2 = { "eaton_ats16", EATON_ATS16_MIB_VERSION, NULL, EATON_ATS16_MODEL, eaton_ats16_mib, EATON_ATS16_SYSOID_GEN2, NULL };
->>>>>>> b263e476
+ *   after its belonging declaration! */