/*  mge-mib.c - data to monitor MGE UPS SYSTEMS SNMP devices with NUT
 *
 *  Copyright (C)
 *  	2002-2012	Arnaud Quette <http://arnaud.quette.free.fr/contact.html>
 *  	2002-2003	J.W. Hoogervorst <jeroen@hoogervorst.net>
 *
 *  Sponsored by MGE UPS SYSTEMS <http://www.mgeups.com>
 *   MGE Office Protection Systems <http://www.mgeops.com>
 *   Eaton <http://powerquality.eaton.com>
 *
 *  This program is free software; you can redistribute it and/or modify
 *  it under the terms of the GNU General Public License as published by
 *  the Free Software Foundation; either version 2 of the License, or
 *  (at your option) any later version.
 *
 *  This program is distributed in the hope that it will be useful,
 *  but WITHOUT ANY WARRANTY; without even the implied warranty of
 *  MERCHANTABILITY or FITNESS FOR A PARTICULAR PURPOSE.  See the
 *  GNU General Public License for more details.
 *
 *
 *  You should have received a copy of the GNU General Public License
 *  along with this program; if not, write to the Free Software
 *  Foundation, Inc., 59 Temple Place, Suite 330, Boston, MA 02111-1307 USA
 *
 */

#include "mge-mib.h"

<<<<<<< HEAD
#define MGE_MIB_VERSION	"0.55"
=======
#define MGE_MIB_VERSION	"0.54"
>>>>>>> a1454772

/* TODO:
 * - MGE PDU MIB and sysOID (".1.3.6.1.4.1.705.2") */

/* SNMP OIDs set */
#define MGE_BASE_OID		".1.3.6.1.4.1.705.1"
#define MGE_SYSOID			MGE_BASE_OID
#define MGE_OID_MODEL_NAME	MGE_BASE_OID ".1.1.0"

static info_lkp_t mge_lowbatt_info[] = {
	{ 1, "LB"
#if WITH_SNMP_LKP_FUN
		, NULL, NULL, NULL, NULL
#endif
	},
	{ 2, ""
#if WITH_SNMP_LKP_FUN
		, NULL, NULL, NULL, NULL
#endif
	},
	{ 0, NULL
#if WITH_SNMP_LKP_FUN
		, NULL, NULL, NULL, NULL
#endif
	}
};

static info_lkp_t mge_onbatt_info[] = {
	{ 1, "OB"
#if WITH_SNMP_LKP_FUN
		, NULL, NULL, NULL, NULL
#endif
	},
	{ 2, "OL"
#if WITH_SNMP_LKP_FUN
		, NULL, NULL, NULL, NULL
#endif
	},
	{ 0, NULL
#if WITH_SNMP_LKP_FUN
		, NULL, NULL, NULL, NULL
#endif
	}
};

static info_lkp_t mge_bypass_info[] = {
	{ 1, "BYPASS"
#if WITH_SNMP_LKP_FUN
		, NULL, NULL, NULL, NULL
#endif
	},
	{ 2, ""
#if WITH_SNMP_LKP_FUN
		, NULL, NULL, NULL, NULL
#endif
	},
	{ 0, NULL
#if WITH_SNMP_LKP_FUN
		, NULL, NULL, NULL, NULL
#endif
	}
};

static info_lkp_t mge_boost_info[] = {
	{ 1, "BOOST"
#if WITH_SNMP_LKP_FUN
		, NULL, NULL, NULL, NULL
#endif
	},
	{ 2, ""
#if WITH_SNMP_LKP_FUN
		, NULL, NULL, NULL, NULL
#endif
	},
	{ 0, NULL
#if WITH_SNMP_LKP_FUN
		, NULL, NULL, NULL, NULL
#endif
	}
};

static info_lkp_t mge_trim_info[] = {
	{ 1, "TRIM"
#if WITH_SNMP_LKP_FUN
		, NULL, NULL, NULL, NULL
#endif
	},
	{ 2, ""
#if WITH_SNMP_LKP_FUN
		, NULL, NULL, NULL, NULL
#endif
	},
	{ 0, NULL
#if WITH_SNMP_LKP_FUN
		, NULL, NULL, NULL, NULL
#endif
	}
};

static info_lkp_t mge_overload_info[] = {
	{ 1, "OVER"
#if WITH_SNMP_LKP_FUN
		, NULL, NULL, NULL, NULL
#endif
	},
	{ 2, ""
#if WITH_SNMP_LKP_FUN
		, NULL, NULL, NULL, NULL
#endif
	},
	{ 0, NULL
#if WITH_SNMP_LKP_FUN
		, NULL, NULL, NULL, NULL
#endif
	}
};


static info_lkp_t mge_replacebatt_info[] = {
	{ 1, "RB"
#if WITH_SNMP_LKP_FUN
		, NULL, NULL, NULL, NULL
#endif
	},
	{ 2, ""
#if WITH_SNMP_LKP_FUN
		, NULL, NULL, NULL, NULL
#endif
	},
	{ 0, NULL
#if WITH_SNMP_LKP_FUN
		, NULL, NULL, NULL, NULL
#endif
	}
};

static info_lkp_t mge_output_util_off_info[] = {
	{ 1, "OFF"
#if WITH_SNMP_LKP_FUN
		, NULL, NULL, NULL, NULL
#endif
	},
	{ 2, ""
#if WITH_SNMP_LKP_FUN
		, NULL, NULL, NULL, NULL
#endif
	},
	{ 0, NULL
#if WITH_SNMP_LKP_FUN
		, NULL, NULL, NULL, NULL
#endif
	}
};

static info_lkp_t mge_transfer_reason_info[] = {
	{ 1, ""
#if WITH_SNMP_LKP_FUN
		, NULL, NULL, NULL, NULL
#endif
	},
	{ 2, "input voltage out of range"
#if WITH_SNMP_LKP_FUN
		, NULL, NULL, NULL, NULL
#endif
	},
	{ 3, "input frequency out of range"
#if WITH_SNMP_LKP_FUN
		, NULL, NULL, NULL, NULL
#endif
	},
	{ 4, "utility off"
#if WITH_SNMP_LKP_FUN
		, NULL, NULL, NULL, NULL
#endif
	},
	{ 0, NULL
#if WITH_SNMP_LKP_FUN
		, NULL, NULL, NULL, NULL
#endif
	}
};

static info_lkp_t mge_test_result_info[] = {
	{ 1, "done and passed"
#if WITH_SNMP_LKP_FUN
		, NULL, NULL, NULL, NULL
#endif
	},
	{ 2, "done and warning"
#if WITH_SNMP_LKP_FUN
		, NULL, NULL, NULL, NULL
#endif
	},
	{ 3, "done and error"
#if WITH_SNMP_LKP_FUN
		, NULL, NULL, NULL, NULL
#endif
	},
	{ 4, "aborted"
#if WITH_SNMP_LKP_FUN
		, NULL, NULL, NULL, NULL
#endif
	},
	{ 5, "in progress"
#if WITH_SNMP_LKP_FUN
		, NULL, NULL, NULL, NULL
#endif
	},
	{ 6, "no test initiated"
#if WITH_SNMP_LKP_FUN
		, NULL, NULL, NULL, NULL
#endif
	},
	{ 0, NULL
#if WITH_SNMP_LKP_FUN
		, NULL, NULL, NULL, NULL
#endif
	}
};

static info_lkp_t mge_beeper_status_info[] = {
	{ 1, "disabled"
#if WITH_SNMP_LKP_FUN
		, NULL, NULL, NULL, NULL
#endif
	},
	{ 2, "enabled"
#if WITH_SNMP_LKP_FUN
		, NULL, NULL, NULL, NULL
#endif
	},
	{ 3, "muted"
#if WITH_SNMP_LKP_FUN
		, NULL, NULL, NULL, NULL
#endif
	},
	{ 0, NULL
#if WITH_SNMP_LKP_FUN
		, NULL, NULL, NULL, NULL
#endif
	}
};

static info_lkp_t mge_yes_no_info[] = {
	{ 1, "yes"
#if WITH_SNMP_LKP_FUN
		, NULL, NULL, NULL, NULL
#endif
	},
	{ 2, "no"
#if WITH_SNMP_LKP_FUN
		, NULL, NULL, NULL, NULL
#endif
	},
	{ 0, NULL
#if WITH_SNMP_LKP_FUN
		, NULL, NULL, NULL, NULL
#endif
	}
};

/* FIXME: the below may introduce status redundancy, that needs to be
 * addressed by the driver, as for usbhid-ups! */
static info_lkp_t mge_power_source_info[] = {
	{ 1, "" /* other */
#if WITH_SNMP_LKP_FUN
		, NULL, NULL, NULL, NULL
#endif
	},
	{ 2, "OFF" /* none */
#if WITH_SNMP_LKP_FUN
		, NULL, NULL, NULL, NULL
#endif
	},
#if 0
	{ 3, "OL" /* normal */
#if WITH_SNMP_LKP_FUN
		, NULL, NULL, NULL, NULL
#endif
	},
#endif
	{ 4, "BYPASS" /* bypass */
#if WITH_SNMP_LKP_FUN
		, NULL, NULL, NULL, NULL
#endif
	},
	{ 5, "OB" /* battery */
#if WITH_SNMP_LKP_FUN
		, NULL, NULL, NULL, NULL
#endif
	},
	{ 6, "BOOST" /* booster */
#if WITH_SNMP_LKP_FUN
		, NULL, NULL, NULL, NULL
#endif
	},
	{ 7, "TRIM" /* reducer */
#if WITH_SNMP_LKP_FUN
		, NULL, NULL, NULL, NULL
#endif
	},
	{ 0, NULL
#if WITH_SNMP_LKP_FUN
		, NULL, NULL, NULL, NULL
#endif
	}
};

static info_lkp_t mge_ambient_drycontacts_info[] = {
	{ -1, "unknown"
#if WITH_SNMP_LKP_FUN
		, NULL, NULL, NULL, NULL
#endif
	},
	{ 1, "closed"
#if WITH_SNMP_LKP_FUN
		, NULL, NULL, NULL, NULL
#endif
	},
	{ 2, "opened"
#if WITH_SNMP_LKP_FUN
		, NULL, NULL, NULL, NULL
#endif
	},
	{ 0, NULL
#if WITH_SNMP_LKP_FUN
		, NULL, NULL, NULL, NULL
#endif
	}
};

/* Parameters default values */
#define DEFAULT_ONDELAY		"30"	/* Delay between return of utility power */
										/* and powering up of load, in seconds */
										/* CAUTION: ondelay > offdelay */
#define DEFAULT_OFFDELAY	"20"	/* Delay before power off, in seconds */

#define MGE_NOTHING_VALUE	"1"
#define MGE_START_VALUE		"2"
#define MGE_STOP_VALUE		"3"

/* TODO: PowerShare (per plug .1, .2, .3) and deals with delays */

/* Snmp2NUT lookup table */
static snmp_info_t mge_mib[] = {

	/* standard MIB items */
	{ "device.description", ST_FLAG_STRING | ST_FLAG_RW, SU_INFOSIZE, ".1.3.6.1.2.1.1.1.0", NULL, SU_FLAG_OK, NULL },
	{ "device.contact", ST_FLAG_STRING | ST_FLAG_RW, SU_INFOSIZE, ".1.3.6.1.2.1.1.4.0", NULL, SU_FLAG_OK, NULL },
	{ "device.location", ST_FLAG_STRING | ST_FLAG_RW, SU_INFOSIZE, ".1.3.6.1.2.1.1.6.0", NULL, SU_FLAG_OK, NULL },

	/* UPS page */
	{ "ups.mfr", ST_FLAG_STRING, SU_INFOSIZE, NULL, "Eaton", SU_FLAG_STATIC | SU_FLAG_ABSENT | SU_FLAG_OK, NULL },
	{ "ups.model", ST_FLAG_STRING, SU_INFOSIZE, ".1.3.6.1.4.1.705.1.1.1.0", "Generic SNMP UPS", SU_FLAG_STATIC | SU_FLAG_OK, NULL },
	{ "ups.serial", ST_FLAG_STRING, SU_INFOSIZE, ".1.3.6.1.4.1.705.1.1.7.0", "", SU_FLAG_STATIC | SU_FLAG_OK, NULL },
	{ "ups.firmware", ST_FLAG_STRING, SU_INFOSIZE, ".1.3.6.1.4.1.705.1.1.4.0", "", SU_FLAG_STATIC | SU_FLAG_OK, NULL },
	{ "ups.firmware.aux", ST_FLAG_STRING, SU_INFOSIZE, ".1.3.6.1.4.1.705.1.12.12.0", "", SU_FLAG_STATIC | SU_FLAG_OK, NULL },
	{ "ups.load", 0, 1, ".1.3.6.1.4.1.705.1.7.2.1.4.1", "", SU_OUTPUT_1, NULL },
	{ "ups.beeper.status", ST_FLAG_STRING, SU_INFOSIZE, "1.3.6.1.2.1.33.1.9.8.0", "", 0, mge_beeper_status_info },
	{ "ups.L1.load", 0, 1, ".1.3.6.1.4.1.705.1.7.2.1.4.1", "", SU_OUTPUT_3, NULL },
	{ "ups.L2.load", 0, 1, ".1.3.6.1.4.1.705.1.7.2.1.4.2", "", SU_OUTPUT_3, NULL },
	{ "ups.L3.load", 0, 1, ".1.3.6.1.4.1.705.1.7.2.1.4.3", "", SU_OUTPUT_3, NULL },
	{ "ups.test.result", ST_FLAG_STRING, SU_INFOSIZE, ".1.3.6.1.2.1.33.1.7.3.0", "", 0, mge_test_result_info },
	{ "ups.delay.shutdown", ST_FLAG_STRING | ST_FLAG_RW, 6, "1.3.6.1.2.1.33.1.8.2.0", DEFAULT_OFFDELAY, SU_FLAG_ABSENT | SU_FLAG_OK, NULL },
	{ "ups.delay.start", ST_FLAG_STRING | ST_FLAG_RW, 6, "1.3.6.1.2.1.33.1.8.3.0", DEFAULT_ONDELAY, SU_FLAG_ABSENT | SU_FLAG_OK, NULL },
	{ "ups.timer.shutdown", 0, 1, "1.3.6.1.2.1.33.1.8.2.0", "", SU_FLAG_OK, NULL },
	{ "ups.timer.start", 0, 1, "1.3.6.1.2.1.33.1.8.3.0", "", SU_FLAG_OK, NULL },
	{ "ups.timer.reboot", 0, 1, "1.3.6.1.2.1.33.1.8.4.0", "", SU_FLAG_OK, NULL },
	{ "ups.start.auto", ST_FLAG_RW, 1, "1.3.6.1.2.1.33.1.8.5.0", "", SU_FLAG_OK, mge_yes_no_info },
	/* status data */
	{ "ups.status", ST_FLAG_STRING, SU_INFOSIZE, ".1.3.6.1.4.1.705.1.5.11.0", "", SU_FLAG_OK | SU_STATUS_BATT, mge_replacebatt_info },
	{ "ups.status", ST_FLAG_STRING, SU_INFOSIZE, ".1.3.6.1.4.1.705.1.5.14.0", "", SU_FLAG_OK | SU_STATUS_BATT, mge_lowbatt_info },
	{ "ups.status", ST_FLAG_STRING, SU_INFOSIZE, ".1.3.6.1.4.1.705.1.5.16.0", "", SU_FLAG_OK | SU_STATUS_BATT, mge_lowbatt_info },
	{ "ups.status", ST_FLAG_STRING, SU_INFOSIZE, ".1.3.6.1.4.1.705.1.7.3.0", "", SU_FLAG_OK | SU_STATUS_BATT, mge_onbatt_info },
	{ "ups.status", ST_FLAG_STRING, SU_INFOSIZE, ".1.3.6.1.4.1.705.1.7.4.0", "", SU_FLAG_OK | SU_STATUS_BATT, mge_bypass_info },
	{ "ups.status", ST_FLAG_STRING, SU_INFOSIZE, ".1.3.6.1.4.1.705.1.7.7.0", "", SU_FLAG_OK | SU_STATUS_BATT, mge_output_util_off_info },
	{ "ups.status", ST_FLAG_STRING, SU_INFOSIZE, ".1.3.6.1.4.1.705.1.7.8.0", "", SU_FLAG_OK | SU_STATUS_BATT, mge_boost_info },
	{ "ups.status", ST_FLAG_STRING, SU_INFOSIZE, ".1.3.6.1.4.1.705.1.7.10.0", "", SU_FLAG_OK | SU_STATUS_BATT, mge_overload_info },
	{ "ups.status", ST_FLAG_STRING, SU_INFOSIZE, ".1.3.6.1.4.1.705.1.7.12.0", "", SU_FLAG_OK | SU_STATUS_BATT, mge_trim_info },
	{ "ups.status", ST_FLAG_STRING, SU_INFOSIZE, ".1.3.6.1.2.1.33.1.4.1.0", "", SU_STATUS_PWR | SU_FLAG_OK, mge_power_source_info },

	/* FIXME: Alarms
	 * - upsmgBatteryChargerFault (.1.3.6.1.4.1.705.1.5.15.0), yes (1), no (2)
	 * => Battery charger fail!
	 * - upsmgBatteryFaultBattery (.1.3.6.1.4.1.705.1.5.9.0), yes (1), no (2)
	 * => "Battery fault!" or?
	 * - upsmgOutputOverTemp (.1.3.6.1.4.1.705.1.7.11.0), yes (1), no (2)
	 * => "Temperature too high!"
	 * - upsmgOutputInverterOff (.1.3.6.1.4.1.705.1.7.9.0), yes (1), no (2)
	 * => "??"
	 * - upsmgInputBadStatus (.1.3.6.1.4.1.705.1.6.3.0), yes (1), no (2)
	 * => "bad volt or bad freq"
	 */

	/* Input page */
	{ "input.phases", 0, 1.0, ".1.3.6.1.4.1.705.1.6.1.0", "", 0, NULL },
	{ "input.voltage", 0, 0.1, ".1.3.6.1.4.1.705.1.6.2.1.2.1", "", SU_INPUT_1, NULL },
	{ "input.L1-N.voltage", 0, 0.1, ".1.3.6.1.4.1.705.1.6.2.1.2.1", "", SU_INPUT_3, NULL },
	{ "input.L2-N.voltage", 0, 0.1, ".1.3.6.1.4.1.705.1.6.2.1.2.2", "", SU_INPUT_3, NULL },
	{ "input.L3-N.voltage", 0, 0.1, ".1.3.6.1.4.1.705.1.6.2.1.2.3", "", SU_INPUT_3, NULL },
	{ "input.frequency", 0, 0.1, ".1.3.6.1.4.1.705.1.6.2.1.3.1", "", SU_INPUT_1, NULL },
	{ "input.L1.frequency", 0, 0.1, ".1.3.6.1.4.1.705.1.6.2.1.3.1", "", SU_INPUT_3, NULL },
	{ "input.L2.frequency", 0, 0.1, ".1.3.6.1.4.1.705.1.6.2.1.3.2", "", SU_INPUT_3, NULL },
	{ "input.L3.frequency", 0, 0.1, ".1.3.6.1.4.1.705.1.6.2.1.3.3", "", SU_INPUT_3, NULL },
	{ "input.voltage.minimum", 0, 0.1, ".1.3.6.1.4.1.705.1.6.2.1.4.1", "", SU_INPUT_1, NULL },
	{ "input.L1-N.voltage.minimum", 0, 0.1, ".1.3.6.1.4.1.705.1.6.2.1.4.1", "", SU_INPUT_3, NULL },
	{ "input.L2-N.voltage.minimum", 0, 0.1, ".1.3.6.1.4.1.705.1.6.2.1.4.2", "", SU_INPUT_3, NULL },
	{ "input.L3-N.voltage.minimum", 0, 0.1, ".1.3.6.1.4.1.705.1.6.2.1.4.3", "", SU_INPUT_3, NULL },
	{ "input.voltage.maximum", 0, 0.1, ".1.3.6.1.4.1.705.1.6.2.1.5.1", "", SU_INPUT_1, NULL },
	{ "input.L1-N.voltage.maximum", 0, 0.1, ".1.3.6.1.4.1.705.1.6.2.1.5.1", "", SU_INPUT_3, NULL },
	{ "input.L2-N.voltage.maximum", 0, 0.1, ".1.3.6.1.4.1.705.1.6.2.1.5.2", "", SU_INPUT_3, NULL },
	{ "input.L3-N.voltage.maximum", 0, 0.1, ".1.3.6.1.4.1.705.1.6.2.1.5.3", "", SU_INPUT_3, NULL },
	{ "input.current", 0, 0.1, ".1.3.6.1.4.1.705.1.6.2.1.6.1", "", SU_INPUT_1, NULL },
	{ "input.L1.current", 0, 0.1, ".1.3.6.1.4.1.705.1.6.2.1.6.1", "", SU_INPUT_3, NULL },
	{ "input.L2.current", 0, 0.1, ".1.3.6.1.4.1.705.1.6.2.1.6.2", "", SU_INPUT_3, NULL },
	{ "input.L3.current", 0, 0.1, ".1.3.6.1.4.1.705.1.6.2.1.6.3", "", SU_INPUT_3, NULL },
	{ "input.transfer.reason", ST_FLAG_STRING, SU_INFOSIZE, ".1.3.6.1.4.1.705.1.6.4.0", "", SU_FLAG_OK, mge_transfer_reason_info },

	/* Output page */
	{ "output.phases", 0, 1.0, ".1.3.6.1.4.1.705.1.7.1.0", "", 0, NULL },
	{ "output.voltage", 0, 0.1, ".1.3.6.1.4.1.705.1.7.2.1.2.1", "", SU_OUTPUT_1, NULL },
	{ "output.L1-N.voltage", 0, 0.1, ".1.3.6.1.4.1.705.1.7.2.1.2.1", "", SU_OUTPUT_3, NULL },
	{ "output.L2-N.voltage", 0, 0.1, ".1.3.6.1.4.1.705.1.7.2.1.2.2", "", SU_OUTPUT_3, NULL },
	{ "output.L3-N.voltage", 0, 0.1, ".1.3.6.1.4.1.705.1.7.2.1.2.3", "", SU_OUTPUT_3, NULL },
	{ "output.frequency", 0, 0.1, ".1.3.6.1.4.1.705.1.7.2.1.3.1", "", SU_OUTPUT_1, NULL },
	{ "output.L1.frequency", 0, 0.1, ".1.3.6.1.4.1.705.1.7.2.1.3.1", "", SU_OUTPUT_3, NULL },
	{ "output.L2.frequency", 0, 0.1, ".1.3.6.1.4.1.705.1.7.2.1.3.2", "", SU_OUTPUT_3, NULL },
	{ "output.L3.frequency", 0, 0.1, ".1.3.6.1.4.1.705.1.7.2.1.3.3", "", SU_OUTPUT_3, NULL },
	{ "output.current", 0, 0.1, ".1.3.6.1.4.1.705.1.7.2.1.5.1", "", SU_OUTPUT_1, NULL },
	{ "output.L1.current", 0, 0.1, ".1.3.6.1.4.1.705.1.7.2.1.5.1", "", SU_OUTPUT_3, NULL },
	{ "output.L2.current", 0, 0.1, ".1.3.6.1.4.1.705.1.7.2.1.5.2", "", SU_OUTPUT_3, NULL },
	{ "output.L3.current", 0, 0.1, ".1.3.6.1.4.1.705.1.7.2.1.5.3", "", SU_OUTPUT_3, NULL },

	/* Battery page */
	{ "battery.charge", 0, 1, ".1.3.6.1.4.1.705.1.5.2.0", "", SU_FLAG_OK, NULL },
	{ "battery.runtime", 0, 1, ".1.3.6.1.4.1.705.1.5.1.0", "", SU_FLAG_OK, NULL },
	{ "battery.runtime.low", 0, 1, ".1.3.6.1.4.1.705.1.4.7.0", "", SU_FLAG_OK, NULL },
	{ "battery.charge.low", ST_FLAG_STRING | ST_FLAG_RW, 2, ".1.3.6.1.4.1.705.1.4.8.0", "", SU_TYPE_INT | SU_FLAG_OK, NULL },
	{ "battery.voltage", 0, 0.1, ".1.3.6.1.4.1.705.1.5.5.0", "", SU_FLAG_OK, NULL },

	/* Ambient page: Environment Sensor (ref 66 846) */
	{ "ambient.temperature", 0, 0.1, ".1.3.6.1.4.1.705.1.8.1.0", "", SU_TYPE_INT | SU_FLAG_OK, NULL },
	{ "ambient.humidity", 0, 0.1, ".1.3.6.1.4.1.705.1.8.2.0", "", SU_TYPE_INT | SU_FLAG_OK, NULL },
	/* upsmgEnvironmentInput1State.1 */
	{ "ambient.contacts.1.status", ST_FLAG_STRING, SU_INFOSIZE, ".1.3.6.1.4.1.705.1.8.7.1.9.1", "", SU_TYPE_INT | SU_FLAG_OK, mge_ambient_drycontacts_info },
	/* upsmgEnvironmentInput1State.1 */
	{ "ambient.contacts.2.status", ST_FLAG_STRING, SU_INFOSIZE, ".1.3.6.1.4.1.705.1.8.7.1.10.1", "", SU_TYPE_INT | SU_FLAG_OK, mge_ambient_drycontacts_info },

	/* Outlet page */
	{ "outlet.id", 0, 1, NULL, "0", SU_FLAG_STATIC | SU_FLAG_ABSENT | SU_FLAG_OK, NULL },
	{ "outlet.desc", ST_FLAG_RW | ST_FLAG_STRING, 20, NULL, "Main Outlet",  SU_FLAG_STATIC | SU_FLAG_ABSENT | SU_FLAG_OK, NULL },

	/* instant commands. */
	{ "test.battery.start", 0, 1, ".1.3.6.1.4.1.705.1.10.4.0", MGE_START_VALUE, SU_TYPE_CMD | SU_FLAG_OK, NULL },
	/* Also use IETF OIDs
	 * { "test.battery.stop", 0, 0, "1.3.6.1.2.1.33.1.7.1.0", "1.3.6.1.2.1.33.1.7.7.2", SU_TYPE_CMD, NULL },
	 * { "test.battery.start", 0, 0, "1.3.6.1.2.1.33.1.7.1.0", "1.3.6.1.2.1.33.1.7.7.3", SU_TYPE_CMD, NULL },
	 * { "test.battery.start.quick", 0, 0, "1.3.6.1.2.1.33.1.7.1.0", "1.3.6.1.2.1.33.1.7.7.4", SU_TYPE_CMD, NULL },
	 * { "test.battery.start.deep", 0, 0, "1.3.6.1.2.1.33.1.7.1.0", "1.3.6.1.2.1.33.1.7.7.5", SU_TYPE_CMD, NULL },
	 */

	/* { "load.off", 0, 1, ".1.3.6.1.4.1.705.1.9.1.1.6.1", MGE_START_VALUE, SU_TYPE_CMD | SU_FLAG_OK, NULL },
	 * { "load.on", 0, 1, ".1.3.6.1.4.1.705.1.9.1.1.3.1", MGE_START_VALUE, SU_TYPE_CMD | SU_FLAG_OK, NULL },
	 * { "shutdown.return", 0, 1, ".1.3.6.1.4.1.705.1.9.1.1.9.1", MGE_START_VALUE, SU_TYPE_CMD | SU_FLAG_OK, NULL },
	 */
	/* IETF MIB fallback */
	{ "beeper.disable", 0, 1, "1.3.6.1.2.1.33.1.9.8.0", "1", SU_TYPE_CMD, NULL },
	{ "beeper.enable", 0, 1, "1.3.6.1.2.1.33.1.9.8.0", "2", SU_TYPE_CMD, NULL },
	{ "beeper.mute", 0, 1, "1.3.6.1.2.1.33.1.9.8.0", "3", SU_TYPE_CMD, NULL },
	/*{ "load.off", 0, 1, "1.3.6.1.2.1.33.1.8.2.0", DEFAULT_OFFDELAY, SU_TYPE_CMD, NULL },
	{ "load.on", 0, 1, "1.3.6.1.2.1.33.1.8.3.0", DEFAULT_ONDELAY, SU_TYPE_CMD, NULL },*/
	{ "load.off.delay", 0, 1, "1.3.6.1.2.1.33.1.8.2.0", NULL, SU_TYPE_CMD, NULL },
	{ "load.on.delay", 0, 1, "1.3.6.1.2.1.33.1.8.3.0", NULL, SU_TYPE_CMD, NULL },

	/* end of structure. */
	{ NULL, 0, 0, NULL, NULL, 0, NULL }
};

mib2nut_info_t	mge = { "mge", MGE_MIB_VERSION, NULL, MGE_OID_MODEL_NAME, mge_mib, MGE_SYSOID, NULL };<|MERGE_RESOLUTION|>--- conflicted
+++ resolved
@@ -27,11 +27,7 @@
 
 #include "mge-mib.h"
 
-<<<<<<< HEAD
-#define MGE_MIB_VERSION	"0.55"
-=======
-#define MGE_MIB_VERSION	"0.54"
->>>>>>> a1454772
+#define MGE_MIB_VERSION	"0.55" /* 42ity */
 
 /* TODO:
  * - MGE PDU MIB and sysOID (".1.3.6.1.4.1.705.2") */
