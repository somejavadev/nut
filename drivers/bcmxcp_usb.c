#include "main.h"
#include "bcmxcp.h"
#include "bcmxcp_io.h"
#include "common.h"
#include "usb-common.h"
#include "timehead.h"
#include "nut_stdint.h" /* for uint16_t */
#include <ctype.h>
#include <sys/file.h>
#include <sys/types.h>
#include <unistd.h>
/* libusb header file */
#ifdef WITH_LIBUSB_1_0
#include <libusb.h>
#endif
#ifdef WITH_LIBUSB_0_1
#include <usb.h>
#endif

#define SUBDRIVER_NAME    "USB communication subdriver"
#define SUBDRIVER_VERSION "0.26"

/* communication driver description structure */
upsdrv_info_t comm_upsdrv_info = {
	SUBDRIVER_NAME,
	SUBDRIVER_VERSION,
	NULL,
	0,
	{ NULL }
};

#define MAX_TRY 4

/* Powerware */
#define POWERWARE 0x0592

/* Phoenixtec Power Co., Ltd */
#define PHOENIXTEC 0x06da

/* Hewlett Packard */
#define HP_VENDORID 0x03f0

USBDevice_t curDevice;

#ifdef WITH_LIBUSB_1_0
 /* Simply remap libusb functions/structures from 0.1 to 1.0 */
 /* Structures */
 #define usb_dev_handle libusb_device_handle
 /* defines */
 #define USB_DT_STRING LIBUSB_DT_STRING
 #define USB_ENDPOINT_OUT LIBUSB_ENDPOINT_OUT
 #define USB_REQ_SET_DESCRIPTOR LIBUSB_REQUEST_SET_DESCRIPTOR
 #define USB_CLASS_PER_INTERFACE LIBUSB_CLASS_PER_INTERFACE
 /* Functions */
 #define usb_control_msg libusb_control_transfer
 static inline  int usb_interrupt_read(usb_dev_handle *dev, int ep,
        char *bytes, int size, int timeout)
 {
	int ret = libusb_interrupt_transfer(dev, ep, (unsigned char *) bytes,
			size, &size, timeout);
	/* In case of success, return the operation size, as done with libusb 0.1 */
	return (ret == LIBUSB_SUCCESS)?size:ret;
 }

 #define usb_claim_interface libusb_claim_interface
 #define usb_release_interface libusb_release_interface
 #define usb_reset libusb_reset_device
 #define usb_clear_halt libusb_clear_halt
 #define nut_usb_strerror(a) libusb_strerror(a)
#else
 #define nut_usb_strerror(a) usb_strerror()
#endif /* #ifdef WITH_LIBUSB_1_0 */

/* USB functions */
usb_dev_handle *nutusb_open(const char *port);
int nutusb_close(usb_dev_handle *dev_h, const char *port);
/* unified failure reporting: call these often */
void nutusb_comm_fail(const char *fmt, ...)
	__attribute__ ((__format__ (__printf__, 1, 2)));
void nutusb_comm_good(void);
/* function pointer, set depending on which device is used */
int (*usb_set_descriptor)(usb_dev_handle *udev, unsigned char type,
	unsigned char index, void *buf, int size);



/* usb_set_descriptor() for Powerware devices */
static int usb_set_powerware(usb_dev_handle *udev, unsigned char type, unsigned char index, void *buf, int size)
{
	return usb_control_msg(udev, USB_ENDPOINT_OUT, USB_REQ_SET_DESCRIPTOR, (type << 8) + index, 0, buf, size, 1000);
}

static void *powerware_ups(USBDevice_t *device) {
	NUT_UNUSED_VARIABLE(device);
	usb_set_descriptor = &usb_set_powerware;
	return NULL;
}

/* usb_set_descriptor() for Phoenixtec devices */
static int usb_set_phoenixtec(usb_dev_handle *udev, unsigned char type, unsigned char index, void *buf, int size)
{
	NUT_UNUSED_VARIABLE(index);
	NUT_UNUSED_VARIABLE(type);
	return usb_control_msg(udev, 0x42, 0x0d, (0x00 << 8) + 0x0, 0, buf, size, 1000);
}

static void *phoenixtec_ups(USBDevice_t *device) {
	NUT_UNUSED_VARIABLE(device);
	usb_set_descriptor = &usb_set_phoenixtec;
	return NULL;
}

/* USB IDs device table */
static usb_device_id_t pw_usb_device_table[] = {
	/* various models */
	{ USB_DEVICE(POWERWARE, 0x0002), &powerware_ups },

	/* various models */
	{ USB_DEVICE(PHOENIXTEC, 0x0002), &phoenixtec_ups },

	/* T500 */
	{ USB_DEVICE(HP_VENDORID, 0x1f01), &phoenixtec_ups },
	/* T750 */
	{ USB_DEVICE(HP_VENDORID, 0x1f02), &phoenixtec_ups },

	/* Terminating entry */
	{ -1, -1, NULL }
};

/* limit the amount of spew that goes in the syslog when we lose the UPS */
#define USB_ERR_LIMIT 10 /* start limiting after 10 in a row  */
#define USB_ERR_RATE 10  /* then only print every 10th error */
#define XCP_USB_TIMEOUT 5000

/* global variables */
usb_dev_handle *upsdev = NULL;
extern int exit_flag;
static unsigned int comm_failures = 0;

/* Functions implementations */
void send_read_command(unsigned char command)
{
	unsigned char buf[4];

	if (upsdev) {
		buf[0] = PW_COMMAND_START_BYTE;
		buf[1] = 0x01;                    /* data length */
		buf[2] = command;                 /* command to send */
		buf[3] = calc_checksum(buf);      /* checksum */
		upsdebug_hex (3, "send_read_command", buf, 4);
		usb_set_descriptor(upsdev, USB_DT_STRING, 4, buf, 4); /* FIXME: Ignore error */
	}
}

void send_write_command(unsigned char *command, int command_length)
{
	unsigned char sbuf[128];

	if (upsdev) {
		/* Prepare the send buffer */
		sbuf[0] = PW_COMMAND_START_BYTE;
		sbuf[1] = (unsigned char)(command_length);
		memcpy(sbuf+2, command, command_length);
		command_length += 2;

		/* Add checksum */
		sbuf[command_length] = calc_checksum(sbuf);
		command_length += 1;
		upsdebug_hex (3, "send_write_command", sbuf, command_length);
		usb_set_descriptor(upsdev, USB_DT_STRING, 4, sbuf, command_length);  /* FIXME: Ignore error */
	}
}

#define PW_HEADER_SIZE (PW_HEADER_LENGTH + 1)
#define PW_CMD_BUFSIZE	256
/* get the answer of a command from the ups. And check that the answer is for this command */
int get_answer(unsigned char *data, unsigned char command)
{
	unsigned char buf[PW_CMD_BUFSIZE], *my_buf = buf;
	int length, end_length, res, endblock, bytes_read, ellapsed_time, need_data;
	int tail;
	unsigned char block_number, sequence, seq_num;
	struct timeval start_time, now;

	if (upsdev == NULL)
		return -1;

	need_data = PW_HEADER_SIZE; /* 4 - cmd response header length, 1 for csum */
	end_length = 0;    /* total length of sequence(s), not counting header(s) */
	endblock = 0;      /* signal the last sequence in the block */
	bytes_read = 0;    /* total length of data read, including XCP header */
	res = 0;
	ellapsed_time = 0;
	seq_num = 1;       /* current theoric sequence */

	upsdebugx(1, "entering get_answer(%x)", command);

	/* Store current time */
	gettimeofday(&start_time, NULL);
	memset(&buf, 0x0, PW_CMD_BUFSIZE);

	while ( (!endblock) && ((XCP_USB_TIMEOUT - ellapsed_time)  > 0) ) {

		/* Get (more) data if needed */
		if (need_data > 0) {
			res = usb_interrupt_read(upsdev, 0x81, (char *) buf + bytes_read,
				128,
				(XCP_USB_TIMEOUT - ellapsed_time));

			/* Update time */
			gettimeofday(&now, NULL);
			ellapsed_time = (now.tv_sec - start_time.tv_sec)*1000 +
					(now.tv_usec - start_time.tv_usec)/1000;

			/* Check libusb return value */
			if (res < 0)
			{
				/* Clear any possible endpoint stalls */
				usb_clear_halt(upsdev, 0x81);
				/* continue; */ /* FIXME: seems a break would be better! */
				break;
			}

			/* this seems to occur on XSlot USB card */
			if (res == 0)
			{
				/* FIXME: */
				continue;
			}
			/* Else, we got some input bytes */
			bytes_read += res;
			need_data -= res;
			upsdebug_hex(1, "get_answer", buf, bytes_read);
		}

		if (need_data > 0) /* We need more data */
		    continue;

		/* Now validate XCP frame */
		/* Check header */
		if ( my_buf[0] != PW_COMMAND_START_BYTE ) {
			upsdebugx(2, "get_answer: wrong header 0xab vs %02x", my_buf[0]);
			/* Sometime we read something wrong. bad cables? bad ports? */
			my_buf = memchr(my_buf, PW_COMMAND_START_BYTE, bytes_read);
			if (!my_buf)
			    return -1;
		}

		/* Read block number byte */
		block_number = my_buf[1];
		upsdebugx(1, "get_answer: block_number = %x", block_number);

		/* Check data length byte (remove the header length) */
		length = my_buf[2];
		upsdebugx(3, "get_answer: data length = %d", length);
		if (bytes_read - (length + PW_HEADER_SIZE) < 0) {
			if (need_data < 0) --need_data; /* count zerro byte too */
			need_data += length + 1; /* packet lenght + checksum */
			upsdebugx(2, "get_answer: need to read %d more data", need_data);
			continue;
		}
		/* Check if Length conforms to XCP (121 for normal, 140 for Test mode) */
		/* Use the more generous length for testing */
		if (length > 140) {
			upsdebugx(2, "get_answer: bad length");
			return -1;
		}

		/* Test the Sequence # */
		sequence = my_buf[3];
		if ((sequence & PW_SEQ_MASK) != seq_num) {
			nutusb_comm_fail("get_answer: not the right sequence received %x!!!\n", (sequence & PW_SEQ_MASK));
			return -1;
		}
		else {
			upsdebugx(2, "get_answer: sequence number (%x) is ok", (sequence & PW_SEQ_MASK));
		}

		/* Validate checksum */
		if (!checksum_test(my_buf)) {
			nutusb_comm_fail("get_answer: checksum error! ");
			return -1;
		}
		else {
			upsdebugx(2, "get_answer: checksum is ok");
		}

		/* Check if it's the last sequence */
		if (sequence & PW_LAST_SEQ) {
			/* we're done receiving data */
			upsdebugx(2, "get_answer: all data received");
			endblock = 1;
		}
		else {
			seq_num++;
			upsdebugx(2, "get_answer: next sequence is %d", seq_num);
		}

		/* copy the current valid XCP frame back */
		memcpy(data+end_length, my_buf + 4, length);
		/* increment pointers to process the next sequence */
		end_length += length;
		tail = bytes_read - (length + PW_HEADER_SIZE);
		if (tail > 0)
		    my_buf = memmove(&buf[0], my_buf + length + PW_HEADER_SIZE, tail);
		else if (tail == 0)
		    my_buf = &buf[0];
		bytes_read = tail;
	}

	upsdebug_hex (5, "get_answer", data, end_length);
	return end_length;
}

/* Sends a single command (length=1). and get the answer */
int command_read_sequence(unsigned char command, unsigned char *data)
{
	int bytes_read = 0;
	int retry = 0;

	while ((bytes_read < 1) && (retry < 5)) {
		send_read_command(command);
		bytes_read = get_answer(data, command);
		retry++;
	}

	if (bytes_read < 1) {
		nutusb_comm_fail("Error executing command");
		dstate_datastale();
		return -1;
	}

	return bytes_read;
}

/* Sends a setup command (length > 1) */
int command_write_sequence(unsigned char *command, int command_length, unsigned char *answer)
{
	int bytes_read = 0;
	int retry = 0;

	while ((bytes_read < 1) && (retry < 5)) {
		send_write_command(command, command_length);
		sleep(PW_SLEEP);
		bytes_read = get_answer(answer, command[0]);
		retry ++;
	}

	if (bytes_read < 1) {
		nutusb_comm_fail("Error executing command");
		dstate_datastale();
		return -1;
	}

	return bytes_read;
}


void upsdrv_comm_good(void)
{
	nutusb_comm_good();
}

void upsdrv_initups(void)
{
	upsdev = nutusb_open("USB");
}

void upsdrv_cleanup(void)
{
	upslogx(LOG_ERR, "CLOSING\n");
	nutusb_close(upsdev, "USB");
	free(curDevice.Vendor);
	free(curDevice.Product);
	free(curDevice.Serial);
	free(curDevice.Bus);
}

void upsdrv_reconnect(void)
{
	upsdebugx(4, "==================================================");
	upsdebugx(4, "= device has been disconnected, try to reconnect =");
	upsdebugx(4, "==================================================");

	nutusb_close(upsdev, "USB");
	upsdev = NULL;
	upsdrv_initups();
}

/* USB functions */
static void nutusb_open_error(const char *port)
{
	printf("Unable to find POWERWARE UPS device on USB bus (%s)\n\n", port);

	printf("Things to try:\n\n");
	printf(" - Connect UPS device to USB bus\n\n");
	printf(" - Run this driver as another user (upsdrvctl -u or 'user=...' in ups.conf).\n");
	printf("   See upsdrvctl(8) and ups.conf(5).\n\n");

	fatalx(EXIT_FAILURE, "Fatal error: unusable configuration");
}

/* FIXME: this part of the opening can go into common... */
static usb_dev_handle *open_powerware_usb(void)
{
<<<<<<< HEAD
#ifdef WITH_LIBUSB_1_0
	libusb_device **devlist;
	ssize_t devcount = 0;
	libusb_device_handle *udev;
	struct libusb_device_descriptor dev_desc;
	uint8_t bus;
	int i;

	devcount = libusb_get_device_list(NULL, &devlist);
	if (devcount <= 0)
		fatal_with_errno(EXIT_FAILURE, "No USB device found");

	for (i = 0; i < devcount; i++) {

		libusb_device *device = devlist[i];
		libusb_get_device_descriptor(device, &dev_desc);

		if (dev_desc.bDeviceClass != LIBUSB_CLASS_PER_INTERFACE) {
			continue;
		}

		curDevice.VendorID = dev_desc.idVendor;
		curDevice.ProductID = dev_desc.idProduct;
		bus = libusb_get_bus_number(device);
		curDevice.Bus = (char *)malloc(4);
		if (curDevice.Bus == NULL) {
			libusb_free_device_list(devlist, 1);
			fatal_with_errno(EXIT_FAILURE, "Out of memory");
		}
		sprintf(curDevice.Bus, "%03d", bus);

		/* FIXME: we should also retrieve
		 * dev->descriptor.iManufacturer
		 * dev->descriptor.iProduct
		 * dev->descriptor.iSerialNumber
		 * as in libusb.c->libusb_open()
		 * This is part of the things to put in common... */

		if (is_usb_device_supported(pw_usb_device_table, &curDevice) == SUPPORTED) {
			libusb_open(device, &udev);
			libusb_free_device_list(devlist, 1);
			return udev;
		}
	}
	libusb_free_device_list(devlist, 1);
#else
	struct usb_bus *busses = usb_get_busses();  
=======
	struct usb_bus *busses = usb_get_busses();
>>>>>>> 57aed38e
	struct usb_bus *bus;

	for (bus = busses; bus; bus = bus->next)
	{
		struct usb_device *dev;

		for (dev = bus->devices; dev; dev = dev->next)
		{
			if (dev->descriptor.bDeviceClass != USB_CLASS_PER_INTERFACE) {
				continue;
			}

			curDevice.VendorID = dev->descriptor.idVendor;
			curDevice.ProductID = dev->descriptor.idProduct;
			curDevice.Bus = xstrdup(bus->dirname);

			/* FIXME: we should also retrieve
			 * dev->descriptor.iManufacturer
			 * dev->descriptor.iProduct
			 * dev->descriptor.iSerialNumber
			 * as in libusb.c->libusb_open()
			 * This is part of the things to put in common... */

			if (is_usb_device_supported(pw_usb_device_table, &curDevice) == SUPPORTED) {
				return usb_open(dev);
			}
		}
	}
#endif
	return 0;
}

usb_dev_handle *nutusb_open(const char *port)
{
	int            dev_claimed = 0;
	usb_dev_handle *dev_h = NULL;
	int            retry, errout = 0, ret;

	upsdebugx(1, "entering nutusb_open()");

	/* Initialize Libusb */
#ifdef WITH_LIBUSB_1_0
	if (libusb_init(NULL) < 0) {
		libusb_exit(NULL);
		fatal_with_errno(EXIT_FAILURE, "Failed to init libusb 1.0");
	}
#else
	usb_init();
	usb_find_busses();
	usb_find_devices();
#endif /* WITH_LIBUSB_1_0 */

	for (retry = 0; retry < MAX_TRY ; retry++)
	{
		dev_h = open_powerware_usb();
		if (!dev_h) {
			upsdebugx(1, "Can't open POWERWARE USB device");
			errout = 1;
		}
		else {
			upsdebugx(1, "device %s opened successfully", curDevice.Bus);
			errout = 0;

			if ((ret = usb_claim_interface(dev_h, 0)) < 0)
			{
				upsdebugx(1, "Can't claim POWERWARE USB interface: %s", nut_usb_strerror(ret));
				errout = 1;
			}
			else {
				dev_claimed = 1;
				errout = 0;
			}
/* FIXME: the above part of the opening can go into common... up to here at least */

			if ((ret = usb_clear_halt(dev_h, 0x81)) < 0)
			{
				upsdebugx(1, "Can't reset POWERWARE USB endpoint: %s", nut_usb_strerror(ret));
				if (dev_claimed)
				    usb_release_interface(dev_h, 0);
				usb_reset(dev_h);
				sleep(5);	/* Wait reconnect */
				errout = 1;
			}
			else
				errout = 0;
		}

		/* Test if we succeeded */
		if ( (dev_h != NULL) && dev_claimed && (errout == 0) )
			break;
		else {
			/* Clear errors, and try again */
			errout = 0;
		}
	}

	if (!dev_h && !dev_claimed && retry == MAX_TRY)
		errout = 1;
	else
		return dev_h;

	if (dev_h && dev_claimed)
		usb_release_interface(dev_h, 0);

	nutusb_close(dev_h, port);

	if (errout == 1)
		nutusb_open_error(port);

	return NULL;
}

/* FIXME: this part can go into common... */
int nutusb_close(usb_dev_handle *dev_h, const char *port)
{
<<<<<<< HEAD
	int ret = 0;
=======
	NUT_UNUSED_VARIABLE(port);
>>>>>>> 57aed38e

	if (dev_h)
	{
		usb_release_interface(dev_h, 0);
#ifdef WITH_LIBUSB_1_0
		libusb_close(dev_h);
		libusb_exit(NULL);
#else
		ret = usb_close(dev_h);
#endif
	}
<<<<<<< HEAD
	return ret;
=======

	return 0;
>>>>>>> 57aed38e
}

void nutusb_comm_fail(const char *fmt, ...)
{
	int ret;
	char why[SMALLBUF];
	va_list ap;

	/* this means we're probably here because select was interrupted */
	if (exit_flag != 0)
		return; /* ignored, since we're about to exit anyway */

	comm_failures++;

	if ((comm_failures == USB_ERR_LIMIT) ||
		((comm_failures % USB_ERR_RATE) == 0))
	{
		upslogx(LOG_WARNING, "Warning: excessive comm failures, "
			"limiting error reporting");
	}

	/* once it's past the limit, only log once every USB_ERR_LIMIT calls */
	if ((comm_failures > USB_ERR_LIMIT) &&
		((comm_failures % USB_ERR_LIMIT) != 0)) {
		/* Try reconnection */
		upsdebugx(1, "Got to reconnect!\n");
		upsdrv_reconnect();
		return;
	}

	/* generic message if the caller hasn't elaborated */
	if (!fmt)
	{
		upslogx(LOG_WARNING, "Communications with UPS lost - check cabling");
		return;
	}

	va_start(ap, fmt);
	ret = vsnprintf(why, sizeof(why), fmt, ap);
	va_end(ap);

	if ((ret < 1) || (ret >= (int) sizeof(why)))
		upslogx(LOG_WARNING, "usb_comm_fail: vsnprintf needed "
			"more than %d bytes", (int)sizeof(why));

	upslogx(LOG_WARNING, "Communications with UPS lost: %s", why);
}

void nutusb_comm_good(void)
{
	if (comm_failures == 0)
		return;

	upslogx(LOG_NOTICE, "Communications with UPS re-established");
	comm_failures = 0;
}
<|MERGE_RESOLUTION|>--- conflicted
+++ resolved
@@ -403,7 +403,6 @@
 /* FIXME: this part of the opening can go into common... */
 static usb_dev_handle *open_powerware_usb(void)
 {
-<<<<<<< HEAD
 #ifdef WITH_LIBUSB_1_0
 	libusb_device **devlist;
 	ssize_t devcount = 0;
@@ -450,10 +449,7 @@
 	}
 	libusb_free_device_list(devlist, 1);
 #else
-	struct usb_bus *busses = usb_get_busses();  
-=======
 	struct usb_bus *busses = usb_get_busses();
->>>>>>> 57aed38e
 	struct usb_bus *bus;
 
 	for (bus = busses; bus; bus = bus->next)
@@ -569,11 +565,8 @@
 /* FIXME: this part can go into common... */
 int nutusb_close(usb_dev_handle *dev_h, const char *port)
 {
-<<<<<<< HEAD
 	int ret = 0;
-=======
 	NUT_UNUSED_VARIABLE(port);
->>>>>>> 57aed38e
 
 	if (dev_h)
 	{
@@ -585,12 +578,7 @@
 		ret = usb_close(dev_h);
 #endif
 	}
-<<<<<<< HEAD
 	return ret;
-=======
-
-	return 0;
->>>>>>> 57aed38e
 }
 
 void nutusb_comm_fail(const char *fmt, ...)
