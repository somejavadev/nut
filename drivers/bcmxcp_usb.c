#include "main.h"
#include "bcmxcp.h"
#include "bcmxcp_io.h"
#include "common.h"
#include "usb-common.h"
#include "timehead.h"
#include "nut_stdint.h" /* for uint16_t */
#include <ctype.h>
#include <sys/file.h>
#include <sys/types.h>
#include <unistd.h>
<<<<<<< HEAD

#define SUBDRIVER_NAME    "USB communication subdriver"
#define SUBDRIVER_VERSION "0.23"
=======
/* libusb header file */
#ifdef WITH_LIBUSB_1_0
#include <libusb.h>
#endif
#ifdef WITH_LIBUSB_0_1
#include <usb.h>
#endif

#define SUBDRIVER_NAME    "USB communication subdriver"
#define SUBDRIVER_VERSION "0.26"
>>>>>>> 05383119

/* communication driver description structure */
upsdrv_info_t comm_upsdrv_info = {
	SUBDRIVER_NAME,
	SUBDRIVER_VERSION,
	NULL,
	0,
	{ NULL }
};

#define MAX_TRY 4

/* Powerware */
#define POWERWARE 0x0592

/* Phoenixtec Power Co., Ltd */
#define PHOENIXTEC 0x06da

/* Hewlett Packard */
#define HP_VENDORID 0x03f0

static USBDevice_t curDevice;

<<<<<<< HEAD
=======
#ifdef WITH_LIBUSB_1_0
 /* Simply remap libusb functions/structures from 0.1 to 1.0 */
 /* Structures */
 #define usb_dev_handle libusb_device_handle
 /* defines */
 #define USB_DT_STRING LIBUSB_DT_STRING
 #define USB_ENDPOINT_OUT LIBUSB_ENDPOINT_OUT
 #define USB_REQ_SET_DESCRIPTOR LIBUSB_REQUEST_SET_DESCRIPTOR
 #define USB_CLASS_PER_INTERFACE LIBUSB_CLASS_PER_INTERFACE
 /* Functions */
 #define usb_control_msg libusb_control_transfer
 static inline  int usb_interrupt_read(usb_dev_handle *dev, int ep,
        char *bytes, int size, int timeout)
 {
	int ret = libusb_interrupt_transfer(dev, ep, (unsigned char *) bytes,
			size, &size, timeout);
	/* In case of success, return the operation size, as done with libusb 0.1 */
	return (ret == LIBUSB_SUCCESS)?size:ret;
 }

 #define usb_claim_interface libusb_claim_interface
 #define usb_release_interface libusb_release_interface
 #define usb_reset libusb_reset_device
 #define usb_clear_halt libusb_clear_halt
 #define nut_usb_strerror(a) libusb_strerror(a)
#else
 #define nut_usb_strerror(a) usb_strerror()
#endif /* #ifdef WITH_LIBUSB_1_0 */

>>>>>>> 05383119
/* USB functions */
usb_dev_handle *nutusb_open(const char *port);
int nutusb_close(usb_dev_handle *dev_h, const char *port);
/* unified failure reporting: call these often */
void nutusb_comm_fail(const char *fmt, ...)
	__attribute__ ((__format__ (__printf__, 1, 2)));
void nutusb_comm_good(void);
/* function pointer, set depending on which device is used */
static int (*usb_set_descriptor)(usb_dev_handle *udev, unsigned char type,
	unsigned char index, void *buf, size_t size);

/* usb_set_descriptor() for Powerware devices */
static int usb_set_powerware(usb_dev_handle *udev, unsigned char type, unsigned char index, void *buf, size_t size)
{
	assert (size < INT_MAX);
	return usb_control_msg(udev, USB_ENDPOINT_OUT, USB_REQ_SET_DESCRIPTOR, (type << 8) + index, 0, buf, (int)size, 1000);
}

static void *powerware_ups(USBDevice_t *device) {
	NUT_UNUSED_VARIABLE(device);
	usb_set_descriptor = &usb_set_powerware;
	return NULL;
}

/* usb_set_descriptor() for Phoenixtec devices */
static int usb_set_phoenixtec(usb_dev_handle *udev, unsigned char type, unsigned char index, void *buf, size_t size)
{
	NUT_UNUSED_VARIABLE(index);
	NUT_UNUSED_VARIABLE(type);
	assert (size < INT_MAX);
	return usb_control_msg(udev, 0x42, 0x0d, (0x00 << 8) + 0x0, 0, buf, (int)size, 1000);
}

static void *phoenixtec_ups(USBDevice_t *device) {
	NUT_UNUSED_VARIABLE(device);
	usb_set_descriptor = &usb_set_phoenixtec;
	return NULL;
}

/* USB IDs device table */
static usb_device_id_t pw_usb_device_table[] = {
	/* various models */
	{ USB_DEVICE(POWERWARE, 0x0002), &powerware_ups },

	/* various models */
	{ USB_DEVICE(PHOENIXTEC, 0x0002), &phoenixtec_ups },

	/* T500 */
	{ USB_DEVICE(HP_VENDORID, 0x1f01), &phoenixtec_ups },
	/* T750 */
	{ USB_DEVICE(HP_VENDORID, 0x1f02), &phoenixtec_ups },

	/* Terminating entry */
	{ 0, 0, NULL }
};

/* limit the amount of spew that goes in the syslog when we lose the UPS */
#define USB_ERR_LIMIT 10 /* start limiting after 10 in a row  */
#define USB_ERR_RATE 10  /* then only print every 10th error */
#define XCP_USB_TIMEOUT 5000 /* in msec */

/* global variables */
static usb_dev_handle *upsdev = NULL;
extern int exit_flag;
static unsigned int comm_failures = 0;

/* Functions implementations */
void send_read_command(unsigned char command)
{
	unsigned char buf[4];

	if (upsdev) {
		buf[0] = PW_COMMAND_START_BYTE;
		buf[1] = 0x01;                    /* data length */
		buf[2] = command;                 /* command to send */
		buf[3] = calc_checksum(buf);      /* checksum */
		upsdebug_hex (3, "send_read_command", buf, 4);
		usb_set_descriptor(upsdev, USB_DT_STRING, 4, buf, 4); /* FIXME: Ignore error */
	}
}

void send_write_command(unsigned char *command, size_t command_length)
{
	unsigned char sbuf[128];

	if (upsdev) {
		/* Prepare the send buffer */
		sbuf[0] = PW_COMMAND_START_BYTE;
		sbuf[1] = (unsigned char)(command_length);
		memcpy(sbuf+2, command, command_length);
		command_length += 2;

		/* Add checksum */
		sbuf[command_length] = calc_checksum(sbuf);
		command_length += 1;
		upsdebug_hex (3, "send_write_command", sbuf, command_length);
		usb_set_descriptor(upsdev, USB_DT_STRING, 4, sbuf, command_length);  /* FIXME: Ignore error */
	}
}

#define PW_HEADER_SIZE (PW_HEADER_LENGTH + 1)
#define PW_CMD_BUFSIZE	256
/* get the answer of a command from the ups. And check that the answer is for this command */
ssize_t get_answer(unsigned char *data, unsigned char command)
{
	unsigned char buf[PW_CMD_BUFSIZE], *my_buf = buf;
	ssize_t res;
	int endblock, need_data;
	long elapsed_time; /* milliseconds */
	ssize_t tail;
	size_t bytes_read, end_length, length;
	unsigned char block_number, sequence, seq_num;
	struct timeval start_time, now;

	if (upsdev == NULL)
		return -1;

	need_data = PW_HEADER_SIZE; /* 4 - cmd response header length, 1 for csum */
	end_length = 0;    /* total length of sequence(s), not counting header(s) */
	endblock = 0;      /* signal the last sequence in the block */
	bytes_read = 0;    /* total length of data read, including XCP header */
	res = 0;
	elapsed_time = 0;
	seq_num = 1;       /* current theoric sequence */

	upsdebugx(1, "entering get_answer(%x)", command);

	/* Store current time */
	gettimeofday(&start_time, NULL);
	memset(&buf, 0x0, PW_CMD_BUFSIZE);

	assert (XCP_USB_TIMEOUT < INT_MAX);

	while ( (!endblock) && ((XCP_USB_TIMEOUT - elapsed_time)  > 0) ) {

		/* Get (more) data if needed */
		if (need_data > 0) {
			res = usb_interrupt_read(upsdev,
				0x81,
				(usb_ctrl_charbuf) buf + bytes_read,
				128,
				(int)(XCP_USB_TIMEOUT - elapsed_time));

			/* Update time */
			gettimeofday(&now, NULL);
			elapsed_time = (now.tv_sec - start_time.tv_sec)*1000 +
					(now.tv_usec - start_time.tv_usec)/1000;

			/* Check libusb return value */
			if (res < 0)
			{
				/* Clear any possible endpoint stalls */
				usb_clear_halt(upsdev, 0x81);
				/* continue; */ /* FIXME: seems a break would be better! */
				break;
			}

			/* this seems to occur on XSlot USB card */
			if (res == 0)
			{
				/* FIXME: */
				continue;
			}
			/* Else, we got some input bytes */
			bytes_read += (size_t)res;
			need_data -= res;
			upsdebug_hex(1, "get_answer", buf, bytes_read);
		}

		if (need_data > 0) /* We need more data */
			continue;

		/* Now validate XCP frame */
		/* Check header */
		if ( my_buf[0] != PW_COMMAND_START_BYTE ) {
			upsdebugx(2, "get_answer: wrong header 0xab vs %02x", my_buf[0]);
			/* Sometime we read something wrong. bad cables? bad ports? */
			my_buf = memchr(my_buf, PW_COMMAND_START_BYTE, bytes_read);
			if (!my_buf)
				return -1;
		}

		/* Read block number byte */
		block_number = my_buf[1];
		upsdebugx(1, "get_answer: block_number = %x", block_number);

		/* Check data length byte (remove the header length) */
		length = my_buf[2];
		upsdebugx(3, "get_answer: data length = %zu", length);
		if (bytes_read < (length + PW_HEADER_SIZE)) {
			if (need_data < 0) --need_data; /* count zerro byte too */
			need_data += length + 1; /* packet lenght + checksum */
			upsdebugx(2, "get_answer: need to read %d more data", need_data);
			continue;
		}
		/* Check if Length conforms to XCP (121 for normal, 140 for Test mode) */
		/* Use the more generous length for testing */
		if (length > 140) {
			upsdebugx(2, "get_answer: bad length");
			return -1;
		}

		if (bytes_read >= SSIZE_MAX) {
			upsdebugx(2, "get_answer: bad length (incredibly large read)");
			return -1;
		}

		/* Test the Sequence # */
		sequence = my_buf[3];
		if ((sequence & PW_SEQ_MASK) != seq_num) {
			nutusb_comm_fail("get_answer: not the right sequence received %x!!!\n", (sequence & PW_SEQ_MASK));
			return -1;
		}
		else {
			upsdebugx(2, "get_answer: sequence number (%x) is ok", (sequence & PW_SEQ_MASK));
		}

		/* Validate checksum */
		if (!checksum_test(my_buf)) {
			nutusb_comm_fail("get_answer: checksum error! ");
			return -1;
		}
		else {
			upsdebugx(2, "get_answer: checksum is ok");
		}

		/* Check if it's the last sequence */
		if (sequence & PW_LAST_SEQ) {
			/* we're done receiving data */
			upsdebugx(2, "get_answer: all data received");
			endblock = 1;
		}
		else {
			seq_num++;
			upsdebugx(2, "get_answer: next sequence is %d", seq_num);
		}

		/* copy the current valid XCP frame back */
		memcpy(data+end_length, my_buf + 4, length);
		/* increment pointers to process the next sequence */
		end_length += length;

		/* Work around signedness of comparison result, SSIZE_MAX checked above: */
		tail = (ssize_t)bytes_read;
		tail -= (ssize_t)(length + PW_HEADER_SIZE);
		if (tail > 0)
			my_buf = memmove(&buf[0], my_buf + length + PW_HEADER_SIZE, (size_t)tail);
		else if (tail == 0)
			my_buf = &buf[0];
		else { /* if (tail < 0) */
			upsdebugx(1, "get_answer(): did not expect to get negative tail size: %zd", tail);
			return -1;
		}

		bytes_read = (size_t)tail;
	}

	upsdebug_hex (5, "get_answer", data, end_length);
	assert (end_length < SSIZE_MAX);
	return (ssize_t)end_length;
}

/* Sends a single command (length=1). and get the answer */
ssize_t command_read_sequence(unsigned char command, unsigned char *data)
{
	ssize_t bytes_read = 0;
	size_t retry = 0;

	while ((bytes_read < 1) && (retry < 5)) {
		send_read_command(command);
		bytes_read = get_answer(data, command);
		retry++;
	}

	if (bytes_read < 1) {
		nutusb_comm_fail("Error executing command");
		dstate_datastale();
		return -1;
	}

	return bytes_read;
}

/* Sends a setup command (length > 1) */
ssize_t command_write_sequence(unsigned char *command, size_t command_length, unsigned char *answer)
{
	ssize_t bytes_read = 0;
	size_t retry = 0;

	while ((bytes_read < 1) && (retry < 5)) {
		send_write_command(command, command_length);
		sleep(PW_SLEEP);
		bytes_read = get_answer(answer, command[0]);
		retry ++;
	}

	if (bytes_read < 1) {
		nutusb_comm_fail("Error executing command");
		dstate_datastale();
		return -1;
	}

	return bytes_read;
}


void upsdrv_comm_good(void)
{
	nutusb_comm_good();
}

void upsdrv_initups(void)
{
	upsdev = nutusb_open("USB");
}

void upsdrv_cleanup(void)
{
	upslogx(LOG_ERR, "CLOSING\n");
	nutusb_close(upsdev, "USB");
	free(curDevice.Vendor);
	free(curDevice.Product);
	free(curDevice.Serial);
	free(curDevice.Bus);
	free(curDevice.Device);
}

void upsdrv_reconnect(void)
{
	upsdebugx(4, "==================================================");
	upsdebugx(4, "= device has been disconnected, try to reconnect =");
	upsdebugx(4, "==================================================");

	nutusb_close(upsdev, "USB");
	upsdev = NULL;
	upsdrv_initups();
}

/* USB functions */
static void nutusb_open_error(const char *port)
	__attribute__((noreturn));

static void nutusb_open_error(const char *port)
{
	printf("Unable to find POWERWARE UPS device on USB bus (%s)\n\n", port);

	printf("Things to try:\n\n");
	printf(" - Connect UPS device to USB bus\n\n");
	printf(" - Run this driver as another user (upsdrvctl -u or 'user=...' in ups.conf).\n");
	printf("   See upsdrvctl(8) and ups.conf(5).\n\n");

	fatalx(EXIT_FAILURE, "Fatal error: unusable configuration");
}

/* FIXME: this part of the opening can go into common... */
static usb_dev_handle *open_powerware_usb(void)
{
<<<<<<< HEAD
#if WITH_LIBUSB_1_0
=======
#ifdef WITH_LIBUSB_1_0
>>>>>>> 05383119
	libusb_device **devlist;
	ssize_t devcount = 0;
	libusb_device_handle *udev;
	struct libusb_device_descriptor dev_desc;
	uint8_t bus;
	int i;

	devcount = libusb_get_device_list(NULL, &devlist);
	if (devcount <= 0)
		fatal_with_errno(EXIT_FAILURE, "No USB device found");

	for (i = 0; i < devcount; i++) {

		libusb_device *device = devlist[i];
		libusb_get_device_descriptor(device, &dev_desc);

		if (dev_desc.bDeviceClass != LIBUSB_CLASS_PER_INTERFACE) {
			continue;
		}

		curDevice.VendorID = dev_desc.idVendor;
		curDevice.ProductID = dev_desc.idProduct;
		bus = libusb_get_bus_number(device);
<<<<<<< HEAD
		curDevice.Bus = (char *)xmalloc(4);
=======
		curDevice.Bus = (char *)malloc(4);
		if (curDevice.Bus == NULL) {
			libusb_free_device_list(devlist, 1);
			fatal_with_errno(EXIT_FAILURE, "Out of memory");
		}
>>>>>>> 05383119
		sprintf(curDevice.Bus, "%03d", bus);

		/* FIXME: we should also retrieve
		 * dev->descriptor.iManufacturer
		 * dev->descriptor.iProduct
		 * dev->descriptor.iSerialNumber
		 * as in libusb.c->libusb_open()
		 * This is part of the things to put in common... */

		if (is_usb_device_supported(pw_usb_device_table, &curDevice) == SUPPORTED) {
			libusb_open(device, &udev);
<<<<<<< HEAD
			return udev;
		}
	}
=======
			libusb_free_device_list(devlist, 1);
			return udev;
		}
	}
	libusb_free_device_list(devlist, 1);
>>>>>>> 05383119
#else /* not WITH_LIBUSB_1_0 */
	struct usb_bus *busses = usb_get_busses();
	struct usb_bus *bus;

	for (bus = busses; bus; bus = bus->next)
	{
		struct usb_device *dev;

		for (dev = bus->devices; dev; dev = dev->next)
		{
			if (dev->descriptor.bDeviceClass != USB_CLASS_PER_INTERFACE) {
				continue;
			}

			curDevice.VendorID = dev->descriptor.idVendor;
			curDevice.ProductID = dev->descriptor.idProduct;
			curDevice.Bus = xstrdup(bus->dirname);

			/* FIXME: we should also retrieve
			 * dev->descriptor.iManufacturer
			 * dev->descriptor.iProduct
			 * dev->descriptor.iSerialNumber
			 * as in libusb.c->libusb_open()
			 * This is part of the things to put in common... */

			if (is_usb_device_supported(pw_usb_device_table, &curDevice) == SUPPORTED) {
				return usb_open(dev);
			}
		}
	}
#endif /* WITH_LIBUSB_1_0 */
	return 0;
}

usb_dev_handle *nutusb_open(const char *port)
{
	int            dev_claimed = 0;
	usb_dev_handle *dev_h = NULL;
	int            retry, errout = 0;
	int            ret = 0;

	upsdebugx(1, "entering nutusb_open()");

	/* Initialize Libusb */
<<<<<<< HEAD
#if WITH_LIBUSB_1_0
=======
#ifdef WITH_LIBUSB_1_0
>>>>>>> 05383119
	if (libusb_init(NULL) < 0) {
		libusb_exit(NULL);
		fatal_with_errno(EXIT_FAILURE, "Failed to init libusb 1.0");
	}
#else /* not WITH_LIBUSB_1_0 */
	usb_init();
	usb_find_busses();
	usb_find_devices();
#endif /* WITH_LIBUSB_1_0 */

	for (retry = 0; retry < MAX_TRY ; retry++)
	{
		dev_h = open_powerware_usb();
		if (!dev_h) {
			upsdebugx(1, "Can't open POWERWARE USB device");
			errout = 1;
		}
		else {
			upsdebugx(1, "device %s opened successfully", curDevice.Bus);
			errout = 0;

			if ((ret = usb_claim_interface(dev_h, 0)) < 0)
			{
				upsdebugx(1, "Can't claim POWERWARE USB interface: %s", nut_usb_strerror(ret));
				errout = 1;
			}
			else {
				dev_claimed = 1;
				errout = 0;
			}
/* FIXME: the above part of the opening can go into common... up to here at least */

			if ((ret = usb_clear_halt(dev_h, 0x81)) < 0)
			{
				upsdebugx(1, "Can't reset POWERWARE USB endpoint: %s", nut_usb_strerror(ret));
				if (dev_claimed)
					usb_release_interface(dev_h, 0);
				usb_reset(dev_h);
				sleep(5);	/* Wait reconnect */
				errout = 1;
			}
			else
				errout = 0;
		}

		/* Test if we succeeded */
		if ( (dev_h != NULL) && dev_claimed && (errout == 0) )
			break;
		else {
			/* Clear errors, and try again */
			errout = 0;
		}
	}

	if (!dev_h && !dev_claimed && retry == MAX_TRY)
		errout = 1;
	else
		return dev_h;

	if (dev_h && dev_claimed)
		usb_release_interface(dev_h, 0);

	nutusb_close(dev_h, port);

	if (errout == 1)
		nutusb_open_error(port);

	return NULL;
}

/* FIXME: this part can go into common... */
int nutusb_close(usb_dev_handle *dev_h, const char *port)
{
	int ret = 0;
	NUT_UNUSED_VARIABLE(port);

	if (dev_h)
	{
		usb_release_interface(dev_h, 0);
<<<<<<< HEAD
#if WITH_LIBUSB_1_0
=======
#ifdef WITH_LIBUSB_1_0
>>>>>>> 05383119
		libusb_close(dev_h);
		libusb_exit(NULL);
#else
		ret = usb_close(dev_h);
#endif
	}

	return ret;
}

void nutusb_comm_fail(const char *fmt, ...)
{
	int ret;
	char why[SMALLBUF];
	va_list ap;

	/* this means we're probably here because select was interrupted */
	if (exit_flag != 0)
		return; /* ignored, since we're about to exit anyway */

	comm_failures++;

	if ((comm_failures == USB_ERR_LIMIT) ||
		((comm_failures % USB_ERR_RATE) == 0))
	{
		upslogx(LOG_WARNING, "Warning: excessive comm failures, "
			"limiting error reporting");
	}

	/* once it's past the limit, only log once every USB_ERR_LIMIT calls */
	if ((comm_failures > USB_ERR_LIMIT) &&
		((comm_failures % USB_ERR_LIMIT) != 0)) {
		/* Try reconnection */
		upsdebugx(1, "Got to reconnect!\n");
		upsdrv_reconnect();
		return;
	}

	/* generic message if the caller hasn't elaborated */
	if (!fmt)
	{
		upslogx(LOG_WARNING, "Communications with UPS lost - check cabling");
		return;
	}

	va_start(ap, fmt);
	ret = vsnprintf(why, sizeof(why), fmt, ap);
	va_end(ap);

	if ((ret < 1) || (ret >= (int) sizeof(why)))
		upslogx(LOG_WARNING, "usb_comm_fail: vsnprintf needed "
			"more than %d bytes", (int)sizeof(why));

	upslogx(LOG_WARNING, "Communications with UPS lost: %s", why);
}

void nutusb_comm_good(void)
{
	if (comm_failures == 0)
		return;

	upslogx(LOG_NOTICE, "Communications with UPS re-established");
	comm_failures = 0;
}<|MERGE_RESOLUTION|>--- conflicted
+++ resolved
@@ -9,22 +9,9 @@
 #include <sys/file.h>
 #include <sys/types.h>
 #include <unistd.h>
-<<<<<<< HEAD
-
-#define SUBDRIVER_NAME    "USB communication subdriver"
-#define SUBDRIVER_VERSION "0.23"
-=======
-/* libusb header file */
-#ifdef WITH_LIBUSB_1_0
-#include <libusb.h>
-#endif
-#ifdef WITH_LIBUSB_0_1
-#include <usb.h>
-#endif
 
 #define SUBDRIVER_NAME    "USB communication subdriver"
 #define SUBDRIVER_VERSION "0.26"
->>>>>>> 05383119
 
 /* communication driver description structure */
 upsdrv_info_t comm_upsdrv_info = {
@@ -48,38 +35,6 @@
 
 static USBDevice_t curDevice;
 
-<<<<<<< HEAD
-=======
-#ifdef WITH_LIBUSB_1_0
- /* Simply remap libusb functions/structures from 0.1 to 1.0 */
- /* Structures */
- #define usb_dev_handle libusb_device_handle
- /* defines */
- #define USB_DT_STRING LIBUSB_DT_STRING
- #define USB_ENDPOINT_OUT LIBUSB_ENDPOINT_OUT
- #define USB_REQ_SET_DESCRIPTOR LIBUSB_REQUEST_SET_DESCRIPTOR
- #define USB_CLASS_PER_INTERFACE LIBUSB_CLASS_PER_INTERFACE
- /* Functions */
- #define usb_control_msg libusb_control_transfer
- static inline  int usb_interrupt_read(usb_dev_handle *dev, int ep,
-        char *bytes, int size, int timeout)
- {
-	int ret = libusb_interrupt_transfer(dev, ep, (unsigned char *) bytes,
-			size, &size, timeout);
-	/* In case of success, return the operation size, as done with libusb 0.1 */
-	return (ret == LIBUSB_SUCCESS)?size:ret;
- }
-
- #define usb_claim_interface libusb_claim_interface
- #define usb_release_interface libusb_release_interface
- #define usb_reset libusb_reset_device
- #define usb_clear_halt libusb_clear_halt
- #define nut_usb_strerror(a) libusb_strerror(a)
-#else
- #define nut_usb_strerror(a) usb_strerror()
-#endif /* #ifdef WITH_LIBUSB_1_0 */
-
->>>>>>> 05383119
 /* USB functions */
 usb_dev_handle *nutusb_open(const char *port);
 int nutusb_close(usb_dev_handle *dev_h, const char *port);
@@ -88,10 +43,12 @@
 	__attribute__ ((__format__ (__printf__, 1, 2)));
 void nutusb_comm_good(void);
 /* function pointer, set depending on which device is used */
+/* FIXME? Use usb_ctrl_* typedefs*/
 static int (*usb_set_descriptor)(usb_dev_handle *udev, unsigned char type,
 	unsigned char index, void *buf, size_t size);
 
 /* usb_set_descriptor() for Powerware devices */
+/* FIXME? Use usb_ctrl_* typedefs*/
 static int usb_set_powerware(usb_dev_handle *udev, unsigned char type, unsigned char index, void *buf, size_t size)
 {
 	assert (size < INT_MAX);
@@ -105,6 +62,7 @@
 }
 
 /* usb_set_descriptor() for Phoenixtec devices */
+/* FIXME? Use usb_ctrl_* typedefs*/
 static int usb_set_phoenixtec(usb_dev_handle *udev, unsigned char type, unsigned char index, void *buf, size_t size)
 {
 	NUT_UNUSED_VARIABLE(index);
@@ -437,11 +395,7 @@
 /* FIXME: this part of the opening can go into common... */
 static usb_dev_handle *open_powerware_usb(void)
 {
-<<<<<<< HEAD
 #if WITH_LIBUSB_1_0
-=======
-#ifdef WITH_LIBUSB_1_0
->>>>>>> 05383119
 	libusb_device **devlist;
 	ssize_t devcount = 0;
 	libusb_device_handle *udev;
@@ -465,15 +419,11 @@
 		curDevice.VendorID = dev_desc.idVendor;
 		curDevice.ProductID = dev_desc.idProduct;
 		bus = libusb_get_bus_number(device);
-<<<<<<< HEAD
-		curDevice.Bus = (char *)xmalloc(4);
-=======
 		curDevice.Bus = (char *)malloc(4);
 		if (curDevice.Bus == NULL) {
 			libusb_free_device_list(devlist, 1);
 			fatal_with_errno(EXIT_FAILURE, "Out of memory");
 		}
->>>>>>> 05383119
 		sprintf(curDevice.Bus, "%03d", bus);
 
 		/* FIXME: we should also retrieve
@@ -485,17 +435,11 @@
 
 		if (is_usb_device_supported(pw_usb_device_table, &curDevice) == SUPPORTED) {
 			libusb_open(device, &udev);
-<<<<<<< HEAD
-			return udev;
-		}
-	}
-=======
 			libusb_free_device_list(devlist, 1);
 			return udev;
 		}
 	}
 	libusb_free_device_list(devlist, 1);
->>>>>>> 05383119
 #else /* not WITH_LIBUSB_1_0 */
 	struct usb_bus *busses = usb_get_busses();
 	struct usb_bus *bus;
@@ -540,11 +484,7 @@
 	upsdebugx(1, "entering nutusb_open()");
 
 	/* Initialize Libusb */
-<<<<<<< HEAD
 #if WITH_LIBUSB_1_0
-=======
-#ifdef WITH_LIBUSB_1_0
->>>>>>> 05383119
 	if (libusb_init(NULL) < 0) {
 		libusb_exit(NULL);
 		fatal_with_errno(EXIT_FAILURE, "Failed to init libusb 1.0");
@@ -624,11 +564,7 @@
 	if (dev_h)
 	{
 		usb_release_interface(dev_h, 0);
-<<<<<<< HEAD
 #if WITH_LIBUSB_1_0
-=======
-#ifdef WITH_LIBUSB_1_0
->>>>>>> 05383119
 		libusb_close(dev_h);
 		libusb_exit(NULL);
 #else
