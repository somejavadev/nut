/* nutdrv_qx.c - Driver for USB and serial UPS units with Q* protocols
 *
 * Copyright (C)
 *   2013 Daniele Pezzini <hyouko@gmail.com>
 *   2016 Eaton
 * Based on:
 *  usbhid-ups.c - Copyright (C)
 *    2003-2012 Arnaud Quette <arnaud.quette@gmail.com>
 *    2005      John Stamp <kinsayder@hotmail.com>
 *    2005-2006 Peter Selinger <selinger@users.sourceforge.net>
 *    2007-2009 Arjen de Korte <adkorte-guest@alioth.debian.org>
 *  blazer.c - Copyright (C)
 *    2008-2009 Arjen de Korte <adkorte-guest@alioth.debian.org>
 *    2012      Arnaud Quette <ArnaudQuette@Eaton.com>
 *  blazer_ser.c - Copyright (C)
 *    2008      Arjen de Korte <adkorte-guest@alioth.debian.org>
 *  blazer_usb.c - Copyright (C)
 *    2003-2009 Arjen de Korte <adkorte-guest@alioth.debian.org>
 *    2011-2012 Arnaud Quette <arnaud.quette@free.fr>
 *  Masterguard additions
 *    2020-2021 Edgar Fuß, Mathematisches Institut der Universität Bonn <ef@math.uni-bonn.de>
 *  Armac (Richcomm-variant) additions
 *    2021      Tomasz Fortuna <bla@thera.be>
 *
 * This program is free software; you can redistribute it and/or modify
 * it under the terms of the GNU General Public License as published by
 * the Free Software Foundation; either version 2 of the License, or
 * (at your option) any later version.
 *
 * This program is distributed in the hope that it will be useful,
 * but WITHOUT ANY WARRANTY; without even the implied warranty of
 * MERCHANTABILITY or FITNESS FOR A PARTICULAR PURPOSE.  See the
 * GNU General Public License for more details.
 *
 * You should have received a copy of the GNU General Public License
 * along with this program; if not, write to the Free Software
 * Foundation, Inc., 59 Temple Place, Suite 330, Boston, MA 02111-1307 USA
 *
 */

#include "config.h"
#include <ctype.h>
#include "main.h"
#include "attribute.h"
#include "nut_float.h"
#include "nut_stdint.h"

/* note: QX_USB/QX_SERIAL set through Makefile */
#ifdef QX_USB
#	include "nut_libusb.h" /* also includes "usb-common.h" */

#	ifdef QX_SERIAL
#		define DRIVER_NAME	"Generic Q* USB/Serial driver"
#	else
#		define	DRIVER_NAME	"Generic Q* USB driver"
#	endif	/* QX_SERIAL */
#else
#	define DRIVER_NAME	"Generic Q* Serial driver"
#endif	/* QX_USB */

<<<<<<< HEAD
#define DRIVER_VERSION	"0.37"
=======
#define DRIVER_VERSION	"0.42"
>>>>>>> 0264b1be

#ifdef QX_SERIAL
#	include "serial.h"
#	define SER_WAIT_SEC	1	/* 3 seconds for Best UPS */
#endif	/* QX_SERIAL */

#include "nutdrv_qx.h"

/* == Subdrivers == */
/* Include all known subdrivers */
#include "nutdrv_qx_bestups.h"
#include "nutdrv_qx_hunnox.h"
#include "nutdrv_qx_innovart31.h"
#include "nutdrv_qx_mecer.h"
#include "nutdrv_qx_megatec.h"
#include "nutdrv_qx_megatec-old.h"
#include "nutdrv_qx_mustek.h"
#include "nutdrv_qx_q1.h"
#include "nutdrv_qx_q2.h"
#include "nutdrv_qx_q6.h"
#include "nutdrv_qx_voltronic.h"
#include "nutdrv_qx_voltronic-qs.h"
#include "nutdrv_qx_voltronic-qs-hex.h"
#include "nutdrv_qx_zinto.h"
#include "nutdrv_qx_masterguard.h"
#include "nutdrv_qx_ablerex.h"
#include "nutdrv_qx_gtec.h"

/* Reference list of available non-USB subdrivers */
static subdriver_t	*subdriver_list[] = {
	&voltronic_subdriver,
	&voltronic_qs_subdriver,
	&voltronic_qs_hex_subdriver,
	&mustek_subdriver,
	&megatec_old_subdriver,
	&bestups_subdriver,
	&mecer_subdriver,
	&megatec_subdriver,
	&zinto_subdriver,
	&masterguard_subdriver,
	&hunnox_subdriver,
	&ablerex_subdriver,
	&innovart31_subdriver,
	&q2_subdriver,
	&q6_subdriver,
	&gtec_subdriver,
	/* Fallback Q1 subdriver */
	&q1_subdriver,
	NULL
};


/* == Driver description structure == */
upsdrv_info_t	upsdrv_info = {
	DRIVER_NAME,
	DRIVER_VERSION,
	"Daniele Pezzini <hyouko@gmail.com>" \
	"Arnaud Quette <arnaud.quette@gmail.com>" \
	"John Stamp <kinsayder@hotmail.com>" \
	"Peter Selinger <selinger@users.sourceforge.net>" \
	"Arjen de Korte <adkorte-guest@alioth.debian.org>" \
	"Edgar Fuß <ef@math.uni-bonn.de>",
	DRV_BETA,
#ifdef QX_USB
	{ &comm_upsdrv_info, NULL }
#else
	{ NULL }
#endif	/* QX_USB */
};

/* == Data walk modes == */
typedef enum {
	QX_WALKMODE_INIT = 0,
	QX_WALKMODE_QUICK_UPDATE,
	QX_WALKMODE_FULL_UPDATE
} walkmode_t;


/* == Global vars == */
/* Pointer to the active subdriver object (changed in subdriver_matcher() function) */
static subdriver_t	*subdriver = NULL;

static long	pollfreq = DEFAULT_POLLFREQ;
static unsigned int	ups_status = 0;
static bool_t	data_has_changed = FALSE;	/* for SEMI_STATIC data polling */

static time_t	lastpoll;	/* Timestamp the last polling */

#if defined(QX_USB) && !defined(TESTING)
static int	hunnox_step = 0;
#endif	/* QX_USB && !TESTING */

#if defined(QX_USB) && defined(QX_SERIAL)
static int	is_usb = 0;	/* Whether the device is connected through USB (1) or serial (0) */
#endif	/* QX_USB && QX_SERIAL */

static struct {
	char	command[SMALLBUF];	/* Command sent to the UPS to get answer/to execute an instant command */
	char	answer[SMALLBUF];	/* Answer from the UPS, filled at runtime */
} previous_item = { "", "" };	/* Hold the values of the item processed just before the actual one */


/* == Support functions == */
static int	subdriver_matcher(void);
static ssize_t	qx_command(const char *cmd, char *buf, size_t buflen);
static int	qx_process_answer(item_t *item, const size_t len); /* returns just 0 or -1 */
static bool_t	qx_ups_walk(walkmode_t mode);
static void	ups_status_set(void);
static void	ups_alarm_set(void);
static void	qx_set_var(item_t *item);


/* == Struct & data for status processing == */
typedef struct {
	const char	*status_str;			/* UPS status string */
	const unsigned int	status_mask;	/* UPS status mask */
} status_lkp_t;

static status_lkp_t	status_info[] = {
	/* Map status strings to bit masks */
	{ "OL", STATUS(OL) },
	{ "LB", STATUS(LB) },
	{ "RB", STATUS(RB) },
	{ "CHRG", STATUS(CHRG) },
	{ "DISCHRG", STATUS(DISCHRG) },
	{ "BYPASS", STATUS(BYPASS) },
	{ "CAL", STATUS(CALIB) },
	{ "OFF", STATUS(OFF) },
	{ "OVER", STATUS(OVER) },
	{ "TRIM", STATUS(TRIM) },
	{ "BOOST", STATUS(BOOST) },
	{ "FSD", STATUS(FSD) },
	{ NULL, 0 },
};


/* == battery.{charge,runtime} guesstimation == */
/* Support functions */
static int	qx_battery(void);
static int	qx_load(void);
static void	qx_initbattery(void);

/* Battery data */
static struct {
	double	packs;	/* Battery voltage multiplier */
	struct {
		double	act;	/* Actual runtime on battery */
		double	nom;	/* Nominal runtime on battery (full load) */
		double	est;	/* Estimated runtime remaining (full load) */
		double	exp;	/* Load exponent */
	} runt;
	struct {
		double	act;	/* Actual battery voltage */
		double	high;	/* Battery float voltage */
		double	nom;	/* Nominal battery voltage */
		double	low;	/* Battery low voltage */
	} volt;
	struct {
		double	act;	/* Actual battery charge */
		long	time;	/* Recharge time from empty to full */
	} chrg;
} batt = { 1, { -1, -1, 0, 0 }, { -1, -1, -1, -1 }, { -1, 43200 } };

/* Load data */
static struct {
	double	act;	/* Actual load (reported by the UPS) */
	double	low;	/* Idle load */
	double	eff;	/* Effective load */
} load = { 0, 0.1, 1 };

static time_t	battery_lastpoll = 0;
static int	battery_voltage_reports_one_pack = 0, battery_voltage_reports_one_pack_considered = 0;

/* Optionally multiply device-provided "battery.voltage" reading by
 * the "battery.packs" (reading or common override setting) to end up
 * with the dstate value representing the voltage of battery assembly,
 * not that of a single cell/pack (different devices report different
 * physically meaningful values for that reading).
 * This shared method can be referenced from subdriver mapping tables.
 */
int qx_multiply_battvolt(item_t *item, char *value, const size_t valuelen) {
	float s = 0;

	/* Adjusted here or not, this method was called at all
	 * and other code should not multiply again! */
	battery_voltage_reports_one_pack_considered = 1;
	if (!battery_voltage_reports_one_pack || batt.packs < 2) {
		/* (We assume by default that) this device already reports
		 * the sum-total voltage for the battery assembly - so just
		 * pass it on unmodified.
		 * Or we can't reasonably use a "batt.packs" anyway.
		 */
		snprintf(value, valuelen, "%s", item->value);
		return 0;
	}

	if (sscanf(item->value, "%f", &s) != 1) {
		upsdebugx(2, "unparsable ss.ss %s", item->value);
		return -1;
	}

	snprintf(value, valuelen, "%.2f", s * batt.packs);
	return 0;
}

/* Convert kilo-values to their full representation */
int qx_multiply_x1000(item_t *item, char *value, const size_t valuelen) {
	float s = 0;

	if (sscanf(item->value, "%f", &s) != 1) {
		upsdebugx(2, "unparsable ss.ss %s", item->value);
		return -1;
	}

	snprintf(value, valuelen, "%.2f", s * 1000.0);
	return 0;
}

/* Convert minutes to seconds */
int qx_multiply_m2s(item_t *item, char *value, const size_t valuelen) {
	float s = 0;

	if (sscanf(item->value, "%f", &s) != 1) {
		upsdebugx(2, "unparsable ss.ss %s", item->value);
		return -1;
	}

	snprintf(value, valuelen, "%.0f", s * 60.0);
	return 0;
}

/* Fill batt.volt.act and guesstimate the battery charge
 * if it isn't already available. */
static int	qx_battery(void)
{
	const char	*val = dstate_getinfo("battery.voltage");

	if (!val) {
		upsdebugx(2, "%s: unable to get battery.voltage", __func__);
		return -1;
	}

	batt.volt.act = strtod(val, NULL);
	if (!battery_voltage_reports_one_pack_considered) {
		batt.volt.act *= batt.packs;
	}

	if (d_equal(batt.chrg.act, -1) && batt.volt.low > 0 && batt.volt.high > batt.volt.low) {

		batt.chrg.act = 100 * (batt.volt.act - batt.volt.low) / (batt.volt.high - batt.volt.low);

		if (batt.chrg.act < 0) {
			batt.chrg.act = 0;
		}

		if (batt.chrg.act > 100) {
			batt.chrg.act = 100;
		}

		dstate_setinfo("battery.charge", "%.0f", batt.chrg.act);

	}

	return 0;
}

/* Load for battery.{charge,runtime} from runtimecal */
static int	qx_load(void)
{
	const char	*val = dstate_getinfo("ups.load");

	if (!val) {
		upsdebugx(2, "%s: unable to get ups.load", __func__);
		return -1;
	}

	load.act = strtod(val, NULL);

	load.eff = pow(load.act / 100, batt.runt.exp);

	if (load.eff < load.low) {
		load.eff = load.low;
	}

	return 0;
}

/* Init known (readings, configs) and guessed (if needed) battery related values */
static void	qx_initbattery(void)
{
	const char	*val;
	int batt_packs_known = 0;

	val = dstate_getinfo("battery.voltage.high");
	if (val) {
		batt.volt.high = strtod(val, NULL);
	}

	val = dstate_getinfo("battery.voltage.low");
	if (val) {
		batt.volt.low = strtod(val, NULL);
	}

	val = dstate_getinfo("battery.voltage.nominal");
	if (val) {
		batt.volt.nom = strtod(val, NULL);
	}

	/* If no values are available for both battery.voltage.{low,high}
	 * either from the UPS or provided by the user in ups.conf,
	 * but nominal battery.voltage.nom is known,
	 * try to guesstimate them, but announce it! */
	if ( (!d_equal(batt.volt.nom, -1)) && (d_equal(batt.volt.low, -1) || d_equal(batt.volt.high, -1))) {

		upslogx(LOG_INFO, "No values for battery high/low voltages");

		/* Basic formula, which should cover most cases */
		batt.volt.low = 104 * batt.volt.nom / 120;
		/* Per https://www.csb-battery.com.tw/english/01_product/02_detail.php?fid=17&pid=113
		 * a nominally 12V battery can have "float charging voltage"
		 * at 13.5-13.8V and an "equalization charging voltage" (e.g.
		 * to desulphurize) at 14-15V. Note that per nut-names.txt,
		 * the "battery.voltage.high" is the practical 100% charge
		 * value (so equal or a bit less than actual battery.voltage
		 * reported by the device, when the situation is healthy);
		 * it is not the voltage that the battery CAN reach on the
		 * brink of boiling out:
		 */
		batt.volt.high = 130 * batt.volt.nom / 120;

		/* Publish these data too */
		dstate_setinfo("battery.voltage.low", "%.2f", batt.volt.low);
		dstate_setinfo("battery.voltage.high", "%.2f", batt.volt.high);

		upslogx(LOG_INFO, "Using 'guesstimation' (low: %f, high: %f)!",
			batt.volt.low, batt.volt.high);

	}

	val = dstate_getinfo("battery.packs");
	if (val && (strspn(val, "0123456789 .") == strlen(val))) {
		batt.packs = strtod(val, NULL);
		batt_packs_known = 1;
	}

	if (testvar("battery_voltage_reports_one_pack")) {
		battery_voltage_reports_one_pack = 1;
		/* If we already have a battery.voltage reading from the device,
		 * it is not yet "adjusted" to consider the multiplication for
		 * packs (if known; if not - the guesswork and call below for
		 * qx_battery() should take care of it). Note that it is only
		 * a few lines above that we might have learned the user-set
		 * amount of battery packs and that they know the device only
		 * reports a single pack voltage in the protocol.
		 * Even if the qx_multiply_battvolt() method was called before
		 * and set the battery_voltage_reports_one_pack_considered flag,
		 * it is not too relevant until now *for maths*. However it is
		 * important to know that the mapping table for this subdriver
		 * does reference the adjustment method at all (which it would
		 * encounter and set the flag while querying battery.voltage
		 * from device and having a non-NULL reading now).
		 */
		if (battery_voltage_reports_one_pack_considered) {
			val = dstate_getinfo("battery.voltage");
			if (val && batt_packs_known && batt.packs > 1) {
				batt.volt.act = strtod(val, NULL) * batt.packs;
				dstate_setinfo("battery.voltage", "%.2f", batt.volt.act);
			}
		}
	}

	/* Guesstimation: init values if not provided by device/overrides */
	if (!dstate_getinfo("battery.charge") || !dstate_getinfo("battery.runtime")) {

		if (!batt_packs_known) {

			/* qx_battery -> batt.volt.act */
			if (!qx_battery() && (!d_equal(batt.volt.nom, -1))) {

				const double	packs[] = { 120, 100, 80, 60, 48, 36, 30, 24, 18, 12, 8, 6, 4, 3, 2, 1, 0.5, -1 };
				int		i;

				/* The battery voltage will quickly return to
				 * at least the nominal value after discharging them.
				 * For overlapping battery.voltage.low/high ranges
				 * therefore choose the one with the highest multiplier. */
				for (i = 0; packs[i] > 0; i++) {

					if (packs[i] * batt.volt.act > 1.25 * batt.volt.nom) {
						continue;
					}

					if (packs[i] * batt.volt.act < 0.8 * batt.volt.nom) {
						upslogx(LOG_INFO,
							"Can't autodetect number of battery packs [%.0f/%.2f]",
							batt.volt.nom, batt.volt.act);
						break;
					}

					batt.packs = packs[i];
					upslogx(LOG_INFO,
						"Autodetected %.0f as number of battery packs [%.0f/%.2f]",
						batt.packs, batt.volt.nom, batt.volt.act);
					break;

				}

			} else {
				upslogx(LOG_INFO,
					"Can't autodetect number of battery packs [%.0f/%.2f]",
					batt.volt.nom, batt.volt.act);
			}

		}

		/* Update batt.{chrg,volt}.act */
		qx_battery();

		val = getval("runtimecal");
		if (val) {

			double	rh, lh, rl, ll;

			time(&battery_lastpoll);

			if (sscanf(val, "%lf,%lf,%lf,%lf", &rh, &lh, &rl, &ll) < 4) {
				fatalx(EXIT_FAILURE, "Insufficient parameters for runtimecal");
			}

			if ((rl < rh) || (rh <= 0)) {
				fatalx(EXIT_FAILURE, "Parameter out of range (runtime)");
			}

			if ((lh > 100) || (ll > lh) || (ll <= 0)) {
				fatalx(EXIT_FAILURE, "Parameter out of range (load)");
			}

			batt.runt.exp = log(rl / rh) / log(lh / ll);
			upsdebugx(2, "%s: battery runtime exponent: %.3f",
				__func__, batt.runt.exp);

			batt.runt.nom = rh * pow(lh / 100, batt.runt.exp);
			upsdebugx(2, "%s: battery runtime nominal: %.1f",
				__func__, batt.runt.nom);

		} else {

			upslogx(LOG_INFO, "Battery runtime will not be calculated "
				"(runtimecal not set)");
			return;

		}

		val = dstate_getinfo("battery.charge");
		if (!val && (!d_equal(batt.volt.nom, -1))) {
			batt.volt.low = batt.volt.nom;
			batt.volt.high = 1.15 * batt.volt.nom;

			if (qx_battery())
				fatalx(EXIT_FAILURE, "Initial battery charge undetermined");

			val = dstate_getinfo("battery.charge");
		}

		if (val) {
			batt.runt.est = batt.runt.nom * strtod(val, NULL) / 100;
			upsdebugx(2, "%s: battery runtime estimate: %.1f",
				__func__, batt.runt.est);
		} else {
			fatalx(EXIT_FAILURE, "Initial battery charge undetermined");
		}

		val = getval("chargetime");
		if (val) {
			batt.chrg.time = strtol(val, NULL, 10);

			if (batt.chrg.time <= 0) {
				fatalx(EXIT_FAILURE, "Charge time out of range [1..s]");
			}

			upsdebugx(2, "%s: battery charge time: %ld",
				__func__, batt.chrg.time);
		} else {
			upslogx(LOG_INFO,
				"No charge time specified, "
				"using built in default [%ld seconds]",
				batt.chrg.time);
		}

		val = getval("idleload");
		if (val) {
			load.low = strtod(val, NULL) / 100;

			if ((load.low <= 0) || (load.low > 1)) {
				fatalx(EXIT_FAILURE, "Idle load out of range [0..100]");
			}

			upsdebugx(2,
				"%s: minimum load used (idle): %.3f",
				__func__, load.low);
		} else {
			upslogx(LOG_INFO,
				"No idle load specified, using built in default [%.1f %%]",
				100 * load.low);
		}
	}
}


/* == USB communication subdrivers == */
#if defined(QX_USB) && !defined(TESTING)
static usb_communication_subdriver_t	*usb = &usb_subdriver;
static usb_dev_handle			*udev = NULL;
static USBDevice_t			usbdevice;
static USBDeviceMatcher_t		*reopen_matcher = NULL;
static USBDeviceMatcher_t		*regex_matcher = NULL;
static int				langid_fix = -1;

static int	(*subdriver_command)(const char *cmd, char *buf, size_t buflen) = NULL;

/* Cypress communication subdriver */
static int	cypress_command(const char *cmd, char *buf, size_t buflen)
{
	char	tmp[SMALLBUF];
	int	ret = 0;
	size_t	i;

	if (buflen > INT_MAX) {
		upsdebugx(3, "%s: requested to read too much (%" PRIuSIZE "), "
			"reducing buflen to (INT_MAX-1)",
			__func__, buflen);
		buflen = (INT_MAX - 1);
	}

	/* Send command */
	memset(tmp, 0, sizeof(tmp));
	snprintf(tmp, sizeof(tmp), "%s", cmd);

	for (i = 0; i < strlen(tmp); i += (size_t)ret) {

		/* Write data in 8-byte chunks */
		/* ret = usb->set_report(udev, 0, (unsigned char *)&tmp[i], 8); */
		ret = usb_control_msg(udev,
			USB_ENDPOINT_OUT + USB_TYPE_CLASS + USB_RECIP_INTERFACE,
			0x09, 0x200, 0,
			(usb_ctrl_charbuf)&tmp[i], 8, 5000);

		if (ret <= 0) {
			upsdebugx(3, "send: %s (%d)",
				ret ? nut_usb_strerror(ret) : "timeout",
				ret);
			return ret;
		}

	}

	upsdebugx(3, "send: %.*s", (int)strcspn(tmp, "\r"), tmp);

	/* Read reply */
	memset(buf, 0, buflen);

	for (i = 0; (i <= buflen-8) && (memchr(buf, '\r', buflen) == NULL); i += (size_t)ret) {

		/* Read data in 8-byte chunks */
		/* ret = usb->get_interrupt(udev, (unsigned char *)&buf[i], 8, 1000); */
		ret = usb_interrupt_read(udev,
			0x81,
			(usb_ctrl_charbuf)&buf[i], 8, 1000);

		/* Any errors here mean that we are unable to read a reply
		 * (which will happen after successfully writing a command
		 * to the UPS) */
		if (ret <= 0) {
			upsdebugx(3, "read: %s (%d)",
				ret ? nut_usb_strerror(ret) : "timeout",
				ret);
			return ret;
		}

		snprintf(tmp, sizeof(tmp), "read [% 3d]", (int)i);
		upsdebug_hex(5, tmp, &buf[i], (size_t)ret);

	}

	upsdebugx(3, "read: %.*s", (int)strcspn(buf, "\r"), buf);

	if (i > INT_MAX) {
		upsdebugx(3, "%s: read too much (%" PRIuSIZE ")", __func__, i);
		return -1;
	}
	return (int)i;
}

/* SGS communication subdriver */
static int	sgs_command(const char *cmd, char *buf, size_t buflen)
{
	char	tmp[SMALLBUF];
	int	ret = 0;
	size_t  cmdlen, i;

	if (buflen > INT_MAX) {
		upsdebugx(3, "%s: requested to read too much (%" PRIuSIZE "), "
			"reducing buflen to (INT_MAX-1)",
			__func__, buflen);
		buflen = (INT_MAX - 1);
	}

	/* Send command */
	cmdlen = strlen(cmd);

	for (i = 0; i < cmdlen; i += (size_t)ret) {

		memset(tmp, 0, sizeof(tmp));

		/* i and cmdlen are size_t nominally, but diff is not large */
		ret = (int)((cmdlen - i) < 7 ? (cmdlen - i) : 7);

		/* ret is between 0 and 7 */
		tmp[0] = (char)ret;
		memcpy(&tmp[1], &cmd[i], (unsigned char)ret);

		/* Write data in 8-byte chunks */
		ret = usb_control_msg(udev,
			USB_ENDPOINT_OUT | USB_TYPE_CLASS | USB_RECIP_INTERFACE,
			0x09, 0x200, 0,
			(usb_ctrl_charbuf)tmp, 8, 5000);

		if (ret <= 0) {
			upsdebugx(3, "send: %s (%d)",
				ret ? nut_usb_strerror(ret) : "timeout",
				ret);
			return ret;
		}

		ret--;

	}

	upsdebugx(3, "send: %.*s", (int)strcspn(cmd, "\r"), cmd);

	/* Read reply */
	memset(buf, 0, buflen);

	for (i = 0; i <= buflen - 8; i += (size_t)ret) {

		memset(tmp, 0, sizeof(tmp));

		/* Read data in 8-byte chunks */
		ret = usb_interrupt_read(udev,
			0x81,
			(usb_ctrl_charbuf)tmp, 8, 1000);

		/* No error!!! */
		/* if (ret == -110) */
		if (ret == LIBUSB_ERROR_TIMEOUT)
			break;

		/* Any errors here mean that we are unable to read a reply
		 * (which will happen after successfully writing a command
		 * to the UPS) */
		if (ret <= 0) {
			upsdebugx(3, "read: %s (%d)",
				ret ? nut_usb_strerror(ret) : "timeout",
				ret);
			return ret;
		}

		/* Every call to read returns 8 bytes
		 * -> actually returned bytes: */
		ret = tmp[0] <= 7 ? tmp[0] : 7;

		if (ret > 0)
			memcpy(&buf[i], &tmp[1], (unsigned char)ret);

		snprintf(tmp, sizeof(tmp), "read [% 3d]", (int)i);
		upsdebug_hex(5, tmp, &buf[i], (size_t)ret);

	}

	/* If the reply lacks the expected terminating CR, add it (if there's enough space) */
	if (i && memchr(buf, '\r', i) == NULL) {
		upsdebugx(4, "%s: the reply lacks the expected terminating CR.", __func__);
		if (i < buflen - 1) {
			upsdebugx(4, "%s: adding missing terminating CR.", __func__);
			buf[i++] = '\r';
			buf[i] = 0;
		}
	}

	upsdebugx(3, "read: %.*s", (int)strcspn(buf, "\r"), buf);

	if (i > INT_MAX) {
		upsdebugx(3, "%s: read too much (%" PRIuSIZE ")", __func__, i);
		return -1;
	}
	return (int)i;
}

/* Phoenix communication subdriver */
static int	phoenix_command(const char *cmd, char *buf, size_t buflen)
{
	char	tmp[SMALLBUF];
	int	ret;
	size_t	i;

	if (buflen > INT_MAX) {
		upsdebugx(3, "%s: requested to read too much (%" PRIuSIZE "), "
			"reducing buflen to (INT_MAX-1)",
			__func__, buflen);
		buflen = (INT_MAX - 1);
	}

	for (i = 0; i < 8; i++) {

		/* Read data in 8-byte chunks */
		/* ret = usb->get_interrupt(udev, (unsigned char *)tmp, 8, 1000); */
		ret = usb_interrupt_read(udev,
			0x81,
			(usb_ctrl_charbuf)tmp, 8, 1000);

		/* This USB to serial implementation is crappy.
		 * In order to read correct replies we need to flush the
		 * output buffers of the converter until we get no more
		 * data (e.g. it times out). */
		switch (ret)
		{
		case LIBUSB_ERROR_PIPE:	/* Broken pipe */
			usb_clear_halt(udev, 0x81);
			break;

		case LIBUSB_ERROR_TIMEOUT:	/* Connection timed out */
			break;

		default:
			break;
		}

		if (ret < 0) {
			upsdebugx(3, "flush: %s (%d)",
				nut_usb_strerror(ret), ret);
			break;
		}

		upsdebug_hex(4, "dump", tmp, (size_t)ret);

	}

	/* Send command */
	memset(tmp, 0, sizeof(tmp));
	snprintf(tmp, sizeof(tmp), "%s", cmd);

	for (i = 0; i < strlen(tmp); i += (size_t)ret) {

		/* Write data in 8-byte chunks */
		/* ret = usb->set_report(udev, 0, (unsigned char *)&tmp[i], 8); */
		ret = usb_control_msg(udev,
			USB_ENDPOINT_OUT + USB_TYPE_CLASS + USB_RECIP_INTERFACE,
			0x09, 0x200, 0, (usb_ctrl_charbuf)&tmp[i], 8, 1000);

		if (ret <= 0) {
			upsdebugx(3, "send: %s (%d)",
				ret ? nut_usb_strerror(ret) : "timeout", ret);
			return ret;
		}

	}

	upsdebugx(3, "send: %.*s", (int)strcspn(tmp, "\r"), tmp);

	/* Read reply */
	memset(buf, 0, buflen);

	for (i = 0; (i <= buflen-8) && (memchr(buf, '\r', buflen) == NULL); i += (size_t)ret) {

		/* Read data in 8-byte chunks */
		/* ret = usb->get_interrupt(udev, (unsigned char *)&buf[i], 8, 1000); */
		ret = usb_interrupt_read(udev,
			0x81,
			(usb_ctrl_charbuf)&buf[i], 8, 1000);

		/* Any errors here mean that we are unable to read a reply
		 * (which will happen after successfully writing a command
		 * to the UPS) */
		if (ret <= 0) {
			upsdebugx(3, "read: %s (%d)",
				ret ? nut_usb_strerror(ret) : "timeout", ret);
			return ret;
		}

		snprintf(tmp, sizeof(tmp), "read [% 3d]", (int)i);
		upsdebug_hex(5, tmp, &buf[i], (size_t)ret);

	}

	upsdebugx(3, "read: %.*s", (int)strcspn(buf, "\r"), buf);

	if (i > INT_MAX) {
		upsdebugx(3, "%s: read too much (%" PRIuSIZE ")", __func__, i);
		return -1;
	}
	return (int)i;
}

/* Ippon communication subdriver */
static int	ippon_command(const char *cmd, char *buf, size_t buflen)
{
	char	tmp[64];
	int	ret;
	size_t	i, len;

	if (buflen > INT_MAX) {
		upsdebugx(3, "%s: requested to read too much (%" PRIuSIZE "), "
			"reducing buflen to (INT_MAX-1)",
			__func__, buflen);
		buflen = (INT_MAX - 1);
	}

	/* Send command */
	snprintf(tmp, sizeof(tmp), "%s", cmd);

	for (i = 0; i < strlen(tmp); i += (size_t)ret) {

		/* Write data in 8-byte chunks */
		ret = usb_control_msg(udev,
			USB_ENDPOINT_OUT + USB_TYPE_CLASS + USB_RECIP_INTERFACE,
			0x09, 0x2, 0, (usb_ctrl_charbuf)&tmp[i], 8, 1000);

		if (ret <= 0) {
			upsdebugx(3, "send: %s (%d)",
				(ret != LIBUSB_ERROR_TIMEOUT) ? nut_usb_strerror(ret) : "Connection timed out",
				ret);
			return ret;
		}

	}

	upsdebugx(3, "send: %.*s", (int)strcspn(tmp, "\r"), tmp);

	/* Read all 64 bytes of the reply in one large chunk */
	ret = usb_interrupt_read(udev,
		0x81,
		(usb_ctrl_charbuf)tmp, sizeof(tmp), 1000);

	/* Any errors here mean that we are unable to read a reply
	 * (which will happen after successfully writing a command
	 * to the UPS) */
	if (ret <= 0) {
		upsdebugx(3, "read: %s (%d)",
			(ret != LIBUSB_ERROR_TIMEOUT) ? nut_usb_strerror(ret) : "Connection timed out",
			ret);
		return ret;
	}

	/* As Ippon will always return 64 bytes in response,
	 * we have to calculate and return length of actual
	 * response data here.
	 * Empty response will look like 0x00 0x0D, otherwise
	 * it will be data string terminated by 0x0D. */

	for (i = 0, len = 0; i < (size_t)ret; i++) {

		if (tmp[i] != '\r')
			continue;

		len = ++i;
		break;

	}

	/* Just in case there wasn't any '\r', fallback to string length, if any */
	if (!len)
		len = strlen(tmp);

	upsdebug_hex(5, "read", tmp, (size_t)len);
	upsdebugx(3, "read: %.*s", (int)strcspn(tmp, "\r"), tmp);

	len = len < buflen ? len : buflen - 1;

	memset(buf, 0, buflen);
	memcpy(buf, tmp, len);

	/* If the reply lacks the expected terminating CR, add it (if there's enough space) */
	if (len && memchr(buf, '\r', len) == NULL) {
		upsdebugx(4, "%s: the reply lacks the expected terminating CR.", __func__);
		if (len < buflen - 1) {
			upsdebugx(4, "%s: adding missing terminating CR.", __func__);
			buf[len++] = '\r';
			buf[len] = 0;
		}
	}

	if (len > INT_MAX) {
		upsdebugx(3, "%s: read too much (%" PRIuSIZE ")", __func__, len);
		return -1;
	}
	return (int)len;
}

static int 	hunnox_protocol(int asking_for)
{
	char	buf[1030];

	int langid_fix_local = 0x0409;

	if (langid_fix != -1) {
		langid_fix_local = langid_fix;
	}

	switch (hunnox_step) {
		case 0:
			upsdebugx(3, "asking for: %02X", (unsigned int)0x00);
			usb_get_string(udev, 0x00,
				langid_fix_local, (usb_ctrl_charbuf)buf, 1026);
			usb_get_string(udev, 0x00,
				langid_fix_local, (usb_ctrl_charbuf)buf, 1026);
			usb_get_string(udev, 0x01,
				langid_fix_local, (usb_ctrl_charbuf)buf, 1026);
			usleep(10000);
			break;
		case 1:
			if (asking_for != 0x0d) {
				upsdebugx(3, "asking for: %02X", (unsigned int)0x0d);
				usb_get_string(udev, 0x0d,
					langid_fix_local, (usb_ctrl_charbuf)buf, 102);
			}
			break;
		case 2:
			if (asking_for != 0x03) {
				upsdebugx(3, "asking for: %02X", (unsigned int)0x03);
				usb_get_string(udev, 0x03,
					langid_fix_local, (usb_ctrl_charbuf)buf, 102);
			}
			break;
		case 3:
			if (asking_for != 0x0c && !testvar("novendor")) {
				upsdebugx(3, "asking for: %02X", (unsigned int)0x0c);
				usb_get_string(udev, 0x0c,
					langid_fix_local, (usb_ctrl_charbuf)buf, 102);
			}
			break;
		default:
			hunnox_step = 0;
	}
	hunnox_step++;
	if (hunnox_step > 3) {
		hunnox_step = 1;
	}

	return 0;
}

/* Krauler communication subdriver */
static int	krauler_command(const char *cmd, char *buf, size_t buflen)
{
	/* Still not implemented:
	 * 0x6	T<n>	(don't know how to pass the parameter)
	 * 0x68 and 0x69 both cause shutdown after an undefined interval */
	const struct {
		const char	*str;	/* Megatec command */
		const int	index;	/* Krauler string index for this command */
		const char	prefix;	/* Character to replace the first byte in reply */
	} command[] = {
		{ "Q1\r", 0x03, '(' },
		{ "F\r", 0x0d, '#' },
		{ "I\r", 0x0c, '#' },
		{ "T\r", 0x04, '\r' },
		{ "TL\r", 0x05, '\r' },
		{ "Q\r", 0x07, '\r' },
		{ "C\r", 0x0b, '\r' },
		{ "CT\r", 0x0b, '\r' },
		{ NULL, 0, '\0' }
	};

	int	i;

	upsdebugx(3, "send: %.*s", (int)strcspn(cmd, "\r"), cmd);

	if (buflen > INT_MAX) {
		upsdebugx(3, "%s: requested to read too much (%" PRIuSIZE "), "
			"reducing buflen to (INT_MAX-1)",
			__func__, buflen);
		buflen = (INT_MAX - 1);
	}

	for (i = 0; command[i].str; i++) {

		int	retry;

		if (strcmp(cmd, command[i].str)) {
			continue;
		}

		for (retry = 0; retry < 10; retry++) {

			int	ret;

			if (langid_fix != -1) {
				/* Apply langid_fix value */
				ret = usb_get_string(udev,
					command[i].index, langid_fix,
					(usb_ctrl_charbuf)buf, buflen);
			} else {
				ret = usb_get_string_simple(udev,
					command[i].index,
					(usb_ctrl_charbuf)buf, buflen);
			}

			if (ret <= 0) {
				upsdebugx(3, "read: %s (%d)",
					ret ? nut_usb_strerror(ret) : "timeout", ret);
				return ret;
			}

			/* This may serve in the future */
			upsdebugx(1, "received %d (%d)", ret, buf[0]);

			if (langid_fix != -1) {
				unsigned int	di, si, size;
				/* Limit this check, at least for now */
				/* Invalid receive size - message corrupted */
				if (ret != buf[0]) {
					upsdebugx(1, "size mismatch: %d / %d", ret, buf[0]);
					continue;
				}

				/* Simple unicode -> ASCII inplace conversion
				 * FIXME: this code is at least shared with mge-shut/libshut
				 * Create a common function? */
				size = (unsigned int)buf[0];
				for (di = 0, si = 2; si < size; si += 2) {

					if (di >= (buflen - 1))
						break;

					if (buf[si + 1])	/* high byte */
						buf[di++] = '?';
					else
						buf[di++] = buf[si];

				}

				/* Note: effective range of di should be unsigned char */
				buf[di] = 0;
				ret = (int)di;
			}

			/* If the reply lacks the expected terminating CR, add it (if there's enough space) */
			if (ret && memchr(buf, '\r', ret) == NULL) {
				upsdebugx(4, "%s: the reply lacks the expected terminating CR.", __func__);
				if ((size_t)ret < buflen - 1) {
					upsdebugx(4, "%s: adding missing terminating CR.", __func__);
					buf[ret++] = '\r';
					buf[ret] = 0;
				}
			}

			/* "UPS No Ack" has a special meaning */
			if (
				strcspn(buf, "\r") == 10 &&
				!strncasecmp(buf, "UPS No Ack", 10)
			) {
				upsdebugx(3, "read: %.*s", (int)strcspn(buf, "\r"), buf);
				continue;
			}

			/* Replace the first byte of what we received with the correct one */
			buf[0] = command[i].prefix;

			upsdebug_hex(5, "read", buf, (size_t)ret);
			upsdebugx(3, "read: %.*s", (int)strcspn(buf, "\r"), buf);

			return ret;

		}

		return 0;

	}

	/* Echo the unknown command back */
	upsdebugx(3, "read: %.*s", (int)strcspn(cmd, "\r"), cmd);
	return snprintf(buf, buflen, "%s", cmd);
}

/* Fabula communication subdriver */
static int	fabula_command(const char *cmd, char *buf, size_t buflen)
{
	const struct {
		const char	*str;	/* Megatec command */
		const int	index;	/* Fabula string index for this command */
	} commands[] = {
		{ "Q1\r",	0x03, },	/* Status */
		{ "F\r",	0x0d, },	/* Ratings */
		{ "I\r",	0x0c, },	/* Vendor infos */
		{ "Q\r",	0x07, },	/* Beeper toggle */
		{ "C\r",	0x0a, },	/* Cancel shutdown/Load on [0x(0..F)A]*/
		{ NULL, 0 }
	};
	int	i, ret, index = 0;

	upsdebugx(3, "send: %.*s", (int)strcspn(cmd, "\r"), cmd);

	if (buflen > INT_MAX) {
		upsdebugx(3, "%s: requested to read too much (%" PRIuSIZE "), "
			"reducing buflen to (INT_MAX-1)",
			__func__, buflen);
		buflen = (INT_MAX - 1);
	}

	for (i = 0; commands[i].str; i++) {

		if (strcmp(cmd, commands[i].str))
			continue;

		index = commands[i].index;
		break;

	}

	if (!index) {

		int	val2 = -1;
		double	val1 = -1;

		/* Shutdowns */
		if (
			sscanf(cmd, "S%lfR%d\r", &val1, &val2) == 2 ||
			sscanf(cmd, "S%lf\r", &val1) == 1
		) {

			double	delay;

			/* 0x(1+)0 -> shutdown.stayoff (SnR0000)
			 * 0x(1+)8 -> shutdown.return (Sn[Rm], m != 0)
			 *   [delay before restart is always 10 seconds]
			 * +0x10 (16dec) = next megatec delay
			 *   (min .5 = hex 0x1*; max 10 = hex 0xF*) -> n < 1 ? -> n += .1; n >= 1 ? -> n += 1 */

			/* delay: [.5..10] (-> seconds: [30..600]) */
			delay = val1 < .5 ? .5 : val1 > 10 ? 10 : val1;

			if (delay < 1)
				index = 16 + round((delay - .5) * 10) * 16;
			else
				index = 96 + (delay - 1) * 16;

			/* shutdown.return (Sn[Rm], m != 0) */
			if (val2)
				index += 8;

		/* Unknown commands */
		} else {

			/* Echo the unknown command back */
			upsdebugx(3, "read: %.*s", (int)strcspn(cmd, "\r"), cmd);
			return snprintf(buf, buflen, "%s", cmd);

		}

	}

	upsdebugx(4, "command index: 0x%02x", (unsigned int)index);

	/* Send command/Read reply */
	ret = usb_get_string_simple(udev, index, (usb_ctrl_charbuf)buf, buflen);

	if (ret <= 0) {
		upsdebugx(3, "read: %s (%d)",
			ret ? nut_usb_strerror(ret) : "timeout", ret);
		return ret;
	}

	/* If the reply lacks the expected terminating CR, add it (if there's enough space) */
	if (memchr(buf, '\r', ret) == NULL) {
		upsdebugx(4, "%s: the reply lacks the expected terminating CR.", __func__);
		if ((size_t)ret < buflen - 1) {
			upsdebugx(4, "%s: adding missing terminating CR.", __func__);
			buf[ret++] = '\r';
			buf[ret] = 0;
		}
	}

	upsdebug_hex(5, "read", buf, (size_t)ret);
	upsdebugx(3, "read: %.*s", (int)strcspn(buf, "\r"), buf);

	/* The UPS always replies "UPS No Ack" when a supported command
	 * is issued (either if it fails or if it succeeds).. */
	if (
		strcspn(buf, "\r") == 10 &&
		!strncasecmp(buf, "UPS No Ack", 10)
	) {
		/* ..because of that, always return 0 (with buf empty,
		 * as if it was a timeout): queries will see it as a failure,
		 * instant commands ('megatec' protocol) as a success */
		memset(buf, 0, buflen);
		return 0;
	}

	return ret;
}

/* Hunnox communication subdriver, based on Fabula code above so repeats
 * much of it currently. Possible future optimization is to refactor shared
 * code into new routines to be called from both (or more) methods.*/
static int	hunnox_command(const char *cmd, char *buf, size_t buflen)
{
	/* The hunnox_patch was an argument in initial implementation of PR #638
	 * which added "hunnox" support; keeping it fixed here helps to visibly
	 * track the modifications compared to original fabula_command() e.g. to
	 * facilitate refactoring commented above, in the future.
	 */
/*	char hunnox_patch = 1; */
	const struct {
		const char	*str;	/* Megatec command */
		const int	index;	/* Fabula string index for this command */
	} commands[] = {
		{ "Q1\r",	0x03, },	/* Status */
		{ "F\r",	0x0d, },	/* Ratings */
		{ "I\r",	0x0c, },	/* Vendor infos */
		{ "Q\r",	0x07, },	/* Beeper toggle */
		{ "C\r",	0x0a, },	/* Cancel shutdown/Load on [0x(0..F)A]*/
		{ NULL, 0 }
	};
	int	i, ret, index = 0;

	upsdebugx(3, "send: %.*s", (int)strcspn(cmd, "\r"), cmd);

	if (buflen > INT_MAX) {
		upsdebugx(3, "%s: requested to read too much (%" PRIuSIZE "), "
			"reducing buflen to (INT_MAX-1)",
			__func__, buflen);
		buflen = (INT_MAX - 1);
	}

	for (i = 0; commands[i].str; i++) {

		if (strcmp(cmd, commands[i].str))
			continue;

		index = commands[i].index;
		break;

	}

	if (!index) {

		int	val2 = -1;
		double	val1 = -1;

		/* Shutdowns */
		if (
			sscanf(cmd, "S%lfR%d\r", &val1, &val2) == 2 ||
			sscanf(cmd, "S%lf\r", &val1) == 1
		) {

			double	delay;

			/* 0x(1+)0 -> shutdown.stayoff (SnR0000)
			 * 0x(1+)8 -> shutdown.return (Sn[Rm], m != 0)
			 *   [delay before restart is always 10 seconds]
			 * +0x10 (16dec) = next megatec delay
			 *   (min .5 = hex 0x1*; max 10 = hex 0xF*) -> n < 1 ? -> n += .1; n >= 1 ? -> n += 1 */

			/* delay: [.5..10] (-> seconds: [30..600]) */
			delay = val1 < .5 ? .5 : val1 > 10 ? 10 : val1;

			if (delay < 1)
				index = 16 + round((delay - .5) * 10) * 16;
			else
				index = 96 + (delay - 1) * 16;

			/* shutdown.return (Sn[Rm], m != 0) */
			if (val2)
				index += 8;

		/* Unknown commands */
		} else {

			/* Echo the unknown command back */
			upsdebugx(3, "read: %.*s", (int)strcspn(cmd, "\r"), cmd);
			return snprintf(buf, buflen, "%s", cmd);

		}

	}

	upsdebugx(4, "command index: 0x%02x", (unsigned int)index);

/*	if (hunnox_patch) { */
		/* Enable lock-step protocol for Hunnox */
		if (hunnox_protocol(index) != 0) {
			return 0;
		}

		/* Seems that if we inform a large buffer, the USB locks.
		 * This value was captured from the Windows "official" client.
		 * Note this should not be a problem programmatically: it just
		 * means that the caller reserved a longer buffer that we need
		 * in practice to write a response into.
		 */
		if (buflen > 102) {
			buflen = 102;
		}
/*	} */

	/* Send command/Read reply */
	if (langid_fix != -1) {
		ret = usb_get_string(udev,
			index, langid_fix, (usb_ctrl_charbuf)buf, buflen);
	} else {
		ret = usb_get_string_simple(udev,
			index, (usb_ctrl_charbuf)buf, buflen);
	}

	if (ret <= 0) {
		upsdebugx(3, "read: %s (%d)",
			ret ? nut_usb_strerror(ret) : "timeout",
			ret);
		return ret;
	}

/*	if (hunnox_patch) { */
		if (langid_fix != -1) {
			unsigned int	di, si, size;

			/* Limit this check, at least for now */
			/* Invalid receive size - message corrupted */
			if (ret != buf[0]) {
				upsdebugx(1, "size mismatch: %d / %d", ret, buf[0]);
				return 0;
			}

			/* Simple unicode -> ASCII inplace conversion
			 * FIXME: this code is at least shared with mge-shut/libshut
			 * Create a common function? */
			size = (unsigned int)buf[0];
			for (di = 0, si = 2; si < size; si += 2) {
				if (di >= (buflen - 1))
					break;

				if (buf[si + 1])	/* high byte */
					buf[di++] = '?';
				else
					buf[di++] = buf[si];
			}

			/* Note: effective range of di should be unsigned char */
			buf[di] = 0;
			ret = (int)di;
		}
/*	} */

	upsdebug_hex(5, "read", buf, (size_t)ret);
	upsdebugx(3, "read: %.*s", (int)strcspn(buf, "\r"), buf);

	/* The UPS always replies "UPS No Ack" when a supported command
	 * is issued (either if it fails or if it succeeds).. */
	if (
		strcspn(buf, "\r") == 10 &&
		!strncasecmp(buf, "UPS No Ack", 10)
	) {
		/* ..because of that, always return 0 (with buf empty,
		 * as if it was a timeout): queries will see it as a failure,
		 * instant commands ('megatec' protocol) as a success */
		memset(buf, 0, buflen);
		return 0;
	}

	return ret;
}

/* Fuji communication subdriver */
static int	fuji_command(const char *cmd, char *buf, size_t buflen)
{
	unsigned char	tmp[8];
	char		command[SMALLBUF] = "",
			read[SMALLBUF] = "";
	int		ret, val2;
	unsigned char	answer_len;
	double		val1;
	size_t		i;
	const struct {
		const char	*command;	/* Megatec command */
		const unsigned char	answer_len;	/* Expected length of the answer
										 * to the ongoing query */
	} query[] = {
		{ "Q1",	47 },
		{ "F",	22 },
		{ "I",	39 },
		{ NULL, 0 }
	};

	if (buflen > INT_MAX) {
		upsdebugx(3, "%s: requested to read too much (%" PRIuSIZE "), "
			"reducing buflen to (INT_MAX-1)",
			__func__, buflen);
		buflen = (INT_MAX - 1);
	}

	/*
	 * Queries (b1..b8) sent (as a 8-bytes interrupt) to the UPS
	 * adopt the following scheme:
	 *
	 *	b1:		0x80
	 *	b2:		0x06
	 *	b3:		<LEN>
	 *	b4:		0x03
	 *	b5..bn:		<COMMAND>
	 *	bn+1..b7:	[<PADDING>]
	 *	b8:		<ANSWER_LEN>
	 *
	 * Where:
	 *	<LEN>		Length (in Hex) of the command (without the trailing CR) + 1
	 *	<COMMAND>	Command/query (without the trailing CR)
	 *	[<PADDING>]	0x00 padding to the 7th byte
	 *	<ANSWER_LEN>	Expected length (in Hex) of the answer to the ongoing
	 *	                query (0 when no reply is expected, i.e. commands)
	 *
	 * Replies to queries (commands are followed by action without
	 * any reply) are sent from the UPS (in 8-byte chunks) with
	 * 0x00 padding after the trailing CR to full 8 bytes.
	 *
	 */

	/* Send command */

	/* Remove the CR */
	snprintf(command, sizeof(command), "%.*s", (int)strcspn(cmd, "\r"), cmd);

	/* Length of the command that will be sent to the UPS can be
	 * at most: 8 - 5 (0x80, 0x06, <LEN>, 0x03, <ANSWER_LEN>) = 3.
	 * As a consequence also 'SnRm' commands (shutdown.{return,stayoff}
	 * and load.off) are not supported.
	 * So, map all the 'SnRm' shutdown.returns (m != 0) as the
	 * corresponding 'Sn' commands, meanwhile ignoring ups.delay.start
	 * and making the UPS turn on the load as soon as power is back. */
	if (sscanf(cmd, "S%lfR%d\r", &val1, &val2) == 2 && val2) {
		upsdebugx(4, "%s: trimming '%s' to '%.*s'", __func__, command, 3, command);
		command[3] = 0;
	}
	/* Too long command */
	if (strlen(command) > 3) {
		/* Be 'megatec-y': echo the unsupported command back */
		upsdebugx(3, "%s: unsupported command %s", __func__, command);
		return snprintf(buf, buflen, "%s", cmd);
	}

	/* Expected length of the answer to the ongoing query
	 * (0 when no reply is expected, i.e. commands) */
	answer_len = 0;
	for (i = 0; query[i].command; i++) {

		if (strcmp(command, query[i].command))
			continue;

		answer_len = query[i].answer_len;
		break;

	}

	memset(tmp, 0, sizeof(tmp));

	/* 0x80 */
	tmp[0] = 0x80;
	/* 0x06 */
	tmp[1] = 0x06;
	/* <LEN>; per above under 3 */
	tmp[2] = (unsigned char)strlen(command) + 1;
	/* 0x03 */
	tmp[3] = 0x03;
	/* <COMMAND> */
	memcpy(&tmp[4], command, strlen(command));
	/* <ANSWER_LEN> */
	tmp[7] = answer_len;

	upsdebug_hex(4, "command", (char *)tmp, 8);

	/* Write data */
	ret = usb_interrupt_write(udev,
		USB_ENDPOINT_OUT | 2,
		(const usb_ctrl_charbuf)tmp,
		8, USB_TIMEOUT);

	if (ret <= 0) {
		upsdebugx(3, "send: %s (%d)",
			ret ? nut_usb_strerror(ret) : "timeout", ret);
		return ret;
	}

	upsdebugx(3, "send: %s", command);

	/* Read reply */

	memset(buf, 0, buflen);

	for (i = 0; (i <= buflen - 8) && (memchr(buf, '\r', buflen) == NULL); i += (size_t)ret) {

		/* Read data in 8-byte chunks */
		ret = usb_interrupt_read(udev,
			USB_ENDPOINT_IN | 1,
			(usb_ctrl_charbuf)&buf[i], 8, 1000);

		/* Any errors here mean that we are unable to read a reply
		 * (which will happen after successfully writing a command
		 * to the UPS) */
		if (ret <= 0) {
			upsdebugx(3, "read: %s (%d)",
				ret ? nut_usb_strerror(ret) : "timeout", ret);
			return ret;
		}

		snprintf(read, sizeof(read), "read [%3d]", (int)i);
		upsdebug_hex(5, read, &buf[i], (size_t)ret);

	}

	upsdebugx(3, "read: %.*s", (int)strcspn(buf, "\r"), buf);

	/* As Fuji units return the reply in 8-byte chunks always padded to the 8th byte with 0x00, we need to calculate and return the length of the actual response here. */
	return (int)strlen(buf);
}

/* Phoenixtec (Masterguard) communication subdriver */
static int	phoenixtec_command(const char *cmd, char *buf, size_t buflen)
{
	int ret;
	char *p, *e = NULL;
	char *l[] = { "T", "TL", "S", "C", "CT", "M", "N", "O", "SRC", "FCLR", "SS", "TUD", "SSN", NULL }; /* commands that don't return an answer */
	char **lp;
	size_t cmdlen = strlen(cmd);

	if (cmdlen > INT_MAX) {
		upsdebugx(3, "%s: requested command is too long (%" PRIuSIZE ")",
			__func__, cmdlen);
		return 0;
	}

	if (buflen > INT_MAX) {
		upsdebugx(3, "%s: requested to read too much (%" PRIuSIZE "), "
			"reducing buflen to (INT_MAX-1)",
			__func__, buflen);
		buflen = (INT_MAX - 1);
	}

	if ((ret = usb_control_msg(udev,
			USB_ENDPOINT_OUT | USB_TYPE_VENDOR | USB_RECIP_ENDPOINT,
			0x0d, 0, 0, (usb_ctrl_charbuf)cmd, (int)cmdlen, 1000)) <= 0
	) {
		upsdebugx(3, "send: %s (%d)",
			ret ? nut_usb_strerror(ret) : "timeout",
			ret);
		*buf = '\0';
		return ret;
	}

	for (lp = l; *lp != NULL; lp++) {
		const char *q;
		int b;

		p = *lp; q = cmd; b = 1;
		while (*p != '\0') {
			if (*p++ != *q++) {
				b = 0;
				break;
			}
		}
		if (b && *q >= 'A' && *q <= 'Z') b = 0; /* "M" not to match "MSO" */
		if (b) {
			upsdebugx(4, "command %s returns no answer", *lp);
			*buf = '\0';
			return 0;
		}
	}

	for (p = buf; p < buf + buflen; p += ret) {
		/* buflen constrained to INT_MAX above, so we can cast: */
		if ((ret = usb_interrupt_read(udev,
				USB_ENDPOINT_IN | 1,
				(usb_ctrl_charbuf)p, (int)(buf + buflen - p), 1000)) <= 0
		) {
			upsdebugx(3, "read: %s (%d)",
				ret ? nut_usb_strerror(ret) : "timeout",
				ret);
			*buf = '\0';
			return ret;
		}
		if ((e = memchr(p, '\r', (size_t)ret)) != NULL) break;
	}
	if (e != NULL && ++e < buf + buflen) {
		*e = '\0';
		/* buflen constrained to INT_MAX above, so we can cast: */
		return (int)(e - buf);
	} else {
		upsdebugx(3, "read: buflen %" PRIuSIZE " too small", buflen);
		*buf = '\0';
		return 0;
	}
}

/* SNR communication subdriver */
static int	snr_command(const char *cmd, char *buf, size_t buflen)
{
	/*ATTENTION: This subdriver uses short buffer with length 102 byte*/
	const struct {
		const char	*str;	/* Megatec command */
		const int	index;	/* String index for this command */
		const char	prefix;	/* Character to replace the first byte in reply */
	} command[] = {
		{ "Q1\r", 0x03, '(' },
		{ "F\r", 0x0d, '#' },
		{ "I\r", 0x0c, '#' },
		{ NULL, 0, '\0' }
	};

	int	i;

	upsdebugx(3, "send: %.*s", (int)strcspn(cmd, "\r"), cmd);

	if (buflen > INT_MAX) {
		upsdebugx(3, "%s: requested to read too much (%" PRIuSIZE "), "
			"reducing buflen to (INT_MAX-1)",
			__func__, buflen);
		buflen = (INT_MAX - 1);
	}

	if (buflen < 102) {
		upsdebugx(4, "size of buf less than 102 byte!");
		return 0;
	}

	/* Prepare SNR-UPS for communication.
	 * Without the interrupt UPS returns zeros for some time,
	 * and afterwards NUT returns a communications error.
	 */
	usb_interrupt_read(udev,
		0x81,
		(usb_ctrl_charbuf)buf, 102, 1000);

	for (i = 0; command[i].str; i++) {

		int	retry;

		if (strcmp(cmd, command[i].str)) {
			continue;
		}

		for (retry = 0; retry < 10; retry++) {
			unsigned int	di, si, size;
			int	ret;

			ret = usb_get_string(udev,
				command[i].index, langid_fix,
				(usb_ctrl_charbuf)buf, 102);

			if (ret <= 0) {
				upsdebugx(3, "read: %s (%d)",
					ret ? nut_usb_strerror(ret) : "timeout",
					ret);
				return ret;
			}

			/* This may serve in the future */
			upsdebugx(1, "received %d (%d)", ret, buf[0]);

			if (ret != buf[0]) {
				upsdebugx(1, "size mismatch: %d / %d", ret, buf[0]);
				continue;
			}

			/* Simple unicode -> ASCII inplace conversion
			 * FIXME: this code is at least shared with mge-shut/libshut
			 * Create a common function? */
			size = (unsigned int)buf[0];
			for (di = 0, si = 2; si < size; si += 2) {

				if (di >= (buflen - 1))
					break;

				if (buf[si + 1])	/* high byte */
					buf[di++] = '?';
				else
					buf[di++] = buf[si];

			}

			/* Note: effective range of di should be unsigned char */
			buf[di] = 0;
			ret = (int)di;

			/* "UPS No Ack" has a special meaning */
			if (
				strcspn(buf, "\r") == 10 &&
				!strncasecmp(buf, "UPS No Ack", 10)
			) {
				upsdebugx(3, "read: %.*s", (int)strcspn(buf, "\r"), buf);
				continue;
			}

			/* Replace the first byte of what we received with the correct one */
			buf[0] = command[i].prefix;

			upsdebug_hex(5, "read", buf, (size_t)ret);
			upsdebugx(3, "read: %.*s", (int)strcspn(buf, "\r"), buf);

			return ret;

		}

		return 0;

	}

	/* Echo the unknown command back */
	upsdebugx(3, "read: %.*s", (int)strcspn(cmd, "\r"), cmd);
	return snprintf(buf, buflen, "%s", cmd);
}

static int ablerex_command(const char *cmd, char *buf, size_t buflen)
{
	int	iii;
	int	len;
	int	idx;
	int	retry;
	char	tmp[64];
	char	tmpryy[64];

	upsdebugx(3, "send: %.*s", (int)strcspn(cmd, "\r"), cmd);

	if (buflen > INT_MAX) {
		upsdebugx(3, "%s: requested to read too much (%" PRIuSIZE "), reducing buflen to (INT_MAX-1)",
			__func__, buflen);
		buflen = (INT_MAX - 1);
	}

	for (retry = 0; retry < 3; retry++) {
		int	ret;

		memset(buf, 0, buflen);
		tmp[0] = 0x05;
		tmp[1] = 0;
		tmp[2] = 1 + (char)strcspn(cmd, "\r");

		for (iii = 0 ; iii < tmp[2] ; iii++)
		{
			tmp[3+iii] = cmd[iii];
		}

		ret = usb_control_msg(udev,
			0x21,
			0x09, 0x305, 0,
			(usb_ctrl_charbuf)tmp, 47, 1000);

		upsdebugx(3, "R11 read: %s", ret ? nut_usb_strerror(ret) : "timeout");

		usleep(500000);
		tmpryy[0] = 0x05;
		ret = usb_control_msg(udev,
			0xA1,
			0x01, 0x305, 0,
			(usb_ctrl_charbuf)tmpryy, 47, 1000);
		upsdebugx(3, "R2 read%d: %.*s", ret, ret, tmpryy);

		len = 0;
		for (idx = 0 ; idx < 47 ; idx++)
		{
			buf[idx] = tmpryy[idx];
			if (tmpryy[idx] == '\r')
			{
				len = idx;
				break;
			}
		}
		upsdebugx(3, "R3 read%d: %.*s", len, len, tmpryy);

		if (len > 0) {
			len ++;
		}
		if (ret <= 0) {
			upsdebugx(3, "read: %s", ret ? nut_usb_strerror(ret) : "timeout");
			return ret;
		}

		upsdebugx(1, "received %d (%d)", ret, buf[0]);

		if ((!strcasecmp(cmd, "Q1\r")) && len != 47) continue;
		if ((!strcasecmp(cmd, "I\r")) && len != 39) continue;
		if ((!strcasecmp(cmd, "F\r")) && len != 22) continue;
		if ((!strcasecmp(cmd, "Q5\r")) && len != 22)
		{
			buf[0] = '(';
			for (idx = 1 ; idx < 47 ; idx++)
			{
				buf[idx] = 0;
			}
			upsdebugx(3, "read Q5 Fail...");
			return 22;
		}

		upsdebugx(3, "read: %.*s", (int)strcspn(buf, "\r"), buf);
		return len;
	}

	return 0;
}

static void	*ablerex_subdriver_fun(USBDevice_t *device)
{
	NUT_UNUSED_VARIABLE(device);

	subdriver_command = &ablerex_command;
	return NULL;
}

/* Gtec communication subdriver (based on Cypress) */
static int	gtec_command(const char *cmd, char *buf, size_t buflen)
{
	char	tmp[SMALLBUF];
	int	ret = 0;
	size_t	i;

	if (buflen > INT_MAX) {
		upsdebugx(3, "%s: requested to read too much (%" PRIuSIZE "), "
			"reducing buflen to (INT_MAX-1)",
			__func__, buflen);
		buflen = (INT_MAX - 1);
	}

	/* Send command */
	memset(tmp, 0, sizeof(tmp));
	snprintf(tmp, sizeof(tmp), "%s", cmd);

	for (i = 0; i < strlen(tmp); i += (size_t)ret) {

		/* Write data in 8-byte chunks */
		/* ret = usb->set_report(udev, 0, (unsigned char *)&tmp[i], 8); */
		ret = usb_control_msg(udev,
			USB_ENDPOINT_OUT + USB_TYPE_CLASS + USB_RECIP_INTERFACE,
			0x09, 0x02, 0,
			(usb_ctrl_charbuf)&tmp[i], 8, 5000);

		if (ret <= 0) {
			upsdebugx(3, "send: %s (%d)",
				ret ? nut_usb_strerror(ret) : "timeout",
				ret);
			return ret;
		}

	}

	upsdebugx(3, "send: %.*s", (int)strcspn(tmp, "\r"), tmp);

	/* Read reply */
	memset(buf, 0, buflen);

	for (i = 0; (i <= buflen-128) && (memchr(buf, '\r', buflen) == NULL); i += (size_t)ret) {

		/* Read data in 8-byte chunks */
		/* ret = usb->get_interrupt(udev, (unsigned char *)&buf[i], 8, 1000); */
		ret = usb_interrupt_read(udev,
			0x81,
			(usb_ctrl_charbuf)&buf[i], 128, 1000);

		/* Any errors here mean that we are unable to read a reply
		 * (which will happen after successfully writing a command
		 * to the UPS) */
		if (ret <= 0) {
			upsdebugx(3, "read: %s (%d)",
				ret ? nut_usb_strerror(ret) : "timeout",
				ret);
			return ret;
		}

		snprintf(tmp, sizeof(tmp), "read [% 3d]", (int)i);
		upsdebug_hex(5, tmp, &buf[i], (size_t)ret);

	}

	upsdebugx(3, "read: %.*s", (int)strcspn(buf, "\r"), buf);

	if (i > INT_MAX) {
		upsdebugx(3, "%s: read too much (%" PRIuSIZE ")", __func__, i);
		return -1;
	}
	return (int)i;
}

static struct {
	bool_t	initialized;
	bool_t	ok;
	uint8_t	in_endpoint_address;
	uint8_t in_bmAttributes;
	uint16_t in_wMaxPacketSize;
	uint8_t	out_endpoint_address;
	uint8_t out_bmAttributes;
	uint16_t out_wMaxPacketSize;
} armac_endpoint_cache = { .initialized = FALSE, .ok = FALSE };

static void load_armac_endpoint_cache(void)
{
#if WITH_LIBUSB_1_0
	int ret;
	struct libusb_device *dev;
	struct libusb_config_descriptor *config_descriptor;
	bool_t found_in = FALSE;
	bool_t found_out = FALSE;
#endif /* WITH_LIBUSB_1_0 */

	if (armac_endpoint_cache.initialized) {
		return;
	}

	armac_endpoint_cache.initialized = TRUE;
	armac_endpoint_cache.ok = FALSE;

#if WITH_LIBUSB_1_0
	dev = libusb_get_device(udev);
	if (!dev) {
		upsdebugx(4, "load_armac_endpoint_cache: unable to libusb_get_device");
		return;
	}

	ret = libusb_get_active_config_descriptor(dev, &config_descriptor);
	if (ret) {
		upsdebugx(4, "load_armac_endpoint_cache: libusb_get_active_config_descriptor error=%d", ret);
		libusb_free_config_descriptor(config_descriptor);
		return;
	}

	if (config_descriptor->bNumInterfaces != 1) {
		upsdebugx(4, "load_armac_endpoint_cache: unexpected config_descriptor->bNumInterfaces=%d", config_descriptor->bNumInterfaces);
		libusb_free_config_descriptor(config_descriptor);
		return;
	} else {
		/* Here and below, the "else" is for C99-satisfying new variable scoping */
		const struct libusb_interface *interface = &config_descriptor->interface[0];

		if (interface->num_altsetting != 1) {
			upsdebugx(4, "load_armac_endpoint_cache: unexpected interface->num_altsetting=%d", interface->num_altsetting);
			libusb_free_config_descriptor(config_descriptor);
			return;
		} else {
			uint8_t	i;
			const struct libusb_interface_descriptor *interface_descriptor = &interface->altsetting[0];

			if (interface_descriptor->bNumEndpoints != 2) {
				upsdebugx(4, "load_armac_endpoint_cache: unexpected interface_descriptor->bNumEndpoints=%d", interface_descriptor->bNumEndpoints);
				libusb_free_config_descriptor(config_descriptor);
				return;
			}
		
			for (i = 0; i < interface_descriptor->bNumEndpoints; i++) {
				const struct libusb_endpoint_descriptor *endpoint = &interface_descriptor->endpoint[i];
		
				if (endpoint->bEndpointAddress & LIBUSB_ENDPOINT_IN) {
					found_in = TRUE;
					armac_endpoint_cache.in_endpoint_address = endpoint->bEndpointAddress;
					armac_endpoint_cache.in_bmAttributes = endpoint->bmAttributes;
					armac_endpoint_cache.in_wMaxPacketSize = endpoint->wMaxPacketSize;
				} else {
					found_out = TRUE;
					armac_endpoint_cache.out_endpoint_address = endpoint->bEndpointAddress;
					armac_endpoint_cache.out_bmAttributes = endpoint->bmAttributes;
					armac_endpoint_cache.out_wMaxPacketSize = endpoint->wMaxPacketSize;
				}
			}
		}
	}

	if (found_in || found_out) {
		armac_endpoint_cache.ok = TRUE;

		upsdebugx(4, "%s: in_endpoint_address=%02x, in_bmAttributes=%02d, out_endpoint_address=%02d, out_bmAttributes=%02d",
			__func__, armac_endpoint_cache.in_endpoint_address, armac_endpoint_cache.in_bmAttributes,
			armac_endpoint_cache.out_endpoint_address, armac_endpoint_cache.out_bmAttributes);
	}

	libusb_free_config_descriptor(config_descriptor);
#else	/* WITH_LIBUSB_1_0 */
	upsdebugx(4, "%s: SKIP: not implemented for libusb-0.1 or serial connections", __func__);
#endif	/* !WITH_LIBUSB_1_0 */
}

/* Armac communication subdriver
 *
 * This reproduces a communication protocol used by an old PowerManagerII
 * software, which doesn't seem to be Armac specific. The banner is: "2004
 * Richcomm Technologies, Inc. Dec 27 2005 ver 1.1." Maybe other Richcomm UPSes
 * would work with this - better than with the richcomm_usb driver.
 */
#define ARMAC_READ_SIZE_FOR_CONTROL 6
#define ARMAC_READ_SIZE_FOR_INTERRUPT 64
static int	armac_command(const char *cmd, char *buf, size_t buflen)
{
	char tmpbuf[ARMAC_READ_SIZE_FOR_INTERRUPT];
	int ret = 0;
	size_t i, bufpos;
	const size_t cmdlen = strlen(cmd);
	bool_t use_interrupt = FALSE;
	int read_size = ARMAC_READ_SIZE_FOR_CONTROL;

	/* UPS ignores (doesn't echo back) unsupported commands which makes
	 * the initialization long. List commands tested to be unsupported:
	 */
	const char *unsupported[] = {
		"QGS\r",
		"QS\r",
		"QPI\r",
		"M\r",
		"D\r",
		NULL
	};

	if (!armac_endpoint_cache.initialized) {
		load_armac_endpoint_cache();
	}

	for (i = 0; unsupported[i] != NULL; i++) {
		if (strcmp(cmd, unsupported[i]) == 0) {
			upsdebugx(2,
				"armac: unsupported cmd: %.*s",
				(int)strcspn(cmd, "\r"), cmd);
			return snprintf(buf, buflen, "%s", cmd);
		}
	}
	upsdebugx(4, "armac command %.*s", (int)strcspn(cmd, "\r"), cmd);

#if WITH_LIBUSB_1_0
	/* Be conservative and do not break old Armac UPSes */
	use_interrupt = armac_endpoint_cache.ok
		&& armac_endpoint_cache.in_endpoint_address == 0x82
		&& armac_endpoint_cache.in_bmAttributes & LIBUSB_TRANSFER_TYPE_INTERRUPT
		&& armac_endpoint_cache.out_endpoint_address == 0x02
		&& armac_endpoint_cache.out_bmAttributes & LIBUSB_TRANSFER_TYPE_INTERRUPT
		&& armac_endpoint_cache.in_wMaxPacketSize == 64;
#endif /* WITH_LIBUSB_1_0 */

	if (use_interrupt && cmdlen + 1 < armac_endpoint_cache.in_wMaxPacketSize) {
		memset(tmpbuf, 0, sizeof(tmpbuf));
		tmpbuf[0] = 0xa0 + cmdlen;
		memcpy(tmpbuf + 1, cmd, cmdlen);

		ret = usb_interrupt_write(udev,
			armac_endpoint_cache.out_endpoint_address,
			(usb_ctrl_charbuf)tmpbuf, cmdlen + 1, 5000);

		read_size = ARMAC_READ_SIZE_FOR_INTERRUPT;
	} else {
		/* Cleanup buffer before sending a new command */
		for (i = 0; i < 10; i++) {
			ret = usb_interrupt_read(udev, 0x81,
				(usb_ctrl_charbuf)tmpbuf, ARMAC_READ_SIZE_FOR_CONTROL, 100);
			if (ret != ARMAC_READ_SIZE_FOR_CONTROL) {
				/* Timeout - buffer is clean. */
				break;
			}
			upsdebugx(4, "armac cleanup ret i=%" PRIuSIZE " ret=%d ctrl=%02hhx", i, ret, tmpbuf[0]);
		}

		/* Send command to the UPS in 3-byte chunks. Most fit 1 chunk, except for eg.
		 * parameterized tests. */
		for (i = 0; i < cmdlen;) {
			const size_t bytes_to_send = (cmdlen <= (i + 3)) ? (cmdlen - i) : 3;
			memset(tmpbuf, 0, sizeof(tmpbuf));
			tmpbuf[0] = 0xa0 + bytes_to_send;
			memcpy(tmpbuf + 1, cmd + i, bytes_to_send);
			ret = usb_control_msg(udev,
				USB_ENDPOINT_OUT + USB_TYPE_CLASS + USB_RECIP_INTERFACE,
				0x09, 0x200, 0,
				(usb_ctrl_charbuf)tmpbuf, 4, 5000);
			i += bytes_to_send;
		}
	}

	if (ret <= 0) {
		upsdebugx(1,
			"send control: %s (%d)",
			ret ? nut_usb_strerror(ret) : "timeout",
			ret);
		return ret;
	}

	/* Wait for response to buffer */
	usleep(2000);
	memset(buf, 0, buflen);

	bufpos = 0;
	while (bufpos + read_size + 1 < buflen) {
		size_t bytes_available;

		/* Read data in 6-byte chunks */
		ret = usb_interrupt_read(udev, use_interrupt ? armac_endpoint_cache.in_endpoint_address : 0x81,
			(usb_ctrl_charbuf)tmpbuf, read_size, 1000);

		/* Any errors here mean that we are unable to read a reply
		 * (which will happen after successfully writing a command
		 * to the UPS) */
		if (ret != read_size) {
			/* NOTE: If end condition is invalid for particular UPS we might make one
			 * request more and get this error. If bufpos > (say) 10 this could be ignored
			 * and the reply correctly read. */
			upsdebugx(1,
				"interrupt read error: %s (%d)",
				ret ? nut_usb_strerror(ret) : "timeout",
				ret);
			return ret < 0 ? ret : (int)bufpos;
		}

		upsdebugx(4,
			"read: ret %d buf %02hhx: %02hhx %02hhx %02hhx %02hhx %02hhx  >%c%c%c%c%c<",
			ret,
			tmpbuf[0], tmpbuf[1], tmpbuf[2], tmpbuf[3], tmpbuf[4], tmpbuf[5],
			tmpbuf[1], tmpbuf[2], tmpbuf[3], tmpbuf[4], tmpbuf[5]);

		/*
		 * On most tested devices (including R/2000I/PSW) this was equal to the number of
		 * bytes returned in the buffer, but on some newer UPS (R/3000I/PF1) it was 1 more
		 * (1 control + 5 bytes transferred and bytes_available equal to 6 instead of 5).
		 *
		 * Current assumption is that this is number of bytes available on the UPS side
		 * with up to 5 (ret - 1) transferred.
		 */
		bytes_available = (unsigned char)tmpbuf[0] & 0x3f;
		if (bytes_available == 0) {
			/* End of transfer */
			break;
		}

		if (bytes_available > (unsigned)read_size - 1) {
			/* Single interrupt transfer has 1 control + 5 data bytes */
			bytes_available = read_size - 1;
		}

		/* Copy bytes into the final buffer while detecting end of line - \r */
		for (i = 0; i < bytes_available; i++) {
			if (tmpbuf[i + 1] == 0x00 && bufpos == 0) {
				/* Happens when a manually turned off UPS is connected to the USB */
				upsdebugx(3, "null byte read - is UPS off?");
				return 0;
			}

			/* Vultech V2000 seems to use 0x00 within status bits. This might mean "unsupported".
			 * or something else completely. */
			if (tmpbuf[i + 1] == 0x00) {
				if (bufpos >= 38) {
					upsdebugx(3, "found null byte in status bits at %" PRIuSIZE " byte, assuming 0.", bufpos);
					buf[bufpos++] = '0';
					continue;
				} else {
					upsdebugx(3, "found null byte in data stream - interrupting read.");
					/* Break through two loops */
					goto end_of_message;
				}
			}

			buf[bufpos++] = tmpbuf[i + 1];

			if (tmpbuf[i + 1] == 0x0d) {
				if (i + 1 != bytes_available) {
					upsdebugx(3, "trailing bytes in serial transmission found: %" PRIuSIZE "  copied out of %" PRIuSIZE,
						i + 1, bytes_available
					);
				}
				/* Break through two loops */
				goto end_of_message;
			}
		}

		if (bytes_available <= 2) {
			/* Slow down, let the UPS buffer more bytes */
			usleep(10000);
		}
	}
end_of_message:

	if (bufpos + read_size >= buflen) {
		upsdebugx(2, "Protocol error, too much data read.");
		return -1;
	}

	upsdebugx(3, "armac command %.*s response read: '%.*s'",
		(int)strcspn(cmd, "\r"), cmd,
		(int)strcspn(buf, "\r"), buf
		);

	return (int)bufpos;
}


static void	*cypress_subdriver(USBDevice_t *device)
{
	NUT_UNUSED_VARIABLE(device);

	subdriver_command = &cypress_command;
	return NULL;
}

static void	*sgs_subdriver(USBDevice_t *device)
{
	NUT_UNUSED_VARIABLE(device);

	subdriver_command = &sgs_command;
	return NULL;
}

static void	*ippon_subdriver(USBDevice_t *device)
{
	NUT_UNUSED_VARIABLE(device);

	subdriver_command = &ippon_command;
	return NULL;
}

static void	*krauler_subdriver(USBDevice_t *device)
{
	NUT_UNUSED_VARIABLE(device);

	subdriver_command = &krauler_command;
	return NULL;
}

static void	*phoenix_subdriver(USBDevice_t *device)
{
	NUT_UNUSED_VARIABLE(device);

	subdriver_command = &phoenix_command;
	return NULL;
}

static void	*fabula_subdriver(USBDevice_t *device)
{
	NUT_UNUSED_VARIABLE(device);

	subdriver_command = &fabula_command;
	return NULL;
}

static void	*phoenixtec_subdriver(USBDevice_t *device)
{
	NUT_UNUSED_VARIABLE(device);

	subdriver_command = &phoenixtec_command;
	return NULL;
}

/* Note: the "hunnox_subdriver" name is taken by the subdriver_t structure */
static void *fabula_hunnox_subdriver(USBDevice_t *device)
{
	NUT_UNUSED_VARIABLE(device);

	subdriver_command = &hunnox_command;
	return NULL;
}

static void	*fuji_subdriver(USBDevice_t *device)
{
	NUT_UNUSED_VARIABLE(device);

	subdriver_command = &fuji_command;
	return NULL;
}

static void	*snr_subdriver(USBDevice_t *device)
{
	NUT_UNUSED_VARIABLE(device);

	subdriver_command = &snr_command;
	return NULL;
}

static void	*armac_subdriver(USBDevice_t *device)
{
	NUT_UNUSED_VARIABLE(device);

	subdriver_command = &armac_command;
	return NULL;
}

/* USB device match structure */
typedef struct {
	const int	vendorID;		/* USB device's VendorID */
	const int	productID;		/* USB device's ProductID */
	const char	*vendor;		/* USB device's iManufacturer string */
	const char	*product;		/* USB device's iProduct string */
	void		*(*fun)(USBDevice_t *);	/* Handler for specific processing */
} qx_usb_device_id_t;

/* USB VendorID/ProductID/iManufacturer/iProduct match - note: rightmost comment is used for naming rules by tools/nut-usbinfo.pl */
static qx_usb_device_id_t	qx_usb_id[] = {
	{ USB_DEVICE(0x05b8, 0x0000),	NULL,		NULL,			&cypress_subdriver },	/* Agiler UPS */
	{ USB_DEVICE(0xffff, 0x0000),	NULL,		NULL,			&ablerex_subdriver_fun },	/* Ablerex 625L USB (Note: earlier best-fit was "krauler_subdriver" before PR #1135) */
	{ USB_DEVICE(0x1cb0, 0x0035),	NULL,		NULL,			&krauler_subdriver },	/* Legrand Daker DK / DK Plus */
	{ USB_DEVICE(0x0665, 0x5161),	NULL,		NULL,			&cypress_subdriver },	/* Belkin F6C1200-UNV/Voltronic Power UPSes */
	{ USB_DEVICE(0x06da, 0x0002),	"Phoenixtec Power","USB Cable (V2.00)",	&phoenixtec_subdriver },/* Masterguard A Series */
	{ USB_DEVICE(0x06da, 0x0002),	NULL,		NULL,			&cypress_subdriver },	/* Online Yunto YQ450 */
	{ USB_DEVICE(0x06da, 0x0003),	NULL,		NULL,			&ippon_subdriver },	/* Mustek Powermust */
	{ USB_DEVICE(0x06da, 0x0004),	NULL,		NULL,			&cypress_subdriver },	/* Phoenixtec Innova 3/1 T */
	{ USB_DEVICE(0x06da, 0x0005),	NULL,		NULL,			&cypress_subdriver },	/* Phoenixtec Innova RT */
	{ USB_DEVICE(0x06da, 0x0201),	NULL,		NULL,			&cypress_subdriver },	/* Phoenixtec Innova T */
	{ USB_DEVICE(0x06da, 0x0601),	NULL,		NULL,			&phoenix_subdriver },	/* Online Zinto A */
	{ USB_DEVICE(0x0f03, 0x0001),	NULL,		NULL,			&cypress_subdriver },	/* Unitek Alpha 1200Sx */
	{ USB_DEVICE(0x14f0, 0x00c9),	NULL,		NULL,			&phoenix_subdriver },	/* GE EP series */
	{ USB_DEVICE(0x0483, 0x0035),	NULL,		NULL,			&sgs_subdriver },	/* TS Shara UPSes; vendor ID 0x0483 is from ST Microelectronics - with product IDs delegated to different OEMs */
	{ USB_DEVICE(0x0001, 0x0000),	"MEC",		"MEC0003",		&fabula_subdriver },	/* Fideltronik/MEC LUPUS 500 USB */
	{ USB_DEVICE(0x0001, 0x0000),	NULL,		"MEC0003",		&fabula_hunnox_subdriver },	/* Hunnox HNX 850, reported to also help support Powercool and some other devices; closely related to fabula with tweaks */
	{ USB_DEVICE(0x0001, 0x0000),	"ATCL FOR UPS",	"ATCL FOR UPS",		&fuji_subdriver },	/* Fuji UPSes */
	{ USB_DEVICE(0x0001, 0x0000),	NULL,		NULL,			&krauler_subdriver },	/* Krauler UP-M500VA */
	{ USB_DEVICE(0x0001, 0x0000),	NULL,		"MEC0003",		&snr_subdriver },	/* SNR-UPS-LID-XXXX UPSes */
	{ USB_DEVICE(0x0925, 0x1234),	NULL,		NULL,			&armac_subdriver },	/* Armac UPS and maybe other richcomm-like or using old PowerManagerII software */
	/* End of list */
	{ -1,	-1,	NULL,	NULL,	NULL }
};

static int qx_is_usb_device_supported(qx_usb_device_id_t *usb_device_id_list, USBDevice_t *device)
{
	int			retval = NOT_SUPPORTED;
	qx_usb_device_id_t	*usbdev;

	for (usbdev = usb_device_id_list; usbdev->vendorID != -1; usbdev++) {

		if (usbdev->vendorID != device->VendorID)
			continue;

		/* Flag as possibly supported if we see a known vendor */
		retval = POSSIBLY_SUPPORTED;

		if (usbdev->productID != device->ProductID)
			continue;

		if (usbdev->vendor
		&& (!device->Vendor || strcasecmp(usbdev->vendor, device->Vendor))
		) {
			continue;
		}

		if (usbdev->product
		&& (!device->Product || strcasecmp(usbdev->product, device->Product))
		) {
			continue;
		}

		/* Call the specific handler, if it exists */
		if (usbdev->fun != NULL)
			(*usbdev->fun)(device);

		return SUPPORTED;

	}

	return retval;
}

static int	device_match_func(USBDevice_t *hd, void *privdata)
{
	NUT_UNUSED_VARIABLE(privdata);

	if (subdriver_command) {
		return 1;
	}

	switch (qx_is_usb_device_supported(qx_usb_id, hd))
	{
	case SUPPORTED:
		return 1;

	case POSSIBLY_SUPPORTED:
	case NOT_SUPPORTED:
	default:
		return 0;
	}
}

static USBDeviceMatcher_t	device_matcher = {
	&device_match_func,
	NULL,
	NULL
};
#endif	/* QX_USB && !TESTING */


/* == Driver functions implementations == */

/* See header file for details. */
int	instcmd(const char *cmdname, const char *extradata)
{
	item_t	*item;
	char	value[SMALLBUF];

	if (!strcasecmp(cmdname, "beeper.off")) {
		/* Compatibility mode for old command */
		upslogx(LOG_WARNING,
			"The 'beeper.off' command has been renamed to 'beeper.disable'");
		return instcmd("beeper.disable", NULL);
	}

	if (!strcasecmp(cmdname, "beeper.on")) {
		/* Compatibility mode for old command */
		upslogx(LOG_WARNING,
			"The 'beeper.on' command has been renamed to 'beeper.enable'");
		return instcmd("beeper.enable", NULL);
	}

	upslogx(LOG_INFO, "%s(%s, %s)",
		__func__, cmdname,
		extradata ? extradata : "[NULL]");

	/* Retrieve item by command name */
	item = find_nut_info(cmdname, QX_FLAG_CMD, QX_FLAG_SKIP);

	/* Check for fallback if not found */
	if (item == NULL) {

		if (!strcasecmp(cmdname, "load.on")) {
			return instcmd("load.on.delay", "0");
		}

		if (!strcasecmp(cmdname, "load.off")) {
			return instcmd("load.off.delay", "0");
		}

		if (!strcasecmp(cmdname, "shutdown.return")) {

			int	ret;

			/* Ensure "ups.start.auto" is set to "yes", if supported */
			if (dstate_getinfo("ups.start.auto")) {
				if (setvar("ups.start.auto", "yes") != STAT_SET_HANDLED) {
					upslogx(LOG_ERR, "%s: FAILED", __func__);
					return STAT_INSTCMD_FAILED;
				}
			}

			ret = instcmd("load.on.delay", dstate_getinfo("ups.delay.start"));
			if (ret != STAT_INSTCMD_HANDLED) {
				return ret;
			}

			return instcmd("load.off.delay",
				dstate_getinfo("ups.delay.shutdown"));

		}

		if (!strcasecmp(cmdname, "shutdown.stayoff")) {

			int	ret;

			/* Ensure "ups.start.auto" is set to "no", if supported */
			if (dstate_getinfo("ups.start.auto")) {
				if (setvar("ups.start.auto", "no") != STAT_SET_HANDLED) {
					upslogx(LOG_ERR, "%s: FAILED", __func__);
					return STAT_INSTCMD_FAILED;
				}
			}

			ret = instcmd("load.on.delay", "-1");
			if (ret != STAT_INSTCMD_HANDLED) {
				return ret;
			}

			return instcmd("load.off.delay",
				dstate_getinfo("ups.delay.shutdown"));

		}

		upsdebugx(2, "%s: command %s unavailable", __func__, cmdname);
		return STAT_INSTCMD_INVALID;
	}

	/* If extradata is empty, use the default value
	 * from the QX to NUT table, if any */
	extradata = extradata ? extradata : item->dfl;
	snprintf(value, sizeof(value), "%s", extradata ? extradata : "");

	/* Preprocess command */
	if (item->preprocess != NULL
	&&  item->preprocess(item, value, sizeof(value))
	) {
		/* Something went wrong */
		upslogx(LOG_ERR, "%s: FAILED", __func__);
		return STAT_INSTCMD_FAILED;
	}

	/* No preprocess function -> nothing to do with extradata */
	if (item->preprocess == NULL)
		snprintf(value, sizeof(value), "%s", "");

	/* Send the command, get the reply */
	if (qx_process(item, strlen(value) > 0 ? value : NULL)) {
		/* Something went wrong */
		upslogx(LOG_ERR, "%s: FAILED", __func__);
		return STAT_INSTCMD_FAILED;
	}

	/* We got a reply from the UPS:
	 * either subdriver->accepted (-> command handled)
	 * or the command itself echoed back (-> command failed)
	 */
	if (strlen(item->value) > 0) {

		if (subdriver->accepted != NULL
		&& !strcasecmp(item->value, subdriver->accepted)
		) {
			upslogx(LOG_INFO, "%s: SUCCEED", __func__);
			/* Set the status so that SEMI_STATIC vars are polled */
			data_has_changed = TRUE;
			return STAT_INSTCMD_HANDLED;
		}

		upslogx(LOG_ERR, "%s: FAILED", __func__);
		return STAT_INSTCMD_FAILED;

	}

	/* No reply from the UPS -> command handled */
	upslogx(LOG_INFO, "%s: SUCCEED", __func__);
	/* Set the status so that SEMI_STATIC vars are polled */
	data_has_changed = TRUE;
	return STAT_INSTCMD_HANDLED;
}

/* See header file for details. */
int	setvar(const char *varname, const char *val)
{
	item_t		*item;
	char		value[SMALLBUF];
	st_tree_t	*root = (st_tree_t *)dstate_getroot();
	int		ok = 0;

	/* Retrieve variable */
	item = find_nut_info(varname, QX_FLAG_SETVAR, QX_FLAG_SKIP);

	if (item == NULL) {
		upsdebugx(2, "%s: element %s unavailable", __func__, varname);
		return STAT_SET_UNKNOWN;
	}

	/* No NUT variable is available for this item, so we're handling
	 * a one-time setvar from ups.conf */
	if (item->qxflags & QX_FLAG_NONUT) {

		const char	*userval;

		/* Nothing to do */
		if (!testvar(item->info_type)) {
			upsdebugx(2, "%s: nothing to do... [%s]",
				__func__, item->info_type);
			return STAT_SET_HANDLED;
		}

		userval = getval(item->info_type);

		upslogx(LOG_INFO, "%s(%s, %s)",
			__func__, varname,
			userval ? userval : "[NULL]");

		snprintf(value, sizeof(value), "%s", userval ? userval : "");

	/* This item is available in NUT */
	} else {

		upslogx(LOG_INFO, "%s(%s, %s)",
			__func__, varname,
			strlen(val) ? val : "[NULL]");

		if (!strlen(val)) {
			upslogx(LOG_ERR, "%s: value not given for %s",
				__func__, item->info_type);
			return STAT_SET_UNKNOWN;	/* TODO: HANDLED but FAILED, not UNKNOWN! */
		}

		snprintf(value, sizeof(value), "%s", val);

		/* Nothing to do */
		if (!strcasecmp(dstate_getinfo(item->info_type), value)) {
			upslogx(LOG_INFO, "%s: nothing to do... [%s]",
				__func__, item->info_type);
			return STAT_SET_HANDLED;
		}

	}

	/* Check if given value is in the range of accepted values (range) */
	if (item->qxflags & QX_FLAG_RANGE) {

		long	valuetoset, min, max;

		if (strspn(value, "0123456789 .") != strlen(value)) {
			upslogx(LOG_ERR, "%s: non numerical value [%s: %s]",
				__func__, item->info_type, value);
			return STAT_SET_UNKNOWN;	/* TODO: HANDLED but FAILED, not UNKNOWN! */
		}

		valuetoset = strtol(value, NULL, 10);

		/* No NUT var is available for this item, so
		 * take its range from qx2nut table */
		if (item->qxflags & QX_FLAG_NONUT) {

			info_rw_t	*rvalue;

			if (!strlen(value)) {
				upslogx(LOG_ERR, "%s: value not given for %s",
					__func__, item->info_type);
				return STAT_SET_UNKNOWN;	/* TODO: HANDLED but FAILED, not UNKNOWN! */
			}

			min = max = -1;

			/* Loop on all existing values */
			for (rvalue = item->info_rw; rvalue != NULL && strlen(rvalue->value) > 0; rvalue++) {

				if (rvalue->preprocess
				&&  rvalue->preprocess(rvalue->value, sizeof(rvalue->value))
				) {
					continue;
				}

				if (min < 0) {
					min = strtol(rvalue->value, NULL, 10);
					continue;
				}

				max = strtol(rvalue->value, NULL, 10);

				/* valuetoset is in the range */
				if (min <= valuetoset && valuetoset <= max) {
					ok = 1;
					break;
				}

				min = -1;
				max = -1;

			}

		/* We have a NUT var for this item, so check given value
		 * against the already set range */
		} else {

			const range_t	*range = state_getrangelist(root, item->info_type);

			/* Unable to find tree node for var */
			if (!range) {
				upsdebugx(2, "%s: unable to find tree node for %s",
					__func__, item->info_type);
				return STAT_SET_UNKNOWN;
			}

			while (range) {

				min = range->min;
				max = range->max;

				/* valuetoset is in the range */
				if (min <= valuetoset && valuetoset <= max) {
					ok = 1;
					break;
				}
				range = range->next;
			}

		}

		if (!ok) {
			upslogx(LOG_ERR, "%s: value out of range [%s: %s]",
				__func__, item->info_type, value);
			return STAT_SET_UNKNOWN;	/* TODO: HANDLED but FAILED, not UNKNOWN! */
		}

	/* Check if given value is in the range of accepted values (enum) */
	} else if (item->qxflags & QX_FLAG_ENUM) {

		/* No NUT var is available for this item, so
		 * take its range from qx2nut table */
		if (item->qxflags & QX_FLAG_NONUT) {

			info_rw_t	*envalue;

			if (!strlen(value)) {
				upslogx(LOG_ERR, "%s: value not given for %s",
					__func__, item->info_type);
				return STAT_SET_UNKNOWN;	/* TODO: HANDLED but FAILED, not UNKNOWN! */
			}

			/* Loop on all existing values */
			for (envalue = item->info_rw; envalue != NULL && strlen(envalue->value) > 0; envalue++) {

				if (envalue->preprocess
				&&  envalue->preprocess(envalue->value, sizeof(envalue->value))
				) {
					continue;
				}

				if (strcasecmp(envalue->value, value))
					continue;

				/* value found */
				ok = 1;
				break;

			}

		/* We have a NUT var for this item, so check given value
		 * against the already set range */
		} else {

			const enum_t	*enumlist = state_getenumlist(root, item->info_type);

			/* Unable to find tree node for var */
			if (!enumlist) {
				upsdebugx(2, "%s: unable to find tree node for %s",
					__func__, item->info_type);
				return STAT_SET_UNKNOWN;
			}

			while (enumlist) {

				/* If this is not the right value, go on to the next */
				if (strcasecmp(enumlist->val, value)) {
					enumlist = enumlist->next;
					continue;
				}

				/* value found in enumlist */
				ok = 1;
				break;
			}

		}

		if (!ok) {
			upslogx(LOG_ERR, "%s: value out of range [%s: %s]",
				__func__, item->info_type, value);
			return STAT_SET_UNKNOWN;	/* TODO: HANDLED but FAILED, not UNKNOWN! */
		}

	/* Check if given value is not too long (string) */
	} else if (item->info_flags & ST_FLAG_STRING) {

		const long	aux = state_getaux(root, item->info_type);

		/* Unable to find tree node for var */
		if (aux < 0) {
			upsdebugx(2, "%s: unable to find tree node for %s",
				__func__, item->info_type);
			return STAT_SET_UNKNOWN;
		}

		/* FIXME? Should this cast to "long"?
		 * An int-size string is quite a lot already,
		 * even on architectures with a moderate INTMAX
		 */
		if (aux < (int)strlen(value)) {
			upslogx(LOG_ERR, "%s: value is too long [%s: %s]",
				__func__, item->info_type, value);
			return STAT_SET_UNKNOWN;	/* TODO: HANDLED but FAILED, not UNKNOWN! */
		}

	}

	/* Preprocess value: from NUT-compliant to UPS-compliant */
	if (item->preprocess != NULL
	&&  item->preprocess(item, value, sizeof(value))
	) {
		/* Something went wrong */
		upslogx(LOG_ERR, "%s: FAILED", __func__);
		return STAT_SET_UNKNOWN;	/* TODO: HANDLED but FAILED, not UNKNOWN! */
	}

	/* Handle server side variable */
	if (item->qxflags & QX_FLAG_ABSENT) {
		upsdebugx(2, "%s: setting server side variable %s",
			__func__, item->info_type);
		dstate_setinfo(item->info_type, "%s", value);
		upslogx(LOG_INFO, "%s: SUCCEED", __func__);
		return STAT_SET_HANDLED;
	}

	/* No preprocess function -> nothing to do with val */
	if (item->preprocess == NULL)
		snprintf(value, sizeof(value), "%s", "");

	/* Actual variable setting */
	if (qx_process(item, strlen(value) > 0 ? value : NULL)) {
		/* Something went wrong */
		upslogx(LOG_ERR, "%s: FAILED", __func__);
		return STAT_SET_UNKNOWN;	/* TODO: HANDLED but FAILED, not UNKNOWN! */
	}

	/* We got a reply from the UPS:
	 * either subdriver->accepted (-> command handled)
	 * or the command itself echoed back (-> command failed) */
	if (strlen(item->value) > 0) {

		if (subdriver->accepted != NULL
		&&  !strcasecmp(item->value, subdriver->accepted)
		) {
			upslogx(LOG_INFO, "%s: SUCCEED", __func__);
			/* Set the status so that SEMI_STATIC vars are polled */
			data_has_changed = TRUE;
			return STAT_SET_HANDLED;
		}

		upslogx(LOG_ERR, "%s: FAILED", __func__);
		return STAT_SET_UNKNOWN;	/* TODO: HANDLED but FAILED, not UNKNOWN! */

	}

	/* No reply from the UPS -> command handled */
	upslogx(LOG_INFO, "%s: SUCCEED", __func__);
	/* Set the status so that SEMI_STATIC vars are polled */
	data_has_changed = TRUE;
	return STAT_SET_HANDLED;
}

/* Try to shutdown the UPS */
void	upsdrv_shutdown(void)
{
	/* Only implement "shutdown.default"; do not invoke
	 * general handling of other `sdcommands` here */

	int		retry;
	item_t		*item;
	const char	*val;

	upsdebugx(1, "%s...", __func__);

	/* FIXME: Use common "sdcommands" feature to
	 * replace tunables used below ("stayoff" etc).
	 */

	/* Get user-defined delays */

	/* Start delay */
	item = find_nut_info("ups.delay.start", 0, QX_FLAG_SKIP);

	/* Don't know what happened */
	if (!item) {
		upslogx(LOG_ERR, "Unable to set start delay");
		if (handling_upsdrv_shutdown > 0)
			set_exit_flag(EF_EXIT_FAILURE);
		return;
	}

	/* Set the default value */
	dstate_setinfo(item->info_type, "%s", item->dfl);

	/* Set var flags/range/enum */
	qx_set_var(item);

	/* Retrieve user defined delay settings */
	val = getval(QX_VAR_ONDELAY);

	if (val && setvar(item->info_type, val) != STAT_SET_HANDLED) {
		upslogx(LOG_ERR, "Start delay '%s' out of range", val);
		if (handling_upsdrv_shutdown > 0)
			set_exit_flag(EF_EXIT_FAILURE);
		return;
	}

	/* Shutdown delay */
	item = find_nut_info("ups.delay.shutdown", 0, QX_FLAG_SKIP);

	/* Don't know what happened */
	if (!item) {
		upslogx(LOG_ERR, "Unable to set shutdown delay");
		if (handling_upsdrv_shutdown > 0)
			set_exit_flag(EF_EXIT_FAILURE);
		return;
	}

	/* Set the default value */
	dstate_setinfo(item->info_type, "%s", item->dfl);

	/* Set var flags/range/enum */
	qx_set_var(item);

	/* Retrieve user defined delay settings */
	val = getval(QX_VAR_OFFDELAY);

	if (val && setvar(item->info_type, val) != STAT_SET_HANDLED) {
		upslogx(LOG_ERR, "Shutdown delay '%s' out of range", val);
		if (handling_upsdrv_shutdown > 0)
			set_exit_flag(EF_EXIT_FAILURE);
		return;
	}

	/* Stop pending shutdowns */
	if (find_nut_info("shutdown.stop", QX_FLAG_CMD, QX_FLAG_SKIP)) {
		for (retry = 1; retry <= MAXTRIES; retry++) {

			if (instcmd("shutdown.stop", NULL) != STAT_INSTCMD_HANDLED) {
				continue;
			}

			break;

		}

		if (retry > MAXTRIES) {
			upslogx(LOG_NOTICE, "No shutdown pending");
		}
	}

	/* Shutdown */
	for (retry = 1; retry <= MAXTRIES; retry++) {
		if (testvar("stayoff")) {
			if (instcmd("shutdown.stayoff", NULL) != STAT_INSTCMD_HANDLED) {
				continue;
			}
		} else {
			if (instcmd("shutdown.return", NULL) != STAT_INSTCMD_HANDLED) {
				continue;
			}
		}

		upslogx(LOG_ERR, "Shutting down in %s seconds",
			dstate_getinfo("ups.delay.shutdown"));
		if (handling_upsdrv_shutdown > 0)
			set_exit_flag(EF_EXIT_SUCCESS);
		return;
	}

	upslogx(LOG_ERR, "Shutdown failed!");
	if (handling_upsdrv_shutdown > 0)
		set_exit_flag(EF_EXIT_FAILURE);
}

#ifdef QX_USB
#	ifndef TESTING
		static const struct {
			const char	*name;
			int		(*command)(const char *cmd, char *buf, size_t buflen);
		} usbsubdriver[] = {
			{ "cypress", &cypress_command },
			{ "phoenixtec", &phoenixtec_command },
			{ "phoenix", &phoenix_command },
			{ "ippon", &ippon_command },
			{ "krauler", &krauler_command },
			{ "fabula", &fabula_command },
			{ "hunnox", &hunnox_command },
			{ "fuji", &fuji_command },
			{ "sgs", &sgs_command },
			{ "snr", &snr_command },
			{ "ablerex", &ablerex_command },
			{ "armac", &armac_command },
			{ "gtec", &gtec_command },
			{ NULL, NULL }
		};
#	endif
#endif


void	upsdrv_help(void)
{
#ifndef TESTING
	size_t i;

# ifdef QX_USB
	/* Subdrivers have special SOMETHING_command() handling and
	 * are listed in usbsubdriver[] array (just above in this
	 * source file).
	 */
	printf("\nAcceptable values for USB 'subdriver' via -x or ups.conf in this driver: ");
	for (i = 0; usbsubdriver[i].name != NULL; i++) {
		if (i>0)
			printf(", ");
		printf("%s", usbsubdriver[i].name);
	}
	printf("\n");
# endif	/* QX_USB*/

	/* Protocols are the first token from "name" field in
	 * subdriver_t instances in files like nutdrv_qx_mecer.c
	 */
	printf("\nAcceptable values for 'protocol' via -x or ups.conf in this driver: ");
	for (i = 0; subdriver_list[i] != NULL; i++) {
		char	subdrv_name[SMALLBUF], *p;

		/* Get rid of subdriver version */
		snprintf(subdrv_name, sizeof(subdrv_name), "%.*s",
			(int)strcspn(subdriver_list[i]->name, " "),
			subdriver_list[i]->name);

		/* lowercase the (ASCII) string */
		for (p = subdrv_name; *p; ++p)
			*p = tolower((unsigned char)(*p));

		if (i>0)
			printf(", ");
		printf("%s", subdrv_name);
	}
	printf("\n");
#endif	/* TESTING */
}

/* Adding flags/vars */
void	upsdrv_makevartable(void)
{
	char	temp[SMALLBUF];
	int	i;

	upsdebugx(1, "%s...", __func__);

	snprintf(temp, sizeof(temp),
		"Set shutdown delay, in seconds (default=%s)", DEFAULT_OFFDELAY);
	addvar(VAR_VALUE, QX_VAR_OFFDELAY, temp);

	snprintf(temp, sizeof(temp),
		"Set startup delay, in seconds (default=%s)", DEFAULT_ONDELAY);
	addvar(VAR_VALUE, QX_VAR_ONDELAY, temp);

	addvar(VAR_FLAG, "stayoff",
		"If invoked the UPS won't return after a shutdown when FSD arises");

	snprintf(temp, sizeof(temp),
		"Set polling frequency, in seconds, to reduce data flow (default=%d)",
			 DEFAULT_POLLFREQ);
	addvar(VAR_VALUE, QX_VAR_POLLFREQ, temp);

	addvar(VAR_VALUE, "protocol",
		"Preselect communication protocol (skip autodetection)");

	/* battery.{charge,runtime} guesstimation */
	addvar(VAR_VALUE, "runtimecal",
		"Parameters used for runtime calculation");
	addvar(VAR_VALUE, "chargetime",
		"Nominal charge time for UPS battery");
	addvar(VAR_VALUE, "idleload",
		"Minimum load to be used for runtime calculation");

	addvar(VAR_FLAG, "battery_voltage_reports_one_pack",
		"If your device natively reports battery.voltage of a single cell/pack, "
		"multiply that into voltage of the whole battery assembly. "
		"You may need an override.battery.packs=N setting also.");

#ifdef QX_USB
	addvar(VAR_VALUE, "subdriver", "Serial-over-USB subdriver selection");

	/* allow -x vendor=X, vendorid=X, product=X, productid=X, serial=X */
	nut_usb_addvars();

	addvar(VAR_VALUE, "langid_fix",
		"Apply the language ID workaround to the krauler subdriver "
		"(0x409 or 0x4095)");
	addvar(VAR_FLAG, "noscanlangid", "Don't autoscan valid range for langid");
#endif	/* QX_USB */

#ifdef QX_SERIAL
	addvar(VAR_VALUE, "cablepower", "Set cable power for serial interface");
#endif	/* QX_SERIAL */

	/* Subdrivers flags/vars */
	for (i = 0; subdriver_list[i] != NULL; i++) {

		if (subdriver_list[i]->makevartable != NULL)
			subdriver_list[i]->makevartable();

	}
}

/* Update UPS status/infos */
void	upsdrv_updateinfo(void)
{
	time_t		now;
	static int	retry = 0;

	upsdebugx(1, "%s...", __func__);

	time(&now);

	/* Clear status buffer before beginning */
	status_init();
	buzzmode_init();

	/* Do a full update (polling) every pollfreq or upon data change
	 * (i.e. setvar/instcmd) */
	if ((now > (lastpoll + pollfreq)) || (data_has_changed == TRUE)) {

		upsdebugx(1, "Full update...");

		/* Clear ups_status */
		ups_status = 0;

		alarm_init();

		if (qx_ups_walk(QX_WALKMODE_FULL_UPDATE) == FALSE) {

			if (retry < MAXTRIES || retry == MAXTRIES) {
				upsdebugx(1,
					"Communications with the UPS lost: status read failed!");
				retry++;
			} else {
				dstate_datastale();
			}

			return;
		}

		lastpoll = now;
		data_has_changed = FALSE;

		ups_alarm_set();
		alarm_commit();

	} else {

		upsdebugx(1, "Quick update...");

		/* Quick poll data only to see if the UPS is still connected */
		if (qx_ups_walk(QX_WALKMODE_QUICK_UPDATE) == FALSE) {

			if (retry < MAXTRIES || retry == MAXTRIES) {
				upsdebugx(1,
					"Communications with the UPS lost: status read failed!");
				retry++;
			} else {
				dstate_datastale();
			}

			return;
		}

	}

	ups_status_set();
	buzzmode_commit();
	status_commit();

	if (retry > MAXTRIES) {
		upslogx(LOG_NOTICE, "Communications with the UPS re-established");
	}

	retry = 0;

	dstate_dataok();
}

/* Initialise data from UPS */
void	upsdrv_initinfo(void)
{
	char	*val;

	upsdebugx(1, "%s...", __func__);

	dstate_setinfo("driver.version.data", "%s", subdriver->name);

	/* Initialise data */
	if (qx_ups_walk(QX_WALKMODE_INIT) == FALSE) {
		fatalx(EXIT_FAILURE, "Can't initialise data from the UPS");
	}

	/* Init battery guesstimation */
	qx_initbattery();

	if (dstate_getinfo("ups.delay.start")) {

		/* Retrieve user defined delay settings */
		val = getval(QX_VAR_ONDELAY);

		if (val && setvar("ups.delay.start", val) != STAT_SET_HANDLED) {
			fatalx(EXIT_FAILURE, "Start delay '%s' out of range", val);
		}

	}

	if (dstate_getinfo("ups.delay.shutdown")) {

		/* Retrieve user defined delay settings */
		val = getval(QX_VAR_OFFDELAY);

		if (val && setvar("ups.delay.shutdown", val) != STAT_SET_HANDLED) {
			fatalx(EXIT_FAILURE, "Shutdown delay '%s' out of range", val);
		}

	}

	if (!find_nut_info("load.off", QX_FLAG_CMD, QX_FLAG_SKIP)
	&&  find_nut_info("load.off.delay", QX_FLAG_CMD, QX_FLAG_SKIP)
	) {
		/* Adds default with a delay value of '0' (= immediate) */
		dstate_addcmd("load.off");
	}

	if (!find_nut_info("load.on", QX_FLAG_CMD, QX_FLAG_SKIP)
	&&  find_nut_info("load.on.delay", QX_FLAG_CMD, QX_FLAG_SKIP)
	) {
		/* Adds default with a delay value of '0' (= immediate) */
		dstate_addcmd("load.on");
	}

	/* Init polling frequency */
	val = getval(QX_VAR_POLLFREQ);
	if (val)
		pollfreq = strtol(val, NULL, 10);

	dstate_setinfo("driver.parameter.pollfreq", "%ld", pollfreq);

	time(&lastpoll);

	/* Install handlers */
	upsh.setvar = setvar;
	upsh.instcmd = instcmd;

	/* Subdriver initinfo */
	if (subdriver->initinfo != NULL)
		subdriver->initinfo();
}

/* Open the port and the like and choose the subdriver */
void	upsdrv_initups(void)
{
#ifdef QX_USB
# ifndef TESTING
	int	ret, langid;
	char	tbuf[255];	/* Some devices choke on size > 255 */
	char	*regex_array[USBMATCHER_REGEXP_ARRAY_LIMIT];
	char	*subdrv;
# endif
#endif

	upsdebugx(1, "%s...", __func__);

#if defined(QX_SERIAL) && defined(QX_USB)

	/* Whether the device is connected through USB or serial */
	if (
		!strcasecmp(device_path, "auto") ||
		getval("subdriver") ||
		getval("vendorid") ||
		getval("productid") ||
		getval("vendor") ||
		getval("product") ||
		getval("serial") ||
		getval("bus") ||
		getval("langid_fix")
# if (defined WITH_USB_BUSPORT) && (WITH_USB_BUSPORT)
		|| getval("busport")
# endif
	) {
		/* USB */
		is_usb = 1;

		/* FIXME: Revise when/if we add support for port devfs paths */
		/* NOTE: We also get a more detailed message below with
		 * the warn_if_bad_usb_port_filename() method */
		if (strcasecmp(device_path, "auto")) {
			upslogx(LOG_WARNING, "WARNING: port='%s' would be ignored, since other options indicate USB mode", device_path);
		}
	} else {
		/* Serial */
		is_usb = 0;
	}

#endif	/* QX_SERIAL && QX_USB */

/* Serial */
#ifdef QX_SERIAL

#	ifdef QX_USB
	if (!is_usb) {
#	else
	{ /* scoping */
#	endif	/* QX_USB */

#	ifndef TESTING

		const struct {
			const char	*val;
			const int	dtr;
			const int	rts;
		} cablepower[] = {
			{ "normal",	1, 0 },	/* Default */
			{ "reverse",	0, 1 },
			{ "both",	1, 1 },
			{ "none",	0, 0 },
			{ NULL, 0, 0 }
		};

		int		i;
		const char	*val;
		struct termios	tio;

		/* Open and lock the serial port and set the speed to 2400 baud. */
		upsfd = ser_open(device_path);
		ser_set_speed(upsfd, device_path, B2400);

		if (tcgetattr(upsfd, &tio)) {
			fatal_with_errno(EXIT_FAILURE, "tcgetattr");
		}

		/* Use canonical mode input processing (to read reply line) */
		tio.c_lflag |= ICANON;	/* Canonical input (erase and kill processing) */

		tio.c_cc[VEOF] = _POSIX_VDISABLE;
		tio.c_cc[VEOL] = '\r';
		tio.c_cc[VERASE] = _POSIX_VDISABLE;
		tio.c_cc[VINTR] = _POSIX_VDISABLE;
		tio.c_cc[VKILL] = _POSIX_VDISABLE;
		tio.c_cc[VQUIT] = _POSIX_VDISABLE;
		tio.c_cc[VSUSP] = _POSIX_VDISABLE;
		tio.c_cc[VSTART] = _POSIX_VDISABLE;
		tio.c_cc[VSTOP] = _POSIX_VDISABLE;

		if (tcsetattr(upsfd, TCSANOW, &tio)) {
			fatal_with_errno(EXIT_FAILURE, "tcsetattr");
		}

		val = getval("cablepower");
		for (i = 0; val && cablepower[i].val; i++) {

			if (!strcasecmp(val, cablepower[i].val)) {
				break;
			}
		}

		if (!cablepower[i].val) {
			fatalx(EXIT_FAILURE, "Value '%s' not valid for 'cablepower'", val);
		}

		ser_set_dtr(upsfd, cablepower[i].dtr);
		ser_set_rts(upsfd, cablepower[i].rts);

		/* Allow some time to settle for the cablepower */
		usleep(100000);

#	endif	/* TESTING */

#	ifdef QX_USB
	} else {	/* is_usb */
#	else
	} /* end of scoping */
#	endif	/* QX_USB */

#endif	/* QX_SERIAL */

/* USB */
#ifdef QX_USB

		warn_if_bad_usb_port_filename(device_path);

# ifndef TESTING
		subdrv = getval("subdriver");

		regex_array[0] = getval("vendorid");
		regex_array[1] = getval("productid");
		regex_array[2] = getval("vendor");
		regex_array[3] = getval("product");
		regex_array[4] = getval("serial");
		regex_array[5] = getval("bus");
		regex_array[6] = getval("device");
#  if (defined WITH_USB_BUSPORT) && (WITH_USB_BUSPORT)
		regex_array[7] = getval("busport");
#  else
		if (getval("busport")) {
			upslogx(LOG_WARNING, "\"busport\" is configured for the device, but is not actually handled by current build combination of NUT and libusb (ignored)");
		}
#  endif

		/* Check for language ID workaround (#1) */
		if (getval("langid_fix")) {
			/* Skip "0x" prefix and set back to hexadecimal */
			unsigned int u_langid_fix;
			if ( (sscanf(getval("langid_fix") + 2, "%x", &u_langid_fix) != 1)
			||   (u_langid_fix > INT_MAX)
			) {
				upslogx(LOG_NOTICE, "Error enabling language ID workaround");
			} else {
				langid_fix = (int)u_langid_fix;
				upsdebugx(2,
					"Language ID workaround enabled (using '0x%x')",
					(unsigned int)langid_fix);
			}
		}

		/* Pick up the subdriver name if set explicitly */
		if (subdrv) {

			int	i;

			if (!regex_array[0] || !regex_array[1]) {
				fatalx(EXIT_FAILURE,
					"When specifying a USB 'subdriver', "
					"'vendorid' and 'productid' are mandatory.");
			}

			for (i = 0; usbsubdriver[i].name; i++) {

				if (strcasecmp(subdrv, usbsubdriver[i].name)) {
					continue;
				}

				subdriver_command = usbsubdriver[i].command;
				break;
			}

			if (!subdriver_command) {
				fatalx(EXIT_FAILURE, "Subdriver '%s' not found!", subdrv);
			}

		}

		ret = USBNewRegexMatcher(&regex_matcher,
			regex_array,
			REG_ICASE | REG_EXTENDED);
		switch (ret)
		{
		case -1:
			fatal_with_errno(EXIT_FAILURE, "USBNewRegexMatcher");
		case 0:
			break;	/* All is well */
		default:
			fatalx(EXIT_FAILURE,
				"Invalid regular expression: %s",
				 regex_array[ret]);
		}

		/* Link the matchers */
		regex_matcher->next = &device_matcher;

		ret = usb->open_dev(&udev, &usbdevice, regex_matcher, NULL);
		if (ret < 0) {
			fatalx(EXIT_FAILURE,
				"No supported devices found. "
				"Please check your device availability with 'lsusb'\n"
				"and make sure you have an up-to-date version of NUT. "
				"If this does not help,\n"
				"try running the driver with at least 'subdriver', "
				"'vendorid' and 'productid'\n"
				"options specified. Please refer to the man page "
				"for details about these options\n"
				"(man 8 nutdrv_qx).\n");
		}

		if (!subdriver_command) {
			fatalx(EXIT_FAILURE, "No subdriver selected");
		}

		/* Create a new matcher for later reopening */
		ret = USBNewExactMatcher(&reopen_matcher, &usbdevice);
		if (ret) {
			fatal_with_errno(EXIT_FAILURE, "USBNewExactMatcher");
		}

		/* Link the matchers */
		reopen_matcher->next = regex_matcher;

		dstate_setinfo("ups.vendorid", "%04x", usbdevice.VendorID);
		dstate_setinfo("ups.productid", "%04x", usbdevice.ProductID);

		/* Check for language ID workaround (#2) */
		if ((langid_fix != -1) && (!getval("noscanlangid"))) {
			/* Future improvement:
			 *   Asking for the zero'th index is special - it returns
			 *       a string descriptor that contains all the language
			 *       IDs supported by the device.
			 *   Typically there aren't many - often only one.
			 *   The language IDs are 16 bit numbers, and they start at
			 *       the third byte in the descriptor.
			 *   See USB 2.0 specification, section 9.6.7, for more
			 *       information on this.
			 * This should allow automatic application of the workaround */
			ret = usb_get_string(udev, 0, 0,
				(usb_ctrl_charbuf)tbuf, sizeof(tbuf));
			if (ret >= 4) {
				langid = ((uint8_t)tbuf[2]) | (((uint8_t)tbuf[3]) << 8);
				upsdebugx(1,
					"First supported language ID: 0x%x "
					"(please report to the NUT maintainer!)",
					(unsigned int)langid);
			}
		}

# endif	/* TESTING */

# ifdef QX_SERIAL
	}	/* is_usb */
# endif	/* QX_SERIAL */

#endif	/* QX_USB */

	/* Choose subdriver */
	if (!subdriver_matcher())
		fatalx(EXIT_FAILURE, "Device not supported!");

	/* Subdriver initups */
	if (subdriver->initups != NULL)
		subdriver->initups();
}

/* Close the ports and the like */
void	upsdrv_cleanup(void)
{
	upsdebugx(1, "%s...", __func__);

#ifndef TESTING

# ifdef QX_SERIAL

#  ifdef QX_USB
	if (!is_usb) {
#  endif	/* QX_USB */

		ser_set_dtr(upsfd, 0);
		ser_close(upsfd, device_path);

#  ifdef QX_USB
	} else {	/* is_usb */
#  endif	/* QX_USB */

# endif	/* QX_SERIAL */

# ifdef QX_USB
		usb->close_dev(udev);
		USBFreeExactMatcher(reopen_matcher);
		USBFreeRegexMatcher(regex_matcher);
		free(usbdevice.Vendor);
		free(usbdevice.Product);
		free(usbdevice.Serial);
		free(usbdevice.Bus);
		free(usbdevice.Device);
#  if (defined WITH_USB_BUSPORT) && (WITH_USB_BUSPORT)
		free(usbdevice.BusPort);
#  endif

#  ifdef QX_SERIAL
	}	/* is_usb */
#  endif	/* QX_SERIAL */

# endif	/* QX_USB */

#endif	/* TESTING */

}


/* == Support functions == */

/* Generic command processing function: send a command and read a reply.
 * Returns < 0 on error, 0 on timeout and the number of bytes read on success. */
static ssize_t	qx_command(const char *cmd, char *buf, size_t buflen)
{
#ifndef TESTING
	ssize_t	ret = -1;
#endif

/* NOTE: Could not find in which ifdef-ed codepath, but clang complained
 * about unused parameters here. Reference them just in case...
 */
	NUT_UNUSED_VARIABLE(cmd);
	NUT_UNUSED_VARIABLE(buf);
	NUT_UNUSED_VARIABLE(buflen);

#ifndef TESTING

# ifdef QX_USB

#  ifdef QX_SERIAL
	/* Communication: USB */
	if (is_usb) {
#  endif	/* QX_SERIAL (&& QX_USB)*/

		if (udev == NULL) {
			dstate_setinfo("driver.state", "reconnect.trying");

			ret = usb->open_dev(&udev, &usbdevice, reopen_matcher, NULL);

			if (ret < 1) {
				return ret;
			}

			dstate_setinfo("driver.state", "reconnect.updateinfo");
		}

		ret = (*subdriver_command)(cmd, buf, buflen);

		if (ret >= 0) {
			return ret;
		}

		switch (ret)
		{
		case LIBUSB_ERROR_BUSY:	/* Device or resource busy */
			fatal_with_errno(EXIT_FAILURE, "Got disconnected by another driver");
#ifndef HAVE___ATTRIBUTE__NORETURN
# if (defined HAVE_PRAGMA_GCC_DIAGNOSTIC_PUSH_POP) && (defined HAVE_PRAGMA_GCC_DIAGNOSTIC_IGNORED_UNREACHABLE_CODE)
#  pragma GCC diagnostic push
#  pragma GCC diagnostic ignored "-Wunreachable-code"
# endif
			exit(EXIT_FAILURE);	/* Should not get here in practice, but compiler is afraid we can fall through */
# if (defined HAVE_PRAGMA_GCC_DIAGNOSTIC_PUSH_POP) && (defined HAVE_PRAGMA_GCC_DIAGNOSTIC_IGNORED_UNREACHABLE_CODE)
#  pragma GCC diagnostic pop
# endif
#endif

#	if WITH_LIBUSB_0_1			/* limit to libusb 0.1 implementation */
		case -EPERM:		/* Operation not permitted */
			fatal_with_errno(EXIT_FAILURE, "Permissions problem");
#ifndef HAVE___ATTRIBUTE__NORETURN
# if (defined HAVE_PRAGMA_GCC_DIAGNOSTIC_PUSH_POP) && (defined HAVE_PRAGMA_GCC_DIAGNOSTIC_IGNORED_UNREACHABLE_CODE)
#  pragma GCC diagnostic push
#  pragma GCC diagnostic ignored "-Wunreachable-code"
# endif
			exit(EXIT_FAILURE);	/* Should not get here in practice, but compiler is afraid we can fall through */
# if (defined HAVE_PRAGMA_GCC_DIAGNOSTIC_PUSH_POP) && (defined HAVE_PRAGMA_GCC_DIAGNOSTIC_IGNORED_UNREACHABLE_CODE)
#  pragma GCC diagnostic pop
# endif
#endif
#	endif	/* WITH_LIBUSB_0_1 */

		case LIBUSB_ERROR_PIPE:	/* Broken pipe */
			if (usb_clear_halt(udev, 0x81) == 0) {
				upsdebugx(1, "Stall condition cleared");
				break;
			}
#if (defined ETIME) && ETIME && WITH_LIBUSB_0_1		/* limit to libusb 0.1 implementation */
			goto fallthrough_case_ETIME;
		case -ETIME:		/* Timer expired */
		fallthrough_case_ETIME:
#endif	/* ETIME && WITH_LIBUSB_0_1 */
			if (usb_reset(udev) == 0) {
				upsdebugx(1, "Device reset handled");
			}
			goto fallthrough_case_reconnect;
		case LIBUSB_ERROR_NO_DEVICE:	/* No such device */
		case LIBUSB_ERROR_ACCESS:	/* Permission denied */
		case LIBUSB_ERROR_IO:		/* I/O error */
#if WITH_LIBUSB_0_1			/* limit to libusb 0.1 implementation */
		case -ENXIO:		/* No such device or address */
#endif	/* WITH_LIBUSB_0_1 */
		case LIBUSB_ERROR_NOT_FOUND:	/* No such file or directory */
		fallthrough_case_reconnect:
			/* Uh oh, got to reconnect! */
			dstate_setinfo("driver.state", "reconnect.trying");
			usb->close_dev(udev);
			udev = NULL;
			break;

		case LIBUSB_ERROR_TIMEOUT:	/* Connection timed out */
		case LIBUSB_ERROR_OVERFLOW:	/* Value too large for defined data type */
#if EPROTO && WITH_LIBUSB_0_1		/* limit to libusb 0.1 implementation */
		case -EPROTO:		/* Protocol error */
#endif
		default:
			break;
		}

#  ifdef QX_SERIAL
	/* Communication: serial */
	} else {	/* !is_usb */
#  endif	/* QX_SERIAL (&& QX_USB) */

# endif	/* QX_USB (&& TESTING) */

# ifdef QX_SERIAL

		ser_flush_io(upsfd);

		ret = ser_send(upsfd, "%s", cmd);

		if (ret <= 0) {
			upsdebugx(3, "send: %s (%" PRIiSIZE ")",
				ret ? strerror(errno) : "timeout", ret);
			return ret;
		}

		upsdebugx(3, "send: '%.*s'",
			(int)strcspn(cmd, "\r"), cmd);

		ret = ser_get_buf(upsfd, buf, buflen, SER_WAIT_SEC, 0);

		if (ret <= 0) {
			upsdebugx(3, "read: %s (%" PRIiSIZE ")",
				ret ? strerror(errno) : "timeout", ret);
			return ret;
		}

		upsdebug_hex(5, "read", buf, (size_t)ret);
		upsdebugx(3, "read: '%.*s'", (int)strcspn(buf, "\r"), buf);

#  ifdef QX_USB
	}	/* !is_usb */
#  endif	/* QX_USB (&& QX_SERIAL) */

# endif	/* QX_SERIAL (&& TESTING) */

	return ret;

#else	/* TESTING */

	testing_t	*testing = subdriver->testing;
	int		i;

	memset(buf, 0, buflen);

	upsdebugx(3, "send: '%.*s'", (int)strcspn(cmd, "\r"), cmd);

	for (i = 0; cmd && testing[i].cmd; i++) {

		if (strcasecmp(cmd, testing[i].cmd)) {
			continue;
		}

		upsdebugx(3, "read: '%.*s'",
			(int)strcspn(testing[i].answer, "\r"),
			testing[i].answer);

		/* If requested to do so and this is the case, try to preserve inner '\0's (treat answer as a sequence of bytes) */
		if (testing[i].answer_len > 0 && strlen(testing[i].answer) < (size_t)testing[i].answer_len) {

			size_t	len;

			len = buflen <= (size_t)testing[i].answer_len ? buflen - 1 : (size_t)testing[i].answer_len;
			len = len <= sizeof(testing[i].answer) ? len : sizeof(testing[i].answer);

			memcpy(buf, testing[i].answer, len);
			upsdebug_hex(4, "read", buf, (int)len);

			return len;

		}

		return snprintf(buf, buflen, "%s", testing[i].answer);

	}

	/* If the driver expects some kind of reply in case of error.. */
	if (subdriver->rejected != NULL) {

		/* ..fulfill its expectations.. */
		upsdebugx(3, "read: '%.*s'",
			(int)strcspn(subdriver->rejected, "\r"),
			subdriver->rejected);
		return snprintf(buf, buflen, "%s", subdriver->rejected);

	/* ..otherwise.. */
	} else {

		/* ..echo back the command */
		upsdebugx(3, "read: '%.*s'", (int)strcspn(cmd, "\r"), cmd);
		return snprintf(buf, buflen, "%s", cmd);

	}

#endif	/* TESTING */
}

/* See header file for details.
 * Interpretation is done in ups_status_set(). */
void	update_status(const char *value)
{
	status_lkp_t	*status_item;
	int		clear = 0;

	upsdebugx(5, "%s: %s", __func__, value);

	if (*value == '!') {
		value++;
		clear = 1;
	}

	for (status_item = status_info; status_item->status_str != NULL ; status_item++) {

		if (strcasecmp(status_item->status_str, value))
			continue;

		if (clear) {
			ups_status &= ~status_item->status_mask;
		} else {
			ups_status |= status_item->status_mask;
		}

		return;
	}

	upsdebugx(5, "%s: Warning! %s not in list of known values",
		__func__, value);
}

/* Choose subdriver */
static int	subdriver_matcher(void)
{
	const char	*protocol = getval("protocol");
	int		i;

	/* Select the subdriver for this device */
	for (i = 0; subdriver_list[i] != NULL; i++) {

		int	j;

		/* If protocol is set in ups.conf, use it */
		if (protocol) {

			char	subdrv_name[SMALLBUF];

			/* Get rid of subdriver version */
			snprintf(subdrv_name, sizeof(subdrv_name), "%.*s",
				(int)strcspn(subdriver_list[i]->name, " "),
				subdriver_list[i]->name);

			if (strcasecmp(subdrv_name, protocol)) {
				upsdebugx(2, "Skipping protocol %s",
					subdriver_list[i]->name);
				continue;
			}

		}

		/* Give every subdriver some tries */
		for (j = 0; j < MAXTRIES; j++) {

			subdriver = subdriver_list[i];

			if (subdriver->claim()) {
				break;
			}

			subdriver = NULL;

		}

		if (subdriver != NULL)
			break;

	}

	if (!subdriver) {
		upslogx(LOG_ERR, "Device not supported!");
		return 0;
	}

	upslogx(LOG_INFO, "Using protocol: %s", subdriver->name);

	return 1;
}

/* Set vars boundaries */
static void	qx_set_var(item_t *item)
{
	if (!(item->qxflags & QX_FLAG_NONUT))
		dstate_setflags(item->info_type, item->info_flags);

	/* Set max length for strings, if needed */
	if (item->info_flags & ST_FLAG_STRING && !(item->qxflags & QX_FLAG_NONUT))
		dstate_setaux(item->info_type, strtol(item->info_rw[0].value, NULL, 10));

	/* Set enum list */
	if (item->qxflags & QX_FLAG_ENUM) {

		info_rw_t	*envalue;
		char		buf[LARGEBUF] = "";

		/* Loop on all existing values */
		for (envalue = item->info_rw; envalue != NULL && strlen(envalue->value) > 0; envalue++) {

			if (envalue->preprocess
			&&  envalue->preprocess(envalue->value, sizeof(envalue->value))
			) {
				continue;
			}

			/* This item is not available yet in NUT, so publish these data in the logs */
			if (item->qxflags & QX_FLAG_NONUT) {

				snprintfcat(buf, sizeof(buf), " %s", envalue->value);

			/* This item is available in NUT, add its enum to the variable */
			} else {

				dstate_addenum(item->info_type, "%s", envalue->value);

			}

		}

		if (item->qxflags & QX_FLAG_NONUT)
			upslogx(LOG_INFO, "%s, settable values:%s",
				item->info_type,
				strlen(buf) > 0 ? buf : " none");

	}

	/* Set range */
	if (item->qxflags & QX_FLAG_RANGE) {

		info_rw_t	*rvalue, *from = NULL, *to = NULL;
		int		ok = 0;

		/* Loop on all existing values */
		for (rvalue = item->info_rw; rvalue != NULL && strlen(rvalue->value) > 0; rvalue++) {

			if (rvalue->preprocess
			&&  rvalue->preprocess(rvalue->value, sizeof(rvalue->value))
			) {
				continue;
			}

			if (!from) {
				from = rvalue;
				continue;
			}

			to = rvalue;

			/* This item is not available yet in NUT, so
			 * publish these data in the logs */
			if (item->qxflags & QX_FLAG_NONUT) {

				upslogx(LOG_INFO, "%s, settable range: %s..%s",
					item->info_type, from->value, to->value);
				ok++;

			/* This item is available in NUT, add its range to the variable */
			} else {
				long lFrom = strtol(from->value, NULL, 10),
					lTo = strtol(to->value, NULL, 10);

				if (lFrom > INT_MAX || lTo > INT_MAX) {
					upslogx(LOG_INFO,
						"%s, settable range exceeds INT_MAX: %ld..%ld",
						item->info_type, lFrom, lTo);
				} else {
					dstate_addrange(item->info_type, (int)lFrom, (int)lTo);
				}
			}

			from = NULL;
			to = NULL;

		}

		/* This item is not available yet in NUT and we weren't able to
		 * get its range; let people know it */
		if ((item->qxflags & QX_FLAG_NONUT) && !ok)
			upslogx(LOG_INFO, "%s, settable range: none", item->info_type);

	}
}

/* Walk UPS variables and set elements of the qx2nut array. */
static bool_t	qx_ups_walk(walkmode_t mode)
{
	item_t	*item;
	int	retcode;

	/* Clear batt.{chrg,runt}.act for guesstimation */
	if (mode == QX_WALKMODE_FULL_UPDATE) {
		batt.runt.act = -1;
		batt.chrg.act = -1;
		battery_voltage_reports_one_pack_considered = 0;
	}

	/* Clear data from previous_item */
	memset(previous_item.command, 0, sizeof(previous_item.command));
	memset(previous_item.answer, 0, sizeof(previous_item.answer));

	/* 3 modes: QX_WALKMODE_INIT, QX_WALKMODE_QUICK_UPDATE
	 *      and QX_WALKMODE_FULL_UPDATE */

	/* Device data walk */
	for (item = subdriver->qx2nut; item->info_type != NULL; item++) {

		/* Skip this item */
		if (item->qxflags & QX_FLAG_SKIP)
			continue;

		upsdebugx(10, "%s: processing: %s", __func__, item->info_type);

		/* Filter data according to mode */
		switch (mode)
		{
		/* Device capabilities enumeration */
		case QX_WALKMODE_INIT:

			/* Special case for handling server side variables */
			if (item->qxflags & QX_FLAG_ABSENT) {

				/* Already set */
				if (dstate_getinfo(item->info_type))
					continue;

				dstate_setinfo(item->info_type, "%s", item->dfl);

				/* Set var flags/range/enum */
				qx_set_var(item);

				continue;
			}

			/* Allow duplicates for these NUT variables */
			if (!strncmp(item->info_type, "ups.alarm", 9)
			||  !strncmp(item->info_type, "ups.status", 10)
			) {
				break;
			}

			/* This one doesn't exist yet */
			if (dstate_getinfo(item->info_type) == NULL)
				break;

			continue;

		case QX_WALKMODE_QUICK_UPDATE:

			/* Quick update only deals with status and alarms! */
			if (!(item->qxflags & QX_FLAG_QUICK_POLL))
				continue;

			break;

		case QX_WALKMODE_FULL_UPDATE:

			/* These don't need polling after initinfo() */
			if (item->qxflags & (QX_FLAG_ABSENT | QX_FLAG_CMD | QX_FLAG_SETVAR | QX_FLAG_STATIC))
				continue;

			/* These need to be polled after user changes (setvar / instcmd) */
			if ((item->qxflags & QX_FLAG_SEMI_STATIC)
			&&  (data_has_changed == FALSE)
			) {
				continue;
			}

			break;

#if (defined HAVE_PRAGMA_GCC_DIAGNOSTIC_PUSH_POP) && ( (defined HAVE_PRAGMA_GCC_DIAGNOSTIC_IGNORED_COVERED_SWITCH_DEFAULT) || (defined HAVE_PRAGMA_GCC_DIAGNOSTIC_IGNORED_UNREACHABLE_CODE) )
# pragma GCC diagnostic push
#endif
#ifdef HAVE_PRAGMA_GCC_DIAGNOSTIC_IGNORED_COVERED_SWITCH_DEFAULT
# pragma GCC diagnostic ignored "-Wcovered-switch-default"
#endif
#ifdef HAVE_PRAGMA_GCC_DIAGNOSTIC_IGNORED_UNREACHABLE_CODE
# pragma GCC diagnostic ignored "-Wunreachable-code"
#endif
/* Older CLANG (e.g. clang-3.4) seems to not support the GCC pragmas above */
#ifdef __clang__
#pragma clang diagnostic push
#pragma clang diagnostic ignored "-Wunreachable-code"
#pragma clang diagnostic ignored "-Wcovered-switch-default"
#endif
	/* All enum cases defined as of the time of coding
	 * have been covered above. Handle later definitions,
	 * memory corruptions and buggy inputs below...
	 */
		default:
			fatalx(EXIT_FAILURE, "%s: unknown update mode!", __func__);
#ifdef __clang__
# pragma clang diagnostic pop
#endif
#if (defined HAVE_PRAGMA_GCC_DIAGNOSTIC_PUSH_POP) && ( (defined HAVE_PRAGMA_GCC_DIAGNOSTIC_IGNORED_COVERED_SWITCH_DEFAULT) || (defined HAVE_PRAGMA_GCC_DIAGNOSTIC_IGNORED_UNREACHABLE_CODE) )
# pragma GCC diagnostic pop
#endif

		}

		/* Instant commands */
		if (item->qxflags & QX_FLAG_CMD) {
			dstate_addcmd(item->info_type);
			continue;
		}

		/* Setvars */
		if (item->qxflags & QX_FLAG_SETVAR) {

			if (item->qxflags & QX_FLAG_NONUT) {
				setvar(item->info_type, NULL);
				item->qxflags |= QX_FLAG_SKIP;
			}

			continue;

		}

		/* Check whether the previous item uses the same command
		 * and then use its answer, if available.. */
		if (strlen(previous_item.command) > 0
		&&  strlen(previous_item.answer) > 0
		&&  !strcasecmp(previous_item.command, item->command)
		) {

			snprintf(item->answer, sizeof(item->answer), "%s",
				previous_item.answer);

			/* Process the answer */
			retcode = qx_process_answer(item, strlen(item->answer));

		/* ..otherwise: execute command to get answer from the UPS */
		} else {

			retcode = qx_process(item, NULL);

		}

		/* Record item as previous_item */
		snprintf(previous_item.command, sizeof(previous_item.command), "%s",
			item->command);
		snprintf(previous_item.answer, sizeof(previous_item.answer), "%s",
			item->answer);

		if (retcode) {

			/* Clear data from the item */
			memset(item->answer, 0, sizeof(item->answer));
			memset(item->value, 0, sizeof(item->value));

			if (item->qxflags & QX_FLAG_QUICK_POLL)
				return FALSE;

			if (mode == QX_WALKMODE_INIT)
				/* Skip this item from now on */
				item->qxflags |= QX_FLAG_SKIP;

			/* Don't know what happened, try again later... */
			continue;

		}

		/* Process the value we got back (set status bits
		 * and set the value of other parameters) */
		retcode = ups_infoval_set(item);

		/* Clear data from the item */
		memset(item->answer, 0, sizeof(item->answer));
		memset(item->value, 0, sizeof(item->value));

		/* Uh-oh! Some error! */
		if (retcode == -1) {

			if (item->qxflags & QX_FLAG_QUICK_POLL)
				return FALSE;

			continue;

		}

		/* Set var flags/range/enum (not for ups.{alarm.status},
		 * hence the retcode check) */
		if (retcode && mode == QX_WALKMODE_INIT) {
			qx_set_var(item);
		}

	}

	/* Update battery guesstimation */
	if (mode == QX_WALKMODE_FULL_UPDATE
	&&  (d_equal(batt.runt.act, -1) || d_equal(batt.chrg.act, -1))
	) {

		if (getval("runtimecal")) {
			const char	*val;
			time_t	battery_now;

			time(&battery_now);

			/* OL */
			if (ups_status & STATUS(OL)) {

				batt.runt.est += batt.runt.nom * difftime(battery_now, battery_lastpoll) / batt.chrg.time;
				if (batt.runt.est > batt.runt.nom) {
					batt.runt.est = batt.runt.nom;
				}

			/* OB */
			} else {

				batt.runt.est -= load.eff * difftime(battery_now, battery_lastpoll);
				if (batt.runt.est < 0) {
					batt.runt.est = 0;
				}

			}

			val = dstate_getinfo("battery.voltage");

			if (!val) {
				upsdebugx(2, "%s: unable to get battery.voltage", __func__);
			} else {
				/* For age-corrected estimates below,
				 * see theory and experimental graphs at
				 * https://github.com/networkupstools/nut/pull/1027
				 */

				batt.volt.act = strtod(val, NULL);
				if (!battery_voltage_reports_one_pack_considered) {
					batt.volt.act *= batt.packs;
				}

				if (batt.volt.act > 0 && batt.volt.low > 0 && batt.volt.high > batt.volt.low) {

					double voltage_battery_charge = (batt.volt.act - batt.volt.low) / (batt.volt.high - batt.volt.low);

					if (voltage_battery_charge < 0) {
						voltage_battery_charge = 0;
					}

					if (voltage_battery_charge > 1) {
						voltage_battery_charge = 1;
					}

					/* Correct estimated runtime remaining for old batteries:
					 * this value replacement only happens if the actual
					 * voltage_battery_charge is smaller than expected by
					 * previous (load-based) estimation, thus adapting to a
					 * battery too old and otherwise behaving non-linearly
					 */
					if (voltage_battery_charge < (batt.runt.est / batt.runt.nom)) {
						double estPrev = batt.runt.est;
						batt.runt.est = voltage_battery_charge * batt.runt.nom;
						upsdebugx(3, "%s: updating batt.runt.est from '%g' to '%g'",
							__func__, estPrev, batt.runt.est);
					}

				}
			}

			if (d_equal(batt.chrg.act, -1))
				dstate_setinfo("battery.charge", "%.0f",
					100 * batt.runt.est / batt.runt.nom);

			if (d_equal(batt.runt.act, -1) && !qx_load())
				dstate_setinfo("battery.runtime", "%.0f",
					batt.runt.est / load.eff);

			battery_lastpoll = battery_now;

		} else {

			qx_battery();

		}
	}

	return TRUE;
}

/* Convert the local status information to NUT format and set NUT alarms. */
static void	ups_alarm_set(void)
{
	if (ups_status & STATUS(RB)) {
		alarm_set("Replace battery!");
	}
	if (ups_status & STATUS(FSD)) {
		alarm_set("Shutdown imminent!");
	}
}

/* Convert the local status information to NUT format and set NUT status. */
static void	ups_status_set(void)
{
	if (ups_status & STATUS(OL)) {
		status_set("OL");		/* On line */
	} else {
		status_set("OB");		/* On battery */
	}
	if (ups_status & STATUS(DISCHRG)) {
		status_set("DISCHRG");		/* Discharging */
	}
	if (ups_status & STATUS(CHRG)) {
		status_set("CHRG");		/* Charging */
	}
	if (ups_status & STATUS(LB)) {
		status_set("LB");		/* Low battery */
	}
	if (ups_status & STATUS(OVER)) {
		status_set("OVER");		/* Overload */
	}
	if (ups_status & STATUS(RB)) {
		status_set("RB");		/* Replace battery */
	}
	if (ups_status & STATUS(TRIM)) {
		status_set("TRIM");		/* SmartTrim */
	}
	if (ups_status & STATUS(BOOST)) {
		status_set("BOOST");		/* SmartBoost */
	}
	if (ups_status & STATUS(BYPASS)) {
		status_set("BYPASS");		/* On bypass */
	}
	if (ups_status & STATUS(OFF)) {
		status_set("OFF");		/* UPS is off */
	}
	if (ups_status & STATUS(CALIB)) {
		status_set("CAL");		/* Calibration */
	}
	if (ups_status & STATUS(FSD)) {
		status_set("FSD");		/* Forced shutdown */
	}
}

/* See header file for details. */
item_t	*find_nut_info(const char *varname, const unsigned long flag, const unsigned long noflag)
{
	item_t	*item;

	for (item = subdriver->qx2nut; item->info_type != NULL; item++) {

		if (strcasecmp(item->info_type, varname))
			continue;

		if (flag && ((item->qxflags & flag) != flag))
			continue;

		if (noflag && (item->qxflags & noflag))
			continue;

		return item;
	}

	upsdebugx(2, "%s: info type %s not found", __func__, varname);
	return NULL;
}

/* Process the answer we got back from the UPS
 * Return -1 on errors, 0 on success */
static int	qx_process_answer(item_t *item, const size_t len)
{
	/* Query rejected by the UPS */
	if (subdriver->rejected && !strcasecmp(item->answer, subdriver->rejected)) {
		upsdebugx(2, "%s: query rejected by the UPS (%s)",
			__func__, item->info_type);
		return -1;
	}

	/* Short reply */
	if (item->answer_len && len < item->answer_len) {
		upsdebugx(2, "%s: short reply (%s)",
			__func__, item->info_type);
		return -1;
	}

	/* Wrong leading character */
	if (item->leading && item->answer[0] != item->leading) {
		upsdebugx(2,
			"%s: %s - invalid start character [%02x], expected [%02x]",
			__func__, item->info_type, item->answer[0], item->leading);
		return -1;
	}

	/* Check boundaries */
	if (item->to && item->to < item->from) {
		upsdebugx(1,
			"%s: in %s, starting char's position (%d) "
			"follows ending char's one (%d)",
			__func__, item->info_type, item->from, item->to);
		return -1;
	}

	/* Get value */
	if (strlen(item->answer)) {
		snprintf(item->value, sizeof(item->value), "%.*s",
			item->to ? 1 + item->to - item->from : (int)strcspn(item->answer, "\r") - item->from,
			item->answer + item->from);
	} else {
		snprintf(item->value, sizeof(item->value), "%s", "");
	}

	return 0;
}

/* See header file for details. */
int	qx_process(item_t *item, const char *command)
{
	char	buf[sizeof(item->answer) - 1] = "", *cmd;
	ssize_t	len;
	size_t cmdlen = command ?
		(strlen(command) >= SMALLBUF ? strlen(command) + 1 : SMALLBUF) :
		(item->command && strlen(item->command) >= SMALLBUF ? strlen(item->command) + 1 : SMALLBUF);
	size_t cmdsz = (sizeof(char) * cmdlen); /* in bytes, to be pedantic */

	if ( !(cmd = xmalloc(cmdsz)) ) {
		upslogx(LOG_ERR, "qx_process() failed to allocate buffer");
		return -1;
	}

	/* Prepare the command to be used */
	memset(cmd, 0, cmdsz);
	snprintf(cmd, cmdsz, "%s", command ? command : item->command);

	/* Preprocess the command */
	if (
		item->preprocess_command != NULL &&
		item->preprocess_command(item, cmd, cmdsz) == -1
	) {
		upsdebugx(4, "%s: failed to preprocess command [%s]",
			__func__, item->info_type);
		free (cmd);
		return -1;
	}

	/* Send the command */
	len = qx_command(cmd, buf, sizeof(buf));

	memset(item->answer, 0, sizeof(item->answer));

	if (len < 0 || len > INT_MAX) {
		upsdebugx(4, "%s: failed to preprocess answer [%s]",
			__func__, item->info_type);
		free (cmd);
		return -1;
	}

	memcpy(item->answer, buf, sizeof(buf));

	/* Preprocess the answer */
	if (item->preprocess_answer != NULL) {
		len = item->preprocess_answer(item, (int)len);
		if (len < 0 || len > INT_MAX) {
			upsdebugx(4, "%s: failed to preprocess answer [%s]",
				__func__, item->info_type);
			/* Clear the failed answer, preventing it from
			 * being reused by next items with same command */
			memset(item->answer, 0, sizeof(item->answer));
			free (cmd);
			return -1;
		}
	}

	free (cmd);

	/* Process the answer to get the value */
	return qx_process_answer(item, (size_t)len);
}

/* See header file for details. */
int	ups_infoval_set(item_t *item)
{
	char	value[SMALLBUF] = "";

	/* Item need to be preprocessed? */
	if (item->preprocess != NULL){

		/* Process the value returned by the UPS to NUT standards */
		if (item->preprocess(item, value, sizeof(value))) {
			upsdebugx(4, "%s: failed to preprocess value [%s: %s]",
				__func__, item->info_type, item->value);
			return -1;
		}

		/* Deal with status items */
		if (!strncmp(item->info_type, "ups.status", 10)) {
			if (strlen(value) > 0)
				update_status(value);
			return 0;
		}

		/* Deal with alarm items */
		if (!strncmp(item->info_type, "ups.alarm", 9)) {
			if (strlen(value) > 0)
				alarm_set(value);
			return 0;
		}

	} else {

		snprintf(value, sizeof(value), "%s", item->value);

		/* Cover most of the cases: either left/right filled with hashes,
		 * spaces or a mix of both */
		if (item->qxflags & QX_FLAG_TRIM)
			str_trim_m(value, "# ");

		if (strcasecmp(item->dfl, "%s")) {

			if (strspn(value, "0123456789 .") != strlen(value)) {
				upsdebugx(2, "%s: non numerical value [%s: %s]",
					__func__, item->info_type, value);
				return -1;
			}

			snprintf_dynamic(value, sizeof(value), item->dfl, "%f", strtod(value, NULL));
		}

	}

	if (item->qxflags & QX_FLAG_NONUT) {
		upslogx(LOG_INFO, "%s: %s", item->info_type, value);
		return 1;
	}

	if (!strlen(value)) {
		upsdebugx(1, "%s: non significant value [%s]",
			__func__, item->info_type);
		return -1;
	}

	dstate_setinfo(item->info_type, "%s", value);

	/* Fill batt.{chrg,runt}.act for guesstimation */
	if (!strcasecmp(item->info_type, "battery.charge"))
		batt.chrg.act = strtol(value, NULL, 10);
	else if (!strcasecmp(item->info_type, "battery.runtime"))
		batt.runt.act = strtol(value, NULL, 10);

	return 1;
}

/* See header file for details. */
unsigned int	qx_status(void)
{
	return ups_status;
}<|MERGE_RESOLUTION|>--- conflicted
+++ resolved
@@ -58,11 +58,7 @@
 #	define DRIVER_NAME	"Generic Q* Serial driver"
 #endif	/* QX_USB */
 
-<<<<<<< HEAD
-#define DRIVER_VERSION	"0.37"
-=======
-#define DRIVER_VERSION	"0.42"
->>>>>>> 0264b1be
+#define DRIVER_VERSION	"0.43"
 
 #ifdef QX_SERIAL
 #	include "serial.h"
