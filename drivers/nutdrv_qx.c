--- conflicted
+++ resolved
@@ -637,20 +637,13 @@
 
 		/* Write data in 8-byte chunks */
 		/* ret = usb->set_report(udev, 0, (unsigned char *)&tmp[i], 8); */
-<<<<<<< HEAD
-		ret = usb_control_msg(udev, USB_ENDPOINT_OUT + USB_TYPE_CLASS + USB_RECIP_INTERFACE, 0x09, 0x200, 0, (usb_ctrl_char)&tmp[i], 8, 1000);
-
-		if (ret <= 0) {
-			upsdebugx(3, "send: %s (%d)", ret ? nut_usb_strerror(ret) : "timeout", ret);
-=======
 		ret = usb_control_msg(udev,
 			USB_ENDPOINT_OUT + USB_TYPE_CLASS + USB_RECIP_INTERFACE,
-			0x09, 0x200, 0, &tmp[i], 8, 1000);
+			0x09, 0x200, 0, (usb_ctrl_char)&tmp[i], 8, 1000);
 
 		if (ret <= 0) {
 			upsdebugx(3, "send: %s (%d)",
-				ret ? usb_strerror() : "timeout", ret);
->>>>>>> 9f508f23
+				ret ? nut_usb_strerror(ret) : "timeout", ret);
 			return ret;
 		}
 
@@ -671,7 +664,8 @@
 		 * (which will happen after successfully writing a command
 		 * to the UPS) */
 		if (ret <= 0) {
-			upsdebugx(3, "read: %s (%d)", ret ? nut_usb_strerror(ret) : "timeout", ret);
+			upsdebugx(3, "read: %s (%d)",
+				ret ? nut_usb_strerror(ret) : "timeout", ret);
 			return ret;
 		}
 
@@ -697,21 +691,14 @@
 	for (i = 0; i < strlen(tmp); i += ret) {
 
 		/* Write data in 8-byte chunks */
-<<<<<<< HEAD
-		ret = usb_control_msg(udev, USB_ENDPOINT_OUT + USB_TYPE_CLASS + USB_RECIP_INTERFACE, 0x09, 0x2, 0, (usb_ctrl_char)&tmp[i], 8, 1000);
-
-		if (ret <= 0) {
-			upsdebugx(3, "send: %s (%d)", (ret != -ETIMEDOUT) ? nut_usb_strerror(ret) : "Connection timed out", ret);
-=======
 		ret = usb_control_msg(udev,
 			USB_ENDPOINT_OUT + USB_TYPE_CLASS + USB_RECIP_INTERFACE,
-			0x09, 0x2, 0, &tmp[i], 8, 1000);
+			0x09, 0x2, 0, (usb_ctrl_char)&tmp[i], 8, 1000);
 
 		if (ret <= 0) {
 			upsdebugx(3, "send: %s (%d)",
-				(ret != -ETIMEDOUT) ? usb_strerror() : "Connection timed out",
+				(ret != -ETIMEDOUT) ? nut_usb_strerror(ret) : "Connection timed out",
 				ret);
->>>>>>> 9f508f23
 			return ret;
 		}
 
@@ -726,13 +713,9 @@
 	 * (which will happen after successfully writing a command
 	 * to the UPS) */
 	if (ret <= 0) {
-<<<<<<< HEAD
-		upsdebugx(3, "read: %s (%d)", (ret != -ETIMEDOUT) ? nut_usb_strerror(ret) : "Connection timed out", ret);
-=======
 		upsdebugx(3, "read: %s (%d)",
-			(ret != -ETIMEDOUT) ? usb_strerror() : "Connection timed out",
+			(ret != -ETIMEDOUT) ? nut_usb_strerror(ret) : "Connection timed out",
 			ret);
->>>>>>> 9f508f23
 		return ret;
 	}
 
@@ -860,12 +843,8 @@
 			}
 
 			if (ret <= 0) {
-<<<<<<< HEAD
-				upsdebugx(3, "read: %s (%d)", ret ? nut_usb_strerror(ret) : "timeout", ret);
-=======
 				upsdebugx(3, "read: %s (%d)",
-					ret ? usb_strerror() : "timeout", ret);
->>>>>>> 9f508f23
+					ret ? nut_usb_strerror(ret) : "timeout", ret);
 				return ret;
 			}
 
@@ -1002,7 +981,8 @@
 	ret = usb_get_string_simple(udev, index, (usb_ctrl_char)buf, buflen);
 
 	if (ret <= 0) {
-		upsdebugx(3, "read: %s (%d)", ret ? nut_usb_strerror(ret) : "timeout", ret);
+		upsdebugx(3, "read: %s (%d)",
+			ret ? nut_usb_strerror(ret) : "timeout", ret);
 		return ret;
 	}
 
@@ -1264,7 +1244,8 @@
 	ret = usb_interrupt_write(udev, USB_ENDPOINT_OUT | 2, (char *)tmp, 8, USB_TIMEOUT);
 
 	if (ret <= 0) {
-		upsdebugx(3, "send: %s (%d)", ret ? nut_usb_strerror(ret) : "timeout", ret);
+		upsdebugx(3, "send: %s (%d)",
+			ret ? nut_usb_strerror(ret) : "timeout", ret);
 		return ret;
 	}
 
@@ -1281,7 +1262,8 @@
 
 		/* Any errors here mean that we are unable to read a reply (which will happen after successfully writing a command to the UPS) */
 		if (ret <= 0) {
-			upsdebugx(3, "read: %s (%d)", ret ? nut_usb_strerror(ret) : "timeout", ret);
+			upsdebugx(3, "read: %s (%d)",
+				ret ? nut_usb_strerror(ret) : "timeout", ret);
 			return ret;
 		}
 
