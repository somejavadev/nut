--- conflicted
+++ resolved
@@ -545,22 +545,15 @@
 
 		/* Write data in 8-byte chunks */
 		/* ret = usb->set_report(udev, 0, (unsigned char *)&tmp[i], 8); */
-<<<<<<< HEAD
-		ret = usb_control_msg(udev, USB_ENDPOINT_OUT + USB_TYPE_CLASS + USB_RECIP_INTERFACE, 0x09, 0x200, 0, (usb_ctrl_char)&tmp[i], 8, 5000);
-
-		if (ret <= 0) {
-			upsdebugx(3, "send: %s (%d)", ret ? nut_usb_strerror(ret) : "timeout", ret);
-=======
 		ret = usb_control_msg(udev,
 			USB_ENDPOINT_OUT + USB_TYPE_CLASS + USB_RECIP_INTERFACE,
 			0x09, 0x200, 0,
-			&tmp[i], 8, 5000);
+			(usb_ctrl_char)&tmp[i], 8, 5000);
 
 		if (ret <= 0) {
 			upsdebugx(3, "send: %s (%d)",
-				ret ? usb_strerror() : "timeout",
+				ret ? nut_usb_strerror(ret) : "timeout",
 				ret);
->>>>>>> 5454b345
 			return ret;
 		}
 
@@ -575,25 +568,17 @@
 
 		/* Read data in 8-byte chunks */
 		/* ret = usb->get_interrupt(udev, (unsigned char *)&buf[i], 8, 1000); */
-<<<<<<< HEAD
-		ret = usb_interrupt_read(udev, 0x81, (usb_ctrl_char)&buf[i], 8, 1000);
-=======
 		ret = usb_interrupt_read(udev,
 			0x81,
-			&buf[i], 8, 1000);
->>>>>>> 5454b345
+			(usb_ctrl_char)&buf[i], 8, 1000);
 
 		/* Any errors here mean that we are unable to read a reply
 		 * (which will happen after successfully writing a command
 		 * to the UPS) */
 		if (ret <= 0) {
-<<<<<<< HEAD
-			upsdebugx(3, "read: %s (%d)", ret ? nut_usb_strerror(ret) : "timeout", ret);
-=======
 			upsdebugx(3, "read: %s (%d)",
-				ret ? usb_strerror() : "timeout",
+				ret ? nut_usb_strerror(ret) : "timeout",
 				ret);
->>>>>>> 5454b345
 			return ret;
 		}
 
@@ -640,22 +625,15 @@
 		memcpy(&tmp[1], &cmd[i], (unsigned char)ret);
 
 		/* Write data in 8-byte chunks */
-<<<<<<< HEAD
-		ret = usb_control_msg(udev, USB_ENDPOINT_OUT | USB_TYPE_CLASS | USB_RECIP_INTERFACE, 0x09, 0x200, 0, (usb_ctrl_char)tmp, 8, 5000);
-
-		if (ret <= 0) {
-			upsdebugx(3, "send: %s (%d)", ret ? nut_usb_strerror(ret) : "timeout", ret);
-=======
 		ret = usb_control_msg(udev,
 			USB_ENDPOINT_OUT | USB_TYPE_CLASS | USB_RECIP_INTERFACE,
 			0x09, 0x200, 0,
-			tmp, 8, 5000);
+			(usb_ctrl_char)tmp, 8, 5000);
 
 		if (ret <= 0) {
 			upsdebugx(3, "send: %s (%d)",
-				ret ? usb_strerror() : "timeout",
+				ret ? nut_usb_strerror(ret) : "timeout",
 				ret);
->>>>>>> 5454b345
 			return ret;
 		}
 
@@ -673,13 +651,9 @@
 		memset(tmp, 0, sizeof(tmp));
 
 		/* Read data in 8-byte chunks */
-<<<<<<< HEAD
-		ret = usb_interrupt_read(udev, 0x81, (usb_ctrl_char)tmp, 8, 1000);
-=======
 		ret = usb_interrupt_read(udev,
 			0x81,
-			tmp, 8, 1000);
->>>>>>> 5454b345
+			(usb_ctrl_char)tmp, 8, 1000);
 
 		/* No error!!! */
 		/* if (ret == -110) */
@@ -690,13 +664,9 @@
 		 * (which will happen after successfully writing a command
 		 * to the UPS) */
 		if (ret <= 0) {
-<<<<<<< HEAD
-			upsdebugx(3, "read: %s (%d)", ret ? nut_usb_strerror(ret) : "timeout", ret);
-=======
 			upsdebugx(3, "read: %s (%d)",
-				ret ? usb_strerror() : "timeout",
+				ret ? nut_usb_strerror(ret) : "timeout",
 				ret);
->>>>>>> 5454b345
 			return ret;
 		}
 
@@ -739,13 +709,9 @@
 
 		/* Read data in 8-byte chunks */
 		/* ret = usb->get_interrupt(udev, (unsigned char *)tmp, 8, 1000); */
-<<<<<<< HEAD
-		ret = usb_interrupt_read(udev, 0x81, (usb_ctrl_char)tmp, 8, 1000);
-=======
 		ret = usb_interrupt_read(udev,
 			0x81,
-			tmp, 8, 1000);
->>>>>>> 5454b345
+			(usb_ctrl_char)tmp, 8, 1000);
 
 		/* This USB to serial implementation is crappy.
 		 * In order to read correct replies we need to flush the
@@ -760,12 +726,8 @@
 		}
 
 		if (ret < 0) {
-<<<<<<< HEAD
-			upsdebugx(3, "flush: %s (%d)", nut_usb_strerror(ret), ret);
-=======
 			upsdebugx(3, "flush: %s (%d)",
-				usb_strerror(), ret);
->>>>>>> 5454b345
+				nut_usb_strerror(ret), ret);
 			break;
 		}
 
@@ -802,13 +764,9 @@
 
 		/* Read data in 8-byte chunks */
 		/* ret = usb->get_interrupt(udev, (unsigned char *)&buf[i], 8, 1000); */
-<<<<<<< HEAD
-		ret = usb_interrupt_read(udev, 0x81, (usb_ctrl_char)&buf[i], 8, 1000);
-=======
 		ret = usb_interrupt_read(udev,
 			0x81,
-			&buf[i], 8, 1000);
->>>>>>> 5454b345
+			(usb_ctrl_char)&buf[i], 8, 1000);
 
 		/* Any errors here mean that we are unable to read a reply
 		 * (which will happen after successfully writing a command
@@ -869,13 +827,9 @@
 	upsdebugx(3, "send: %.*s", (int)strcspn(tmp, "\r"), tmp);
 
 	/* Read all 64 bytes of the reply in one large chunk */
-<<<<<<< HEAD
-	ret = usb_interrupt_read(udev, 0x81, (usb_ctrl_char)tmp, sizeof(tmp), 1000);
-=======
 	ret = usb_interrupt_read(udev,
 		0x81,
-		tmp, sizeof(tmp), 1000);
->>>>>>> 5454b345
+		(usb_ctrl_char)tmp, sizeof(tmp), 1000);
 
 	/* Any errors here mean that we are unable to read a reply
 	 * (which will happen after successfully writing a command
@@ -935,51 +889,33 @@
 	switch (hunnox_step) {
 		case 0:
 			upsdebugx(3, "asking for: %02X", 0x00);
-<<<<<<< HEAD
-			usb_get_string(udev, 0x00, langid_fix_local, (usb_ctrl_char)buf, 1026);
-			usb_get_string(udev, 0x00, langid_fix_local, (usb_ctrl_char)buf, 1026);
-			usb_get_string(udev, 0x01, langid_fix_local, (usb_ctrl_char)buf, 1026);
-=======
 			usb_get_string(udev, 0x00,
-				langid_fix_local, buf, 1026);
+				langid_fix_local, (usb_ctrl_char)buf, 1026);
 			usb_get_string(udev, 0x00,
-				langid_fix_local, buf, 1026);
+				langid_fix_local, (usb_ctrl_char)buf, 1026);
 			usb_get_string(udev, 0x01,
-				langid_fix_local, buf, 1026);
->>>>>>> 5454b345
+				langid_fix_local, (usb_ctrl_char)buf, 1026);
 			usleep(10000);
 			break;
 		case 1:
 			if (asking_for != 0x0d) {
 				upsdebugx(3, "asking for: %02X", 0x0d);
-<<<<<<< HEAD
-				usb_get_string(udev, 0x0d, langid_fix_local, (usb_ctrl_char)buf, 102);
-=======
 				usb_get_string(udev, 0x0d,
-					langid_fix_local, buf, 102);
->>>>>>> 5454b345
+					langid_fix_local, (usb_ctrl_char)buf, 102);
 			}
 			break;
 		case 2:
 			if (asking_for != 0x03) {
 				upsdebugx(3, "asking for: %02X", 0x03);
-<<<<<<< HEAD
-				usb_get_string(udev, 0x03, langid_fix_local, (usb_ctrl_char)buf, 102);
-=======
 				usb_get_string(udev, 0x03,
-					langid_fix_local, buf, 102);
->>>>>>> 5454b345
+					langid_fix_local, (usb_ctrl_char)buf, 102);
 			}
 			break;
 		case 3:
 			if (asking_for != 0x0c) {
 				upsdebugx(3, "asking for: %02X", 0x0c);
-<<<<<<< HEAD
-				usb_get_string(udev, 0x0c, langid_fix_local, (usb_ctrl_char)buf, 102);
-=======
 				usb_get_string(udev, 0x0c,
-					langid_fix_local, buf, 102);
->>>>>>> 5454b345
+					langid_fix_local, (usb_ctrl_char)buf, 102);
 			}
 			break;
 		default:
@@ -1040,19 +976,13 @@
 
 			if (langid_fix != -1) {
 				/* Apply langid_fix value */
-<<<<<<< HEAD
-				ret = usb_get_string(udev, command[i].index, langid_fix, (usb_ctrl_char)buf, buflen);
-			} else {
-				ret = usb_get_string_simple(udev, command[i].index, (usb_ctrl_char)buf, buflen);
-=======
 				ret = usb_get_string(udev,
 					command[i].index, langid_fix,
-					buf, buflen);
+					(usb_ctrl_char)buf, buflen);
 			} else {
 				ret = usb_get_string_simple(udev,
 					command[i].index,
-					buf, buflen);
->>>>>>> 5454b345
+					(usb_ctrl_char)buf, buflen);
 			}
 
 			if (ret <= 0) {
@@ -1333,27 +1263,17 @@
 
 	/* Send command/Read reply */
 	if (langid_fix != -1) {
-<<<<<<< HEAD
-		ret = usb_get_string(udev, index, langid_fix, (usb_ctrl_char)buf, buflen);
-	} else {
-		ret = usb_get_string_simple(udev, index, (usb_ctrl_char)buf, buflen);
-	}
-
-	if (ret <= 0) {
-		upsdebugx(3, "read: %s (%d)", ret ? nut_usb_strerror(ret) : "timeout", ret);
-=======
 		ret = usb_get_string(udev,
-			index, langid_fix, buf, buflen);
+			index, langid_fix, (usb_ctrl_char)buf, buflen);
 	} else {
 		ret = usb_get_string_simple(udev,
-			index, buf, buflen);
+			index, (usb_ctrl_char)buf, buflen);
 	}
 
 	if (ret <= 0) {
 		upsdebugx(3, "read: %s (%d)",
-			ret ? usb_strerror() : "timeout",
+			ret ? nut_usb_strerror(ret) : "timeout",
 			ret);
->>>>>>> 5454b345
 		return ret;
 	}
 
@@ -1532,13 +1452,9 @@
 	for (i = 0; (i <= buflen - 8) && (memchr(buf, '\r', buflen) == NULL); i += (size_t)ret) {
 
 		/* Read data in 8-byte chunks */
-<<<<<<< HEAD
-		ret = usb_interrupt_read(udev, USB_ENDPOINT_IN | 1, (usb_ctrl_char)&buf[i], 8, 1000);
-=======
 		ret = usb_interrupt_read(udev,
 			USB_ENDPOINT_IN | 1,
-			&buf[i], 8, 1000);
->>>>>>> 5454b345
+			(usb_ctrl_char)&buf[i], 8, 1000);
 
 		/* Any errors here mean that we are unable to read a reply
 		 * (which will happen after successfully writing a command
@@ -1586,13 +1502,9 @@
 			USB_ENDPOINT_OUT | USB_TYPE_VENDOR | USB_RECIP_ENDPOINT,
 			0x0d, 0, 0, (usb_ctrl_char)cmd, (int)cmdlen, 1000)) <= 0
 	) {
-<<<<<<< HEAD
-		upsdebugx(3, "send: %s (%d)", ret ? nut_usb_strerror(ret) : "timeout", ret);
-=======
 		upsdebugx(3, "send: %s (%d)",
-			ret ? usb_strerror() : "timeout",
+			ret ? nut_usb_strerror(ret) : "timeout",
 			ret);
->>>>>>> 5454b345
 		*buf = '\0';
 		return ret;
 	}
@@ -1622,13 +1534,9 @@
 				USB_ENDPOINT_IN | 1,
 				(usb_ctrl_char)p, (int)(buf + buflen - p), 1000)) <= 0
 		) {
-<<<<<<< HEAD
-			upsdebugx(3, "read: %s (%d)", ret ? nut_usb_strerror(ret) : "timeout", ret);
-=======
 			upsdebugx(3, "read: %s (%d)",
-				ret ? usb_strerror() : "timeout",
+				ret ? nut_usb_strerror(ret) : "timeout",
 				ret);
->>>>>>> 5454b345
 			*buf = '\0';
 			return ret;
 		}
@@ -1688,21 +1596,14 @@
 
 			int	ret;
 
-<<<<<<< HEAD
-			ret = usb_get_string(udev, command[i].index, langid_fix, (usb_ctrl_char)buf, 102);
-
-			if (ret <= 0) {
-				upsdebugx(3, "read: %s (%d)", ret ? nut_usb_strerror(ret) : "timeout", ret);
-=======
 			ret = usb_get_string(udev,
 				command[i].index, langid_fix,
-				buf, 102);
+				(usb_ctrl_char)buf, 102);
 
 			if (ret <= 0) {
 				upsdebugx(3, "read: %s (%d)",
-					ret ? usb_strerror() : "timeout",
+					ret ? nut_usb_strerror(ret) : "timeout",
 					ret);
->>>>>>> 5454b345
 				return ret;
 			}
 
@@ -2947,12 +2848,8 @@
 			 *   See USB 2.0 specification, section 9.6.7, for more
 			 *       information on this.
 			 * This should allow automatic application of the workaround */
-<<<<<<< HEAD
-			ret = usb_get_string(udev, 0, 0, (usb_ctrl_char)tbuf, sizeof(tbuf));
-=======
 			ret = usb_get_string(udev, 0, 0,
-				tbuf, sizeof(tbuf));
->>>>>>> 5454b345
+				(usb_ctrl_char)tbuf, sizeof(tbuf));
 			if (ret >= 4) {
 				langid = tbuf[2] | (tbuf[3] << 8);
 				upsdebugx(1,
