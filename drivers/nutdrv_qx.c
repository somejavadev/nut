/* nutdrv_qx.c - Driver for USB and serial UPS units with Q* protocols
 *
 * Copyright (C)
 *   2013 Daniele Pezzini <hyouko@gmail.com>
 *   2016 Eaton
 * Based on:
 *  usbhid-ups.c - Copyright (C)
 *    2003-2012 Arnaud Quette <arnaud.quette@gmail.com>
 *    2005      John Stamp <kinsayder@hotmail.com>
 *    2005-2006 Peter Selinger <selinger@users.sourceforge.net>
 *    2007-2009 Arjen de Korte <adkorte-guest@alioth.debian.org>
 *  blazer.c - Copyright (C)
 *    2008-2009 Arjen de Korte <adkorte-guest@alioth.debian.org>
 *    2012      Arnaud Quette <ArnaudQuette@Eaton.com>
 *  blazer_ser.c - Copyright (C)
 *    2008      Arjen de Korte <adkorte-guest@alioth.debian.org>
 *  blazer_usb.c - Copyright (C)
 *    2003-2009 Arjen de Korte <adkorte-guest@alioth.debian.org>
 *    2011-2012 Arnaud Quette <arnaud.quette@free.fr>
 *  Masterguard additions
 *    2020-2021 Edgar Fuß, Mathematisches Institut der Universität Bonn <ef@math.uni-bonn.de>
 *
 * This program is free software; you can redistribute it and/or modify
 * it under the terms of the GNU General Public License as published by
 * the Free Software Foundation; either version 2 of the License, or
 * (at your option) any later version.
 *
 * This program is distributed in the hope that it will be useful,
 * but WITHOUT ANY WARRANTY; without even the implied warranty of
 * MERCHANTABILITY or FITNESS FOR A PARTICULAR PURPOSE.  See the
 * GNU General Public License for more details.
 *
 * You should have received a copy of the GNU General Public License
 * along with this program; if not, write to the Free Software
 * Foundation, Inc., 59 Temple Place, Suite 330, Boston, MA 02111-1307 USA
 *
 */

#define DRIVER_VERSION	"0.31"

#include "config.h"
#include "main.h"
#include "attribute.h"
#include "nut_float.h"
#include "nut_stdint.h"

/* note: QX_USB/QX_SERIAL set through Makefile */
#ifdef QX_USB
	#include "nut_libusb.h"
	#include "usb-common.h"

	#ifdef QX_SERIAL
		#define DRIVER_NAME	"Generic Q* USB/Serial driver"
	#else
		#define	DRIVER_NAME	"Generic Q* USB driver"
	#endif	/* QX_SERIAL */
#else
	#define DRIVER_NAME	"Generic Q* Serial driver"
#endif	/* QX_USB */

#ifdef QX_SERIAL
	#include "serial.h"
	#define SER_WAIT_SEC	1	/* 3 seconds for Best UPS */
#endif	/* QX_SERIAL */

#include "nutdrv_qx.h"

/* == Subdrivers == */
/* Include all known subdrivers */
#include "nutdrv_qx_bestups.h"
#include "nutdrv_qx_hunnox.h"
#include "nutdrv_qx_mecer.h"
#include "nutdrv_qx_megatec.h"
#include "nutdrv_qx_megatec-old.h"
#include "nutdrv_qx_mustek.h"
#include "nutdrv_qx_q1.h"
#include "nutdrv_qx_voltronic.h"
#include "nutdrv_qx_voltronic-qs.h"
#include "nutdrv_qx_voltronic-qs-hex.h"
#include "nutdrv_qx_zinto.h"
#include "nutdrv_qx_masterguard.h"

/* Reference list of available subdrivers */
static subdriver_t	*subdriver_list[] = {
	&voltronic_subdriver,
	&voltronic_qs_subdriver,
	&voltronic_qs_hex_subdriver,
	&mustek_subdriver,
	&megatec_old_subdriver,
	&bestups_subdriver,
	&mecer_subdriver,
	&megatec_subdriver,
	&zinto_subdriver,
	&masterguard_subdriver,
	&hunnox_subdriver,
	/* Fallback Q1 subdriver */
	&q1_subdriver,
	NULL
};


/* == Driver description structure == */
upsdrv_info_t	upsdrv_info = {
	DRIVER_NAME,
	DRIVER_VERSION,
	"Daniele Pezzini <hyouko@gmail.com>" \
	"Arnaud Quette <arnaud.quette@gmail.com>" \
	"John Stamp <kinsayder@hotmail.com>" \
	"Peter Selinger <selinger@users.sourceforge.net>" \
	"Arjen de Korte <adkorte-guest@alioth.debian.org>" \
	"Edgar Fuß <ef@math.uni-bonn.de>",
	DRV_BETA,
#ifdef QX_USB
	{ &comm_upsdrv_info, NULL }
#else
	{ NULL }
#endif	/* QX_USB */
};

/* == Data walk modes == */
typedef enum {
	QX_WALKMODE_INIT = 0,
	QX_WALKMODE_QUICK_UPDATE,
	QX_WALKMODE_FULL_UPDATE
} walkmode_t;


/* == Global vars == */
/* Pointer to the active subdriver object (changed in subdriver_matcher() function) */
static subdriver_t	*subdriver = NULL;

static long	pollfreq = DEFAULT_POLLFREQ;
static unsigned int	ups_status = 0;
static bool_t	data_has_changed = FALSE;	/* for SEMI_STATIC data polling */

static time_t	lastpoll;	/* Timestamp the last polling */

#if defined(QX_USB) && !defined(TESTING)
static int	hunnox_step = 0;
#endif	/* QX_USB && !TESTING */

#if defined(QX_USB) && defined(QX_SERIAL)
static int	is_usb = 0;	/* Whether the device is connected through USB (1) or serial (0) */
#endif	/* QX_USB && QX_SERIAL */

static struct {
	char	command[SMALLBUF];	/* Command sent to the UPS to get answer/to execute an instant command */
	char	answer[SMALLBUF];	/* Answer from the UPS, filled at runtime */
} previous_item = { "", "" };	/* Hold the values of the item processed just before the actual one */


/* == Support functions == */
static int	subdriver_matcher(void);
static ssize_t	qx_command(const char *cmd, char *buf, size_t buflen);
static int	qx_process_answer(item_t *item, const size_t len); /* returns just 0 or -1 */
static bool_t	qx_ups_walk(walkmode_t mode);
static void	ups_status_set(void);
static void	ups_alarm_set(void);
static void	qx_set_var(item_t *item);


/* == Struct & data for status processing == */
typedef struct {
	const char	*status_str;			/* UPS status string */
	const unsigned int	status_mask;	/* UPS status mask */
} status_lkp_t;

static status_lkp_t	status_info[] = {
	/* Map status strings to bit masks */
	{ "OL", STATUS(OL) },
	{ "LB", STATUS(LB) },
	{ "RB", STATUS(RB) },
	{ "CHRG", STATUS(CHRG) },
	{ "DISCHRG", STATUS(DISCHRG) },
	{ "BYPASS", STATUS(BYPASS) },
	{ "CAL", STATUS(CAL) },
	{ "OFF", STATUS(OFF) },
	{ "OVER", STATUS(OVER) },
	{ "TRIM", STATUS(TRIM) },
	{ "BOOST", STATUS(BOOST) },
	{ "FSD", STATUS(FSD) },
	{ NULL, 0 },
};


/* == battery.{charge,runtime} guesstimation == */
/* Support functions */
static int	qx_battery(void);
static int	qx_load(void);
static void	qx_initbattery(void);

/* Battery data */
static struct {
	double	packs;	/* Battery voltage multiplier */
	struct {
		double	act;	/* Actual runtime on battery */
		double	nom;	/* Nominal runtime on battery (full load) */
		double	est;	/* Estimated runtime remaining (full load) */
		double	exp;	/* Load exponent */
	} runt;
	struct {
		double	act;	/* Actual battery voltage */
		double	high;	/* Battery float voltage */
		double	nom;	/* Nominal battery voltage */
		double	low;	/* Battery low voltage */
	} volt;
	struct {
		double	act;	/* Actual battery charge */
		long	time;	/* Recharge time from empty to full */
	} chrg;
} batt = { 1, { -1, -1, 0, 0 }, { -1, -1, -1, -1 }, { -1, 43200 } };

/* Load data */
static struct {
	double	act;	/* Actual load (reported by the UPS) */
	double	low;	/* Idle load */
	double	eff;	/* Effective load */
} load = { 0, 0.1, 1 };

static time_t	battery_lastpoll = 0;

/* Fill batt.volt.act and guesstimate the battery charge
 * if it isn't already available. */
static int	qx_battery(void)
{
	const char	*val = dstate_getinfo("battery.voltage");

	if (!val) {
		upsdebugx(2, "%s: unable to get battery.voltage", __func__);
		return -1;
	}

	batt.volt.act = batt.packs * strtod(val, NULL);

	if (d_equal(batt.chrg.act, -1) && batt.volt.low > 0 && batt.volt.high > batt.volt.low) {

		batt.chrg.act = 100 * (batt.volt.act - batt.volt.low) / (batt.volt.high - batt.volt.low);

		if (batt.chrg.act < 0) {
			batt.chrg.act = 0;
		}

		if (batt.chrg.act > 100) {
			batt.chrg.act = 100;
		}

		dstate_setinfo("battery.charge", "%.0f", batt.chrg.act);

	}

	return 0;
}

/* Load for battery.{charge,runtime} from runtimecal */
static int	qx_load(void)
{
	const char	*val = dstate_getinfo("ups.load");

	if (!val) {
		upsdebugx(2, "%s: unable to get ups.load", __func__);
		return -1;
	}

	load.act = strtod(val, NULL);

	load.eff = pow(load.act / 100, batt.runt.exp);

	if (load.eff < load.low) {
		load.eff = load.low;
	}

	return 0;
}

/* Guesstimation: init */
static void	qx_initbattery(void)
{
	if (!dstate_getinfo("battery.charge") || !dstate_getinfo("battery.runtime")) {

		const char	*val;

		val = dstate_getinfo("battery.voltage.high");
		if (val) {
			batt.volt.high = strtod(val, NULL);
		}

		val = dstate_getinfo("battery.voltage.low");
		if (val) {
			batt.volt.low = strtod(val, NULL);
		}

		val = dstate_getinfo("battery.voltage.nominal");
		if (val) {
			batt.volt.nom = strtod(val, NULL);
		}

		/* If no values are available for both battery.voltage.{low,high}
		 * either from the UPS or provided by the user in ups.conf,
		 * try to guesstimate them, but announce it! */
		if ( (!d_equal(batt.volt.nom, -1)) && (d_equal(batt.volt.low, -1) || d_equal(batt.volt.high, -1))) {

			upslogx(LOG_INFO, "No values for battery high/low voltages");

			/* Basic formula, which should cover most cases */
			batt.volt.low = 104 * batt.volt.nom / 120;
			batt.volt.high = 130 * batt.volt.nom / 120;

			/* Publish these data too */
			dstate_setinfo("battery.voltage.low", "%.2f", batt.volt.low);
			dstate_setinfo("battery.voltage.high", "%.2f", batt.volt.high);

			upslogx(LOG_INFO, "Using 'guesstimation' (low: %f, high: %f)!",
				batt.volt.low, batt.volt.high);

		}

		val = dstate_getinfo("battery.packs");
		if (val && (strspn(val, "0123456789 .") == strlen(val))) {
			batt.packs = strtod(val, NULL);
		} else {

			/* qx_battery -> batt.volt.act */
			if (!qx_battery() && (!d_equal(batt.volt.nom, -1))) {

				const double	packs[] = { 120, 100, 80, 60, 48, 36, 30, 24, 18, 12, 8, 6, 4, 3, 2, 1, 0.5, -1 };
				int		i;

				/* The battery voltage will quickly return to
				 * at least the nominal value after discharging them.
				 * For overlapping battery.voltage.low/high ranges
				 * therefore choose the one with the highest multiplier. */
				for (i = 0; packs[i] > 0; i++) {

					if (packs[i] * batt.volt.act > 1.2 * batt.volt.nom) {
						continue;
					}

					if (packs[i] * batt.volt.act < 0.8 * batt.volt.nom) {
						upslogx(LOG_INFO,
							"Can't autodetect number of battery packs [%.0f/%.2f]",
							batt.volt.nom, batt.volt.act);
						break;
					}

					batt.packs = packs[i];
					break;

				}

			} else {
				upslogx(LOG_INFO,
					"Can't autodetect number of battery packs [%.0f/%.2f]",
					batt.volt.nom, batt.volt.act);
			}

		}

		/* Update batt.{chrg,volt}.act */
		qx_battery();

		val = getval("runtimecal");
		if (val) {

			double	rh, lh, rl, ll;

			time(&battery_lastpoll);

			if (sscanf(val, "%lf,%lf,%lf,%lf", &rh, &lh, &rl, &ll) < 4) {
				fatalx(EXIT_FAILURE, "Insufficient parameters for runtimecal");
			}

			if ((rl < rh) || (rh <= 0)) {
				fatalx(EXIT_FAILURE, "Parameter out of range (runtime)");
			}

			if ((lh > 100) || (ll > lh) || (ll <= 0)) {
				fatalx(EXIT_FAILURE, "Parameter out of range (load)");
			}

			batt.runt.exp = log(rl / rh) / log(lh / ll);
			upsdebugx(2, "%s: battery runtime exponent: %.3f",
				__func__, batt.runt.exp);

			batt.runt.nom = rh * pow(lh / 100, batt.runt.exp);
			upsdebugx(2, "%s: battery runtime nominal: %.1f",
				__func__, batt.runt.nom);

		} else {

			upslogx(LOG_INFO, "Battery runtime will not be calculated "
				"(runtimecal not set)");
			return;

		}

		val = dstate_getinfo("battery.charge");
		if (!val && (!d_equal(batt.volt.nom, -1))) {
			batt.volt.low = batt.volt.nom;
			batt.volt.high = 1.15 * batt.volt.nom;

			if (qx_battery())
				fatalx(EXIT_FAILURE, "Initial battery charge undetermined");

			val = dstate_getinfo("battery.charge");
		}

		if (val) {
			batt.runt.est = batt.runt.nom * strtod(val, NULL) / 100;
			upsdebugx(2, "%s: battery runtime estimate: %.1f",
				__func__, batt.runt.est);
		} else {
			fatalx(EXIT_FAILURE, "Initial battery charge undetermined");
		}

		val = getval("chargetime");
		if (val) {
			batt.chrg.time = strtol(val, NULL, 10);

			if (batt.chrg.time <= 0) {
				fatalx(EXIT_FAILURE, "Charge time out of range [1..s]");
			}

			upsdebugx(2, "%s: battery charge time: %ld",
				__func__, batt.chrg.time);
		} else {
			upslogx(LOG_INFO,
				"No charge time specified, "
				"using built in default [%ld seconds]",
				batt.chrg.time);
		}

		val = getval("idleload");
		if (val) {
			load.low = strtod(val, NULL) / 100;

			if ((load.low <= 0) || (load.low > 1)) {
				fatalx(EXIT_FAILURE, "Idle load out of range [0..100]");
			}

			upsdebugx(2,
				"%s: minimum load used (idle): %.3f",
				__func__, load.low);
		} else {
			upslogx(LOG_INFO,
				"No idle load specified, using built in default [%.1f %%]",
				100 * load.low);
		}
	}
}


/* == USB communication subdrivers == */
#if defined(QX_USB) && !defined(TESTING)
static usb_communication_subdriver_t	*usb = &usb_subdriver;
static usb_dev_handle			*udev = NULL;
static USBDevice_t			usbdevice;
static USBDeviceMatcher_t		*reopen_matcher = NULL;
static USBDeviceMatcher_t		*regex_matcher = NULL;
static int				langid_fix = -1;

static int	(*subdriver_command)(const char *cmd, char *buf, size_t buflen) = NULL;

/* Cypress communication subdriver */
static int	cypress_command(const char *cmd, char *buf, size_t buflen)
{
	char	tmp[SMALLBUF];
	int	ret = 0;
	size_t	i;

	if (buflen > INT_MAX) {
		upsdebugx(3, "%s: requested to read too much (%zu), "
			"reducing buflen to (INT_MAX-1)",
			__func__, buflen);
		buflen = (INT_MAX - 1);
	}

	/* Send command */
	memset(tmp, 0, sizeof(tmp));
	snprintf(tmp, sizeof(tmp), "%s", cmd);

	for (i = 0; i < strlen(tmp); i += (size_t)ret) {

		/* Write data in 8-byte chunks */
		/* ret = usb->set_report(udev, 0, (unsigned char *)&tmp[i], 8); */
		ret = usb_control_msg(udev,
			USB_ENDPOINT_OUT + USB_TYPE_CLASS + USB_RECIP_INTERFACE,
			0x09, 0x200, 0,
<<<<<<< HEAD
			(usb_ctrl_charbuf)&tmp[i], 8, 5000);

		if (ret <= 0) {
			upsdebugx(3, "send: %s (%d)",
				ret ? nut_usb_strerror(ret) : "timeout",
=======
			&tmp[i], 8, 5000);

		if (ret <= 0) {
			upsdebugx(3, "send: %s (%d)",
				ret ? usb_strerror() : "timeout",
>>>>>>> 43b9c9cd
				ret);
			return ret;
		}

	}

	upsdebugx(3, "send: %.*s", (int)strcspn(tmp, "\r"), tmp);

	/* Read reply */
	memset(buf, 0, buflen);

	for (i = 0; (i <= buflen-8) && (memchr(buf, '\r', buflen) == NULL); i += (size_t)ret) {

		/* Read data in 8-byte chunks */
		/* ret = usb->get_interrupt(udev, (unsigned char *)&buf[i], 8, 1000); */
		ret = usb_interrupt_read(udev,
			0x81,
<<<<<<< HEAD
			(usb_ctrl_charbuf)&buf[i], 8, 1000);
=======
			&buf[i], 8, 1000);
>>>>>>> 43b9c9cd

		/* Any errors here mean that we are unable to read a reply
		 * (which will happen after successfully writing a command
		 * to the UPS) */
		if (ret <= 0) {
			upsdebugx(3, "read: %s (%d)",
<<<<<<< HEAD
				ret ? nut_usb_strerror(ret) : "timeout",
=======
				ret ? usb_strerror() : "timeout",
>>>>>>> 43b9c9cd
				ret);
			return ret;
		}

		snprintf(tmp, sizeof(tmp), "read [% 3d]", (int)i);
		upsdebug_hex(5, tmp, &buf[i], (size_t)ret);

	}

	upsdebugx(3, "read: %.*s", (int)strcspn(buf, "\r"), buf);

	if (i > INT_MAX) {
		upsdebugx(3, "%s: read too much (%zu)", __func__, i);
		return -1;
	}
	return (int)i;
}

/* SGS communication subdriver */
static int	sgs_command(const char *cmd, char *buf, size_t buflen)
{
	char	tmp[SMALLBUF];
	int	ret = 0;
	size_t  cmdlen, i;

	if (buflen > INT_MAX) {
		upsdebugx(3, "%s: requested to read too much (%zu), "
			"reducing buflen to (INT_MAX-1)",
			__func__, buflen);
		buflen = (INT_MAX - 1);
	}

	/* Send command */
	cmdlen = strlen(cmd);

	for (i = 0; i < cmdlen; i += (size_t)ret) {

		memset(tmp, 0, sizeof(tmp));

		/* i and cmdlen are size_t nominally, but diff is not large */
		ret = (int)((cmdlen - i) < 7 ? (cmdlen - i) : 7);

		/* ret is between 0 and 7 */
		tmp[0] = (char)ret;
		memcpy(&tmp[1], &cmd[i], (unsigned char)ret);

		/* Write data in 8-byte chunks */
		ret = usb_control_msg(udev,
			USB_ENDPOINT_OUT | USB_TYPE_CLASS | USB_RECIP_INTERFACE,
			0x09, 0x200, 0,
<<<<<<< HEAD
			(usb_ctrl_charbuf)tmp, 8, 5000);

		if (ret <= 0) {
			upsdebugx(3, "send: %s (%d)",
				ret ? nut_usb_strerror(ret) : "timeout",
=======
			tmp, 8, 5000);

		if (ret <= 0) {
			upsdebugx(3, "send: %s (%d)",
				ret ? usb_strerror() : "timeout",
>>>>>>> 43b9c9cd
				ret);
			return ret;
		}

		ret--;

	}

	upsdebugx(3, "send: %.*s", (int)strcspn(cmd, "\r"), cmd);

	/* Read reply */
	memset(buf, 0, buflen);

	for (i = 0; i <= buflen - 8; i += (size_t)ret) {

		memset(tmp, 0, sizeof(tmp));

		/* Read data in 8-byte chunks */
		ret = usb_interrupt_read(udev,
			0x81,
<<<<<<< HEAD
			(usb_ctrl_charbuf)tmp, 8, 1000);
=======
			tmp, 8, 1000);
>>>>>>> 43b9c9cd

		/* No error!!! */
		/* TODO: Macro code */
		if (ret == -110)
			break;

		/* Any errors here mean that we are unable to read a reply
		 * (which will happen after successfully writing a command
		 * to the UPS) */
		if (ret <= 0) {
			upsdebugx(3, "read: %s (%d)",
<<<<<<< HEAD
				ret ? nut_usb_strerror(ret) : "timeout",
=======
				ret ? usb_strerror() : "timeout",
>>>>>>> 43b9c9cd
				ret);
			return ret;
		}

		/* Every call to read returns 8 bytes
		 * -> actually returned bytes: */
		ret = tmp[0] <= 7 ? tmp[0] : 7;

		if (ret > 0)
			memcpy(&buf[i], &tmp[1], (unsigned char)ret);

		snprintf(tmp, sizeof(tmp), "read [% 3d]", (int)i);
		upsdebug_hex(5, tmp, &buf[i], (size_t)ret);

	}

	upsdebugx(3, "read: %.*s", (int)strcspn(buf, "\r"), buf);

	if (i > INT_MAX) {
		upsdebugx(3, "%s: read too much (%zu)", __func__, i);
		return -1;
	}
	return (int)i;
}

/* Phoenix communication subdriver */
static int	phoenix_command(const char *cmd, char *buf, size_t buflen)
{
	char	tmp[SMALLBUF];
	int	ret;
	size_t	i;

	if (buflen > INT_MAX) {
		upsdebugx(3, "%s: requested to read too much (%zu), "
			"reducing buflen to (INT_MAX-1)",
			__func__, buflen);
		buflen = (INT_MAX - 1);
	}

	for (i = 0; i < 8; i++) {

		/* Read data in 8-byte chunks */
		/* ret = usb->get_interrupt(udev, (unsigned char *)tmp, 8, 1000); */
		ret = usb_interrupt_read(udev,
			0x81,
<<<<<<< HEAD
			(usb_ctrl_charbuf)tmp, 8, 1000);
=======
			tmp, 8, 1000);
>>>>>>> 43b9c9cd

		/* This USB to serial implementation is crappy.
		 * In order to read correct replies we need to flush the
		 * output buffers of the converter until we get no more
		 * data (e.g. it times out). */
		switch (ret)
		{
		case -EPIPE:		/* Broken pipe */
			usb_clear_halt(udev, 0x81);
		case -ETIMEDOUT:	/* Connection timed out */
			break;
		}

		if (ret < 0) {
			upsdebugx(3, "flush: %s (%d)",
<<<<<<< HEAD
				nut_usb_strerror(ret), ret);
=======
				usb_strerror(), ret);
>>>>>>> 43b9c9cd
			break;
		}

		upsdebug_hex(4, "dump", tmp, (size_t)ret);

	}

	/* Send command */
	memset(tmp, 0, sizeof(tmp));
	snprintf(tmp, sizeof(tmp), "%s", cmd);

	for (i = 0; i < strlen(tmp); i += (size_t)ret) {

		/* Write data in 8-byte chunks */
		/* ret = usb->set_report(udev, 0, (unsigned char *)&tmp[i], 8); */
		ret = usb_control_msg(udev,
			USB_ENDPOINT_OUT + USB_TYPE_CLASS + USB_RECIP_INTERFACE,
			0x09, 0x200, 0, (usb_ctrl_charbuf)&tmp[i], 8, 1000);

		if (ret <= 0) {
			upsdebugx(3, "send: %s (%d)",
				ret ? nut_usb_strerror(ret) : "timeout", ret);
			return ret;
		}

	}

	upsdebugx(3, "send: %.*s", (int)strcspn(tmp, "\r"), tmp);

	/* Read reply */
	memset(buf, 0, buflen);

	for (i = 0; (i <= buflen-8) && (memchr(buf, '\r', buflen) == NULL); i += (size_t)ret) {

		/* Read data in 8-byte chunks */
		/* ret = usb->get_interrupt(udev, (unsigned char *)&buf[i], 8, 1000); */
		ret = usb_interrupt_read(udev,
			0x81,
<<<<<<< HEAD
			(usb_ctrl_charbuf)&buf[i], 8, 1000);
=======
			&buf[i], 8, 1000);
>>>>>>> 43b9c9cd

		/* Any errors here mean that we are unable to read a reply
		 * (which will happen after successfully writing a command
		 * to the UPS) */
		if (ret <= 0) {
			upsdebugx(3, "read: %s (%d)",
				ret ? nut_usb_strerror(ret) : "timeout", ret);
			return ret;
		}

		snprintf(tmp, sizeof(tmp), "read [% 3d]", (int)i);
		upsdebug_hex(5, tmp, &buf[i], (size_t)ret);

	}

	upsdebugx(3, "read: %.*s", (int)strcspn(buf, "\r"), buf);

	if (i > INT_MAX) {
		upsdebugx(3, "%s: read too much (%zu)", __func__, i);
		return -1;
	}
	return (int)i;
}

/* Ippon communication subdriver */
static int	ippon_command(const char *cmd, char *buf, size_t buflen)
{
	char	tmp[64];
	int	ret;
	size_t	i, len;

	if (buflen > INT_MAX) {
		upsdebugx(3, "%s: requested to read too much (%zu), "
			"reducing buflen to (INT_MAX-1)",
			__func__, buflen);
		buflen = (INT_MAX - 1);
	}

	/* Send command */
	snprintf(tmp, sizeof(tmp), "%s", cmd);

	for (i = 0; i < strlen(tmp); i += (size_t)ret) {

		/* Write data in 8-byte chunks */
		ret = usb_control_msg(udev,
			USB_ENDPOINT_OUT + USB_TYPE_CLASS + USB_RECIP_INTERFACE,
			0x09, 0x2, 0, (usb_ctrl_charbuf)&tmp[i], 8, 1000);

		if (ret <= 0) {
			upsdebugx(3, "send: %s (%d)",
				(ret != -ETIMEDOUT) ? nut_usb_strerror(ret) : "Connection timed out",
				ret);
			return ret;
		}

	}

	upsdebugx(3, "send: %.*s", (int)strcspn(tmp, "\r"), tmp);

	/* Read all 64 bytes of the reply in one large chunk */
	ret = usb_interrupt_read(udev,
		0x81,
<<<<<<< HEAD
		(usb_ctrl_charbuf)tmp, sizeof(tmp), 1000);
=======
		tmp, sizeof(tmp), 1000);
>>>>>>> 43b9c9cd

	/* Any errors here mean that we are unable to read a reply
	 * (which will happen after successfully writing a command
	 * to the UPS) */
	if (ret <= 0) {
		upsdebugx(3, "read: %s (%d)",
			(ret != -ETIMEDOUT) ? nut_usb_strerror(ret) : "Connection timed out",
			ret);
		return ret;
	}

	/* As Ippon will always return 64 bytes in response,
	 * we have to calculate and return length of actual
	 * response data here.
	 * Empty response will look like 0x00 0x0D, otherwise
	 * it will be data string terminated by 0x0D. */

	for (i = 0, len = 0; i < (size_t)ret; i++) {

		if (tmp[i] != '\r')
			continue;

		len = ++i;
		break;

	}

	/* Just in case there wasn't any '\r', fallback to string length, if any */
	if (!len)
		len = strlen(tmp);

	upsdebug_hex(5, "read", tmp, (size_t)len);
	upsdebugx(3, "read: %.*s", (int)strcspn(tmp, "\r"), tmp);

	len = len < buflen ? len : buflen - 1;

	memset(buf, 0, buflen);
	memcpy(buf, tmp, len);

	if (len > INT_MAX) {
		upsdebugx(3, "%s: read too much (%zu)", __func__, len);
		return -1;
	}
	return (int)len;
}

static int 	hunnox_protocol(int asking_for)
{
	char	buf[1030];

	int langid_fix_local = 0x0409;

	if (langid_fix != -1) {
		langid_fix_local = langid_fix;
	}

	switch (hunnox_step) {
		case 0:
			upsdebugx(3, "asking for: %02X", 0x00);
			usb_get_string(udev, 0x00,
<<<<<<< HEAD
				langid_fix_local, (usb_ctrl_charbuf)buf, 1026);
			usb_get_string(udev, 0x00,
				langid_fix_local, (usb_ctrl_charbuf)buf, 1026);
			usb_get_string(udev, 0x01,
				langid_fix_local, (usb_ctrl_charbuf)buf, 1026);
=======
				langid_fix_local, buf, 1026);
			usb_get_string(udev, 0x00,
				langid_fix_local, buf, 1026);
			usb_get_string(udev, 0x01,
				langid_fix_local, buf, 1026);
>>>>>>> 43b9c9cd
			usleep(10000);
			break;
		case 1:
			if (asking_for != 0x0d) {
				upsdebugx(3, "asking for: %02X", 0x0d);
				usb_get_string(udev, 0x0d,
<<<<<<< HEAD
					langid_fix_local, (usb_ctrl_charbuf)buf, 102);
=======
					langid_fix_local, buf, 102);
>>>>>>> 43b9c9cd
			}
			break;
		case 2:
			if (asking_for != 0x03) {
				upsdebugx(3, "asking for: %02X", 0x03);
				usb_get_string(udev, 0x03,
<<<<<<< HEAD
					langid_fix_local, (usb_ctrl_charbuf)buf, 102);
=======
					langid_fix_local, buf, 102);
>>>>>>> 43b9c9cd
			}
			break;
		case 3:
			if (asking_for != 0x0c) {
				upsdebugx(3, "asking for: %02X", 0x0c);
				usb_get_string(udev, 0x0c,
<<<<<<< HEAD
					langid_fix_local, (usb_ctrl_charbuf)buf, 102);
=======
					langid_fix_local, buf, 102);
>>>>>>> 43b9c9cd
			}
			break;
		default:
			hunnox_step = 0;
	}
	hunnox_step++;
	if (hunnox_step > 3) {
		hunnox_step = 1;
	}

	return 0;
}

/* Krauler communication subdriver */
static int	krauler_command(const char *cmd, char *buf, size_t buflen)
{
	/* Still not implemented:
	 * 0x6	T<n>	(don't know how to pass the parameter)
	 * 0x68 and 0x69 both cause shutdown after an undefined interval */
	const struct {
		const char	*str;	/* Megatec command */
		const int	index;	/* Krauler string index for this command */
		const char	prefix;	/* Character to replace the first byte in reply */
	} command[] = {
		{ "Q1\r", 0x03, '(' },
		{ "F\r", 0x0d, '#' },
		{ "I\r", 0x0c, '#' },
		{ "T\r", 0x04, '\r' },
		{ "TL\r", 0x05, '\r' },
		{ "Q\r", 0x07, '\r' },
		{ "C\r", 0x0b, '\r' },
		{ "CT\r", 0x0b, '\r' },
		{ NULL, 0, '\0' }
	};

	int	i;

	upsdebugx(3, "send: %.*s", (int)strcspn(cmd, "\r"), cmd);

	if (buflen > INT_MAX) {
		upsdebugx(3, "%s: requested to read too much (%zu), "
			"reducing buflen to (INT_MAX-1)",
			__func__, buflen);
		buflen = (INT_MAX - 1);
	}

	for (i = 0; command[i].str; i++) {

		int	retry;

		if (strcmp(cmd, command[i].str)) {
			continue;
		}

		for (retry = 0; retry < 10; retry++) {

			int	ret;

			if (langid_fix != -1) {
				/* Apply langid_fix value */
				ret = usb_get_string(udev,
					command[i].index, langid_fix,
<<<<<<< HEAD
					(usb_ctrl_charbuf)buf, buflen);
			} else {
				ret = usb_get_string_simple(udev,
					command[i].index,
					(usb_ctrl_charbuf)buf, buflen);
=======
					buf, buflen);
			} else {
				ret = usb_get_string_simple(udev,
					command[i].index,
					buf, buflen);
>>>>>>> 43b9c9cd
			}

			if (ret <= 0) {
				upsdebugx(3, "read: %s (%d)",
					ret ? nut_usb_strerror(ret) : "timeout", ret);
				return ret;
			}

			/* This may serve in the future */
			upsdebugx(1, "received %d (%d)", ret, buf[0]);

			if (langid_fix != -1) {
				/* Limit this check, at least for now */
				/* Invalid receive size - message corrupted */
				if (ret != buf[0]) {
					upsdebugx(1, "size mismatch: %d / %d", ret, buf[0]);
					continue;
				}

				/* Simple unicode -> ASCII inplace conversion
				 * FIXME: this code is at least shared with mge-shut/libshut
				 * Create a common function? */
				unsigned int	di, si, size = (unsigned int)buf[0];
				for (di = 0, si = 2; si < size; si += 2) {

					if (di >= (buflen - 1))
						break;

					if (buf[si + 1])	/* high byte */
						buf[di++] = '?';
					else
						buf[di++] = buf[si];

				}

				/* Note: effective range of di should be unsigned char */
				buf[di] = 0;
				ret = (int)di;
			}

			/* "UPS No Ack" has a special meaning */
			if (
				strcspn(buf, "\r") == 10 &&
				!strncasecmp(buf, "UPS No Ack", 10)
			) {
				upsdebugx(3, "read: %.*s", (int)strcspn(buf, "\r"), buf);
				continue;
			}

			/* Replace the first byte of what we received with the correct one */
			buf[0] = command[i].prefix;

			upsdebug_hex(5, "read", buf, (size_t)ret);
			upsdebugx(3, "read: %.*s", (int)strcspn(buf, "\r"), buf);

			return ret;

		}

		return 0;

	}

	/* Echo the unknown command back */
	upsdebugx(3, "read: %.*s", (int)strcspn(cmd, "\r"), cmd);
	return snprintf(buf, buflen, "%s", cmd);
}

/* Fabula communication subdriver */
static int	fabula_command(const char *cmd, char *buf, size_t buflen)
{
	const struct {
		const char	*str;	/* Megatec command */
		const int	index;	/* Fabula string index for this command */
	} commands[] = {
		{ "Q1\r",	0x03, },	/* Status */
		{ "F\r",	0x0d, },	/* Ratings */
		{ "I\r",	0x0c, },	/* Vendor infos */
		{ "Q\r",	0x07, },	/* Beeper toggle */
		{ "C\r",	0x0a, },	/* Cancel shutdown/Load on [0x(0..F)A]*/
		{ NULL, 0 }
	};
	int	i, ret, index = 0;

	upsdebugx(3, "send: %.*s", (int)strcspn(cmd, "\r"), cmd);

	if (buflen > INT_MAX) {
		upsdebugx(3, "%s: requested to read too much (%zu), "
			"reducing buflen to (INT_MAX-1)",
			__func__, buflen);
		buflen = (INT_MAX - 1);
	}

	for (i = 0; commands[i].str; i++) {

		if (strcmp(cmd, commands[i].str))
			continue;

		index = commands[i].index;
		break;

	}

	if (!index) {

		int	val2 = -1;
		double	val1 = -1;

		/* Shutdowns */
		if (
			sscanf(cmd, "S%lfR%d\r", &val1, &val2) == 2 ||
			sscanf(cmd, "S%lf\r", &val1) == 1
		) {

			double	delay;

			/* 0x(1+)0 -> shutdown.stayoff (SnR0000)
			 * 0x(1+)8 -> shutdown.return (Sn[Rm], m != 0)
			 *   [delay before restart is always 10 seconds]
			 * +0x10 (16dec) = next megatec delay
			 *   (min .5 = hex 0x1*; max 10 = hex 0xF*) -> n < 1 ? -> n += .1; n >= 1 ? -> n += 1 */

			/* delay: [.5..10] (-> seconds: [30..600]) */
			delay = val1 < .5 ? .5 : val1 > 10 ? 10 : val1;

			if (delay < 1)
				index = 16 + round((delay - .5) * 10) * 16;
			else
				index = 96 + (delay - 1) * 16;

			/* shutdown.return (Sn[Rm], m != 0) */
			if (val2)
				index += 8;

		/* Unknown commands */
		} else {

			/* Echo the unknown command back */
			upsdebugx(3, "read: %.*s", (int)strcspn(cmd, "\r"), cmd);
			return snprintf(buf, buflen, "%s", cmd);

		}

	}

	upsdebugx(4, "command index: 0x%02x", index);

	/* Send command/Read reply */
	ret = usb_get_string_simple(udev, index, (usb_ctrl_charbuf)buf, buflen);

	if (ret <= 0) {
		upsdebugx(3, "read: %s (%d)",
			ret ? nut_usb_strerror(ret) : "timeout", ret);
		return ret;
	}

	upsdebug_hex(5, "read", buf, (size_t)ret);
	upsdebugx(3, "read: %.*s", (int)strcspn(buf, "\r"), buf);

	/* The UPS always replies "UPS No Ack" when a supported command
	 * is issued (either if it fails or if it succeeds).. */
	if (
		strcspn(buf, "\r") == 10 &&
		!strncasecmp(buf, "UPS No Ack", 10)
	) {
		/* ..because of that, always return 0 (with buf empty,
		 * as if it was a timeout): queries will see it as a failure,
		 * instant commands ('megatec' protocol) as a success */
		memset(buf, 0, buflen);
		return 0;
	}

	return ret;
}

/* Hunnox communication subdriver, based on Fabula code above so repeats
 * much of it currently. Possible future optimization is to refactor shared
 * code into new routines to be called from both (or more) methods.*/
static int	hunnox_command(const char *cmd, char *buf, size_t buflen)
{
	/* The hunnox_patch was an argument in initial implementation of PR #638
	 * which added "hunnox" support; keeping it fixed here helps to visibly
	 * track the modifications compared to original fabula_command() e.g. to
	 * facilitate refactoring commented above, in the future.
	 */
/*	char hunnox_patch = 1; */
	const struct {
		const char	*str;	/* Megatec command */
		const int	index;	/* Fabula string index for this command */
	} commands[] = {
		{ "Q1\r",	0x03, },	/* Status */
		{ "F\r",	0x0d, },	/* Ratings */
		{ "I\r",	0x0c, },	/* Vendor infos */
		{ "Q\r",	0x07, },	/* Beeper toggle */
		{ "C\r",	0x0a, },	/* Cancel shutdown/Load on [0x(0..F)A]*/
		{ NULL, 0 }
	};
	int	i, ret, index = 0;

	upsdebugx(3, "send: %.*s", (int)strcspn(cmd, "\r"), cmd);

	if (buflen > INT_MAX) {
		upsdebugx(3, "%s: requested to read too much (%zu), "
			"reducing buflen to (INT_MAX-1)",
			__func__, buflen);
		buflen = (INT_MAX - 1);
	}

	for (i = 0; commands[i].str; i++) {

		if (strcmp(cmd, commands[i].str))
			continue;

		index = commands[i].index;
		break;

	}

	if (!index) {

		int	val2 = -1;
		double	val1 = -1;

		/* Shutdowns */
		if (
			sscanf(cmd, "S%lfR%d\r", &val1, &val2) == 2 ||
			sscanf(cmd, "S%lf\r", &val1) == 1
		) {

			double	delay;

			/* 0x(1+)0 -> shutdown.stayoff (SnR0000)
			 * 0x(1+)8 -> shutdown.return (Sn[Rm], m != 0)
			 *   [delay before restart is always 10 seconds]
			 * +0x10 (16dec) = next megatec delay
			 *   (min .5 = hex 0x1*; max 10 = hex 0xF*) -> n < 1 ? -> n += .1; n >= 1 ? -> n += 1 */

			/* delay: [.5..10] (-> seconds: [30..600]) */
			delay = val1 < .5 ? .5 : val1 > 10 ? 10 : val1;

			if (delay < 1)
				index = 16 + round((delay - .5) * 10) * 16;
			else
				index = 96 + (delay - 1) * 16;

			/* shutdown.return (Sn[Rm], m != 0) */
			if (val2)
				index += 8;

		/* Unknown commands */
		} else {

			/* Echo the unknown command back */
			upsdebugx(3, "read: %.*s", (int)strcspn(cmd, "\r"), cmd);
			return snprintf(buf, buflen, "%s", cmd);

		}

	}

	upsdebugx(4, "command index: 0x%02x", index);

/*	if (hunnox_patch) { */
		// Enable lock-step protocol for Hunnox
		if (hunnox_protocol(index) != 0) {
			return 0;
		}

		// Seems that if we inform a large buffer, the USB locks.
		// This value was captured from the Windows "official" client.
		// Note this should not be a problem programmatically: it just
		// means that the caller reserved a longer buffer that we need
		// in practice to write a response into.
		if (buflen > 102) {
			buflen = 102;
		}
/*	} */

	/* Send command/Read reply */
	if (langid_fix != -1) {
		ret = usb_get_string(udev,
<<<<<<< HEAD
			index, langid_fix, (usb_ctrl_charbuf)buf, buflen);
	} else {
		ret = usb_get_string_simple(udev,
			index, (usb_ctrl_charbuf)buf, buflen);
=======
			index, langid_fix, buf, buflen);
	} else {
		ret = usb_get_string_simple(udev,
			index, buf, buflen);
>>>>>>> 43b9c9cd
	}

	if (ret <= 0) {
		upsdebugx(3, "read: %s (%d)",
<<<<<<< HEAD
			ret ? nut_usb_strerror(ret) : "timeout", ret);
=======
			ret ? usb_strerror() : "timeout",
			ret);
>>>>>>> 43b9c9cd
		return ret;
	}

/*	if (hunnox_patch) { */
		if (langid_fix != -1) {
			/* Limit this check, at least for now */
			/* Invalid receive size - message corrupted */
			if (ret != buf[0]) {
				upsdebugx(1, "size mismatch: %d / %d", ret, buf[0]);
				return 0;
			}

			/* Simple unicode -> ASCII inplace conversion
			 * FIXME: this code is at least shared with mge-shut/libshut
			 * Create a common function? */
			unsigned int	di, si, size = (unsigned int)buf[0];
			for (di = 0, si = 2; si < size; si += 2) {
				if (di >= (buflen - 1))
					break;

				if (buf[si + 1])	/* high byte */
					buf[di++] = '?';
				else
					buf[di++] = buf[si];
			}

			/* Note: effective range of di should be unsigned char */
			buf[di] = 0;
			ret = (int)di;
		}
/*	} */

	upsdebug_hex(5, "read", buf, (size_t)ret);
	upsdebugx(3, "read: %.*s", (int)strcspn(buf, "\r"), buf);

	/* The UPS always replies "UPS No Ack" when a supported command
	 * is issued (either if it fails or if it succeeds).. */
	if (
		strcspn(buf, "\r") == 10 &&
		!strncasecmp(buf, "UPS No Ack", 10)
	) {
		/* ..because of that, always return 0 (with buf empty,
		 * as if it was a timeout): queries will see it as a failure,
		 * instant commands ('megatec' protocol) as a success */
		memset(buf, 0, buflen);
		return 0;
	}

	return ret;
}

/* Fuji communication subdriver */
static int	fuji_command(const char *cmd, char *buf, size_t buflen)
{
	unsigned char	tmp[8];
	char		command[SMALLBUF] = "",
			read[SMALLBUF] = "";
	int		ret, val2;
	unsigned char	answer_len;
	double		val1;
	size_t		i;
	const struct {
		const char	*command;	/* Megatec command */
		const unsigned char	answer_len;	/* Expected length of the answer
										 * to the ongoing query */
	} query[] = {
		{ "Q1",	47 },
		{ "F",	22 },
		{ "I",	39 },
		{ NULL, 0 }
	};

	if (buflen > INT_MAX) {
		upsdebugx(3, "%s: requested to read too much (%zu), "
			"reducing buflen to (INT_MAX-1)",
			__func__, buflen);
		buflen = (INT_MAX - 1);
	}

	/*
	 * Queries (b1..b8) sent (as a 8-bytes interrupt) to the UPS
	 * adopt the following scheme:
	 *
	 *	b1:		0x80
	 *	b2:		0x06
	 *	b3:		<LEN>
	 *	b4:		0x03
	 *	b5..bn:		<COMMAND>
	 *	bn+1..b7:	[<PADDING>]
	 *	b8:		<ANSWER_LEN>
	 *
	 * Where:
	 *	<LEN>		Length (in Hex) of the command (without the trailing CR) + 1
	 *	<COMMAND>	Command/query (without the trailing CR)
	 *	[<PADDING>]	0x00 padding to the 7th byte
	 *	<ANSWER_LEN>	Expected length (in Hex) of the answer to the ongoing
	 *	                query (0 when no reply is expected, i.e. commands)
	 *
	 * Replies to queries (commands are followed by action without
	 * any reply) are sent from the UPS (in 8-byte chunks) with
	 * 0x00 padding after the trailing CR to full 8 bytes.
	 *
	 */

	/* Send command */

	/* Remove the CR */
	snprintf(command, sizeof(command), "%.*s", (int)strcspn(cmd, "\r"), cmd);

	/* Length of the command that will be sent to the UPS can be
	 * at most: 8 - 5 (0x80, 0x06, <LEN>, 0x03, <ANSWER_LEN>) = 3.
	 * As a consequence also 'SnRm' commands (shutdown.{return,stayoff}
	 * and load.off) are not supported.
	 * So, map all the 'SnRm' shutdown.returns (m != 0) as the
	 * corresponding 'Sn' commands, meanwhile ignoring ups.delay.start
	 * and making the UPS turn on the load as soon as power is back. */
	if (sscanf(cmd, "S%lfR%d\r", &val1, &val2) == 2 && val2) {
		upsdebugx(4, "%s: trimming '%s' to '%.*s'", __func__, command, 3, command);
		command[3] = 0;
	}
	/* Too long command */
	if (strlen(command) > 3) {
		/* Be 'megatec-y': echo the unsupported command back */
		upsdebugx(3, "%s: unsupported command %s", __func__, command);
		return snprintf(buf, buflen, "%s", cmd);
	}

	/* Expected length of the answer to the ongoing query
	 * (0 when no reply is expected, i.e. commands) */
	answer_len = 0;
	for (i = 0; query[i].command; i++) {

		if (strcmp(command, query[i].command))
			continue;

		answer_len = query[i].answer_len;
		break;

	}

	memset(tmp, 0, sizeof(tmp));

	/* 0x80 */
	tmp[0] = 0x80;
	/* 0x06 */
	tmp[1] = 0x06;
	/* <LEN>; per above under 3 */
	tmp[2] = (unsigned char)strlen(command) + 1;
	/* 0x03 */
	tmp[3] = 0x03;
	/* <COMMAND> */
	memcpy(&tmp[4], command, strlen(command));
	/* <ANSWER_LEN> */
	tmp[7] = answer_len;

	upsdebug_hex(4, "command", (char *)tmp, 8);

	/* Write data */
	ret = usb_interrupt_write(udev,
		USB_ENDPOINT_OUT | 2,
<<<<<<< HEAD
		(const usb_ctrl_charbuf)tmp,
=======
		(char *)tmp,
>>>>>>> 43b9c9cd
		8, USB_TIMEOUT);

	if (ret <= 0) {
		upsdebugx(3, "send: %s (%d)",
			ret ? nut_usb_strerror(ret) : "timeout", ret);
		return ret;
	}

	upsdebugx(3, "send: %s", command);

	/* Read reply */

	memset(buf, 0, buflen);

	for (i = 0; (i <= buflen - 8) && (memchr(buf, '\r', buflen) == NULL); i += (size_t)ret) {

		/* Read data in 8-byte chunks */
		ret = usb_interrupt_read(udev,
			USB_ENDPOINT_IN | 1,
<<<<<<< HEAD
			(usb_ctrl_charbuf)&buf[i], 8, 1000);
=======
			&buf[i], 8, 1000);
>>>>>>> 43b9c9cd

		/* Any errors here mean that we are unable to read a reply
		 * (which will happen after successfully writing a command
		 * to the UPS) */
		if (ret <= 0) {
			upsdebugx(3, "read: %s (%d)",
				ret ? nut_usb_strerror(ret) : "timeout", ret);
			return ret;
		}

		snprintf(read, sizeof(read), "read [%3d]", (int)i);
		upsdebug_hex(5, read, &buf[i], (size_t)ret);

	}

	upsdebugx(3, "read: %.*s", (int)strcspn(buf, "\r"), buf);

	/* As Fuji units return the reply in 8-byte chunks always padded to the 8th byte with 0x00, we need to calculate and return the length of the actual response here. */
	return (int)strlen(buf);
}

/* Phoenixtec (Masterguard) communication subdriver */
static int	phoenixtec_command(const char *cmd, char *buf, size_t buflen)
{
	int ret;
	char *p, *e = NULL;
	char *l[] = { "T", "TL", "S", "C", "CT", "M", "N", "O", "SRC", "FCLR", "SS", "TUD", "SSN", NULL }; /* commands that don't return an answer */
	char **lp;
	size_t cmdlen = strlen(cmd);

	if (cmdlen > INT_MAX) {
		upsdebugx(3, "%s: requested command is too long (%zu)",
			__func__, cmdlen);
		return 0;
	}

	if (buflen > INT_MAX) {
		upsdebugx(3, "%s: requested to read too much (%zu), "
			"reducing buflen to (INT_MAX-1)",
			__func__, buflen);
		buflen = (INT_MAX - 1);
	}

	if ((ret = usb_control_msg(udev,
			USB_ENDPOINT_OUT | USB_TYPE_VENDOR | USB_RECIP_ENDPOINT,
			0x0d, 0, 0, (usb_ctrl_charbuf)cmd, (int)cmdlen, 1000)) <= 0
	) {
		upsdebugx(3, "send: %s (%d)",
<<<<<<< HEAD
			ret ? nut_usb_strerror(ret) : "timeout",
=======
			ret ? usb_strerror() : "timeout",
>>>>>>> 43b9c9cd
			ret);
		*buf = '\0';
		return ret;
	}

	for (lp = l; *lp != NULL; lp++) {
		const char *q;
		int b;

		p = *lp; q = cmd; b = 1;
		while (*p != '\0') {
			if (*p++ != *q++) {
				b = 0;
				break;
			}
		}
		if (b && *q >= 'A' && *q <= 'Z') b = 0; /* "M" not to match "MSO" */
		if (b) {
			upsdebugx(4, "command %s returns no answer", *lp);
			*buf = '\0';
			return 0;
		}
	}

	for (p = buf; p < buf + buflen; p += ret) {
		/* buflen constrained to INT_MAX above, so we can cast: */
		if ((ret = usb_interrupt_read(udev,
				USB_ENDPOINT_IN | 1,
				(usb_ctrl_charbuf)p, (int)(buf + buflen - p), 1000)) <= 0
		) {
			upsdebugx(3, "read: %s (%d)",
<<<<<<< HEAD
				ret ? nut_usb_strerror(ret) : "timeout",
=======
				ret ? usb_strerror() : "timeout",
>>>>>>> 43b9c9cd
				ret);
			*buf = '\0';
			return ret;
		}
		if ((e = memchr(p, '\r', (size_t)ret)) != NULL) break;
	}
	if (e != NULL && ++e < buf + buflen) {
		*e = '\0';
		/* buflen constrained to INT_MAX above, so we can cast: */
		return (int)(e - buf);
	} else {
		upsdebugx(3, "read: buflen %zu too small", buflen);
		*buf = '\0';
		return 0;
	}
}

/* SNR communication subdriver */
static int	snr_command(const char *cmd, char *buf, size_t buflen)
{
	/*ATTENTION: This subdriver uses short buffer with length 102 byte*/
	const struct {
		const char	*str;	/* Megatec command */
		const int	index;	/* String index for this command */
		const char	prefix;	/* Character to replace the first byte in reply */
	} command[] = {
		{ "Q1\r", 0x03, '(' },
		{ "F\r", 0x0d, '#' },
		{ "I\r", 0x0c, '#' },
		{ NULL, 0, '\0' }
	};

	int	i;

	upsdebugx(3, "send: %.*s", (int)strcspn(cmd, "\r"), cmd);

	if (buflen > INT_MAX) {
		upsdebugx(3, "%s: requested to read too much (%zu), "
			"reducing buflen to (INT_MAX-1)",
			__func__, buflen);
		buflen = (INT_MAX - 1);
	}

	if (buflen < 102) {
		upsdebugx(4, "size of buf less than 102 byte!");
		return 0;
	}

	for (i = 0; command[i].str; i++) {

		int	retry;

		if (strcmp(cmd, command[i].str)) {
			continue;
		}

		for (retry = 0; retry < 10; retry++) {

			int	ret;

			ret = usb_get_string(udev,
				command[i].index, langid_fix,
<<<<<<< HEAD
				(usb_ctrl_charbuf)buf, 102);

			if (ret <= 0) {
				upsdebugx(3, "read: %s (%d)",
					ret ? nut_usb_strerror(ret) : "timeout", ret);
=======
				buf, 102);

			if (ret <= 0) {
				upsdebugx(3, "read: %s (%d)",
					ret ? usb_strerror() : "timeout",
					ret);
>>>>>>> 43b9c9cd
				return ret;
			}

			/* This may serve in the future */
			upsdebugx(1, "received %d (%d)", ret, buf[0]);


			if (ret != buf[0]) {
				upsdebugx(1, "size mismatch: %d / %d", ret, buf[0]);
				continue;
			}

			/* Simple unicode -> ASCII inplace conversion
				* FIXME: this code is at least shared with mge-shut/libshut
				* Create a common function? */
			unsigned int	di, si, size = (unsigned int)buf[0];
			for (di = 0, si = 2; si < size; si += 2) {

				if (di >= (buflen - 1))
					break;

				if (buf[si + 1])	/* high byte */
					buf[di++] = '?';
				else
					buf[di++] = buf[si];

			}

			/* Note: effective range of di should be unsigned char */
			buf[di] = 0;
			ret = (int)di;

			/* "UPS No Ack" has a special meaning */
			if (
				strcspn(buf, "\r") == 10 &&
				!strncasecmp(buf, "UPS No Ack", 10)
			) {
				upsdebugx(3, "read: %.*s", (int)strcspn(buf, "\r"), buf);
				continue;
			}

			/* Replace the first byte of what we received with the correct one */
			buf[0] = command[i].prefix;

			upsdebug_hex(5, "read", buf, (size_t)ret);
			upsdebugx(3, "read: %.*s", (int)strcspn(buf, "\r"), buf);

			return ret;

		}

		return 0;

	}

	/* Echo the unknown command back */
	upsdebugx(3, "read: %.*s", (int)strcspn(cmd, "\r"), cmd);
	return snprintf(buf, buflen, "%s", cmd);
}

static void	*cypress_subdriver(USBDevice_t *device)
{
	NUT_UNUSED_VARIABLE(device);

	subdriver_command = &cypress_command;
	return NULL;
}

static void	*sgs_subdriver(USBDevice_t *device)
{
	NUT_UNUSED_VARIABLE(device);

	subdriver_command = &sgs_command;
	return NULL;
}

static void	*ippon_subdriver(USBDevice_t *device)
{
	NUT_UNUSED_VARIABLE(device);

	subdriver_command = &ippon_command;
	return NULL;
}

static void	*krauler_subdriver(USBDevice_t *device)
{
	NUT_UNUSED_VARIABLE(device);

	subdriver_command = &krauler_command;
	return NULL;
}

static void	*phoenix_subdriver(USBDevice_t *device)
{
	NUT_UNUSED_VARIABLE(device);

	subdriver_command = &phoenix_command;
	return NULL;
}

static void	*fabula_subdriver(USBDevice_t *device)
{
	NUT_UNUSED_VARIABLE(device);

	subdriver_command = &fabula_command;
	return NULL;
}

static void	*phoenixtec_subdriver(USBDevice_t *device)
{
	NUT_UNUSED_VARIABLE(device);

	subdriver_command = &phoenixtec_command;
	return NULL;
}

/* Note: the "hunnox_subdriver" name is taken by the subdriver_t structure */
static void *fabula_hunnox_subdriver(USBDevice_t *device)
{
	NUT_UNUSED_VARIABLE(device);

	subdriver_command = &hunnox_command;
	return NULL;
}

static void	*fuji_subdriver(USBDevice_t *device)
{
	NUT_UNUSED_VARIABLE(device);

	subdriver_command = &fuji_command;
	return NULL;
}

static void	*snr_subdriver(USBDevice_t *device)
{
	NUT_UNUSED_VARIABLE(device);

	subdriver_command = &snr_command;
	return NULL;
}

/* USB device match structure */
typedef struct {
	const int	vendorID;		/* USB device's VendorID */
	const int	productID;		/* USB device's ProductID */
	const char	*vendor;		/* USB device's iManufacturer string */
	const char	*product;		/* USB device's iProduct string */
	void		*(*fun)(USBDevice_t *);	/* Handler for specific processing */
} qx_usb_device_id_t;

/* USB VendorID/ProductID/iManufacturer/iProduct match - note: rightmost comment is used for naming rules by tools/nut-usbinfo.pl */
static qx_usb_device_id_t	qx_usb_id[] = {
	{ USB_DEVICE(0x05b8, 0x0000),	NULL,		NULL,			&cypress_subdriver },	/* Agiler UPS */
	{ USB_DEVICE(0xffff, 0x0000),	NULL,		NULL,			&krauler_subdriver },	/* Ablerex 625L USB */
	{ USB_DEVICE(0x0665, 0x5161),	NULL,		NULL,			&cypress_subdriver },	/* Belkin F6C1200-UNV/Voltronic Power UPSes */
	{ USB_DEVICE(0x06da, 0x0002),	"Phoenixtec Power","USB Cable (V2.00)",	&phoenixtec_subdriver },/* Masterguard A Series */
	{ USB_DEVICE(0x06da, 0x0002),	NULL,		NULL,			&cypress_subdriver },	/* Online Yunto YQ450 */
	{ USB_DEVICE(0x06da, 0x0003),	NULL,		NULL,			&ippon_subdriver },	/* Mustek Powermust */
	{ USB_DEVICE(0x06da, 0x0004),	NULL,		NULL,			&cypress_subdriver },	/* Phoenixtec Innova 3/1 T */
	{ USB_DEVICE(0x06da, 0x0005),	NULL,		NULL,			&cypress_subdriver },	/* Phoenixtec Innova RT */
	{ USB_DEVICE(0x06da, 0x0201),	NULL,		NULL,			&cypress_subdriver },	/* Phoenixtec Innova T */
	{ USB_DEVICE(0x06da, 0x0601),	NULL,		NULL,			&phoenix_subdriver },	/* Online Zinto A */
	{ USB_DEVICE(0x0f03, 0x0001),	NULL,		NULL,			&cypress_subdriver },	/* Unitek Alpha 1200Sx */
	{ USB_DEVICE(0x14f0, 0x00c9),	NULL,		NULL,			&phoenix_subdriver },	/* GE EP series */
	{ USB_DEVICE(0x0483, 0x0035),	NULL,		NULL,			&sgs_subdriver },	/* TS Shara UPSes; vendor ID 0x0483 is from ST Microelectronics - with product IDs delegated to different OEMs */
	{ USB_DEVICE(0x0001, 0x0000),	"MEC",		"MEC0003",		&fabula_subdriver },	/* Fideltronik/MEC LUPUS 500 USB */
	{ USB_DEVICE(0x0001, 0x0000),	NULL,		"MEC0003",		&fabula_hunnox_subdriver },	/* Hunnox HNX 850, reported to also help support Powercool and some other devices; closely related to fabula with tweaks */
	{ USB_DEVICE(0x0001, 0x0000),	"ATCL FOR UPS",	"ATCL FOR UPS",		&fuji_subdriver },	/* Fuji UPSes */
	{ USB_DEVICE(0x0001, 0x0000),	NULL,		NULL,			&krauler_subdriver },	/* Krauler UP-M500VA */
	{ USB_DEVICE(0x0001, 0x0000),	NULL,		"MEC0003",		&snr_subdriver },	/* SNR-UPS-LID-XXXX UPSes */
	/* End of list */
	{ -1,	-1,	NULL,	NULL,	NULL }
};

static int qx_is_usb_device_supported(qx_usb_device_id_t *usb_device_id_list, USBDevice_t *device)
{
	int			retval = NOT_SUPPORTED;
	qx_usb_device_id_t	*usbdev;

	for (usbdev = usb_device_id_list; usbdev->vendorID != -1; usbdev++) {

		if (usbdev->vendorID != device->VendorID)
			continue;

		/* Flag as possibly supported if we see a known vendor */
		retval = POSSIBLY_SUPPORTED;

		if (usbdev->productID != device->ProductID)
			continue;

		if (usbdev->vendor
		&& (!device->Vendor || strcasecmp(usbdev->vendor, device->Vendor))
		) {
			continue;
		}

		if (usbdev->product
		&& (!device->Product || strcasecmp(usbdev->product, device->Product))
		) {
			continue;
		}

		/* Call the specific handler, if it exists */
		if (usbdev->fun != NULL)
			(*usbdev->fun)(device);

		return SUPPORTED;

	}

	return retval;
}

static int	device_match_func(USBDevice_t *hd, void *privdata)
{
	NUT_UNUSED_VARIABLE(privdata);

	if (subdriver_command) {
		return 1;
	}

	switch (qx_is_usb_device_supported(qx_usb_id, hd))
	{
	case SUPPORTED:
		return 1;

	case POSSIBLY_SUPPORTED:
	case NOT_SUPPORTED:
	default:
		return 0;
	}
}

static USBDeviceMatcher_t	device_matcher = {
	&device_match_func,
	NULL,
	NULL
};
#endif	/* QX_USB && !TESTING */


/* == Driver functions implementations == */

/* See header file for details. */
int	instcmd(const char *cmdname, const char *extradata)
{
	item_t	*item;
	char	value[SMALLBUF];

	if (!strcasecmp(cmdname, "beeper.off")) {
		/* Compatibility mode for old command */
		upslogx(LOG_WARNING,
			"The 'beeper.off' command has been renamed to 'beeper.disable'");
		return instcmd("beeper.disable", NULL);
	}

	if (!strcasecmp(cmdname, "beeper.on")) {
		/* Compatibility mode for old command */
		upslogx(LOG_WARNING,
			"The 'beeper.on' command has been renamed to 'beeper.enable'");
		return instcmd("beeper.enable", NULL);
	}

	upslogx(LOG_INFO, "%s(%s, %s)",
		__func__, cmdname,
		extradata ? extradata : "[NULL]");

	/* Retrieve item by command name */
	item = find_nut_info(cmdname, QX_FLAG_CMD, QX_FLAG_SKIP);

	/* Check for fallback if not found */
	if (item == NULL) {

		if (!strcasecmp(cmdname, "load.on")) {
			return instcmd("load.on.delay", "0");
		}

		if (!strcasecmp(cmdname, "load.off")) {
			return instcmd("load.off.delay", "0");
		}

		if (!strcasecmp(cmdname, "shutdown.return")) {

			int	ret;

			/* Ensure "ups.start.auto" is set to "yes", if supported */
			if (dstate_getinfo("ups.start.auto")) {
				if (setvar("ups.start.auto", "yes") != STAT_SET_HANDLED) {
					upslogx(LOG_ERR, "%s: FAILED", __func__);
					return STAT_INSTCMD_FAILED;
				}
			}

			ret = instcmd("load.on.delay", dstate_getinfo("ups.delay.start"));
			if (ret != STAT_INSTCMD_HANDLED) {
				return ret;
			}

			return instcmd("load.off.delay",
				dstate_getinfo("ups.delay.shutdown"));

		}

		if (!strcasecmp(cmdname, "shutdown.stayoff")) {

			int	ret;

			/* Ensure "ups.start.auto" is set to "no", if supported */
			if (dstate_getinfo("ups.start.auto")) {
				if (setvar("ups.start.auto", "no") != STAT_SET_HANDLED) {
					upslogx(LOG_ERR, "%s: FAILED", __func__);
					return STAT_INSTCMD_FAILED;
				}
			}

			ret = instcmd("load.on.delay", "-1");
			if (ret != STAT_INSTCMD_HANDLED) {
				return ret;
			}

			return instcmd("load.off.delay",
				dstate_getinfo("ups.delay.shutdown"));

		}

		upsdebugx(2, "%s: command %s unavailable", __func__, cmdname);
		return STAT_INSTCMD_INVALID;
	}

	/* If extradata is empty, use the default value
	 * from the QX to NUT table, if any */
	extradata = extradata ? extradata : item->dfl;
	snprintf(value, sizeof(value), "%s", extradata ? extradata : "");

	/* Preprocess command */
	if (item->preprocess != NULL
	&&  item->preprocess(item, value, sizeof(value))
	) {
		/* Something went wrong */
		upslogx(LOG_ERR, "%s: FAILED", __func__);
		return STAT_INSTCMD_FAILED;
	}

	/* No preprocess function -> nothing to do with extradata */
	if (item->preprocess == NULL)
		snprintf(value, sizeof(value), "%s", "");

	/* Send the command, get the reply */
	if (qx_process(item, strlen(value) > 0 ? value : NULL)) {
		/* Something went wrong */
		upslogx(LOG_ERR, "%s: FAILED", __func__);
		return STAT_INSTCMD_FAILED;
	}

	/* We got a reply from the UPS:
	 * either subdriver->accepted (-> command handled)
	 * or the command itself echoed back (-> command failed)
	 */
	if (strlen(item->value) > 0) {

		if (subdriver->accepted != NULL
		&& !strcasecmp(item->value, subdriver->accepted)
		) {
			upslogx(LOG_INFO, "%s: SUCCEED", __func__);
			/* Set the status so that SEMI_STATIC vars are polled */
			data_has_changed = TRUE;
			return STAT_INSTCMD_HANDLED;
		}

		upslogx(LOG_ERR, "%s: FAILED", __func__);
		return STAT_INSTCMD_FAILED;

	}

	/* No reply from the UPS -> command handled */
	upslogx(LOG_INFO, "%s: SUCCEED", __func__);
	/* Set the status so that SEMI_STATIC vars are polled */
	data_has_changed = TRUE;
	return STAT_INSTCMD_HANDLED;
}

/* See header file for details. */
int	setvar(const char *varname, const char *val)
{
	item_t		*item;
	char		value[SMALLBUF];
	st_tree_t	*root = (st_tree_t *)dstate_getroot();
	int		ok = 0;

	/* Retrieve variable */
	item = find_nut_info(varname, QX_FLAG_SETVAR, QX_FLAG_SKIP);

	if (item == NULL) {
		upsdebugx(2, "%s: element %s unavailable", __func__, varname);
		return STAT_SET_UNKNOWN;
	}

	/* No NUT variable is available for this item, so we're handling
	 * a one-time setvar from ups.conf */
	if (item->qxflags & QX_FLAG_NONUT) {

		const char	*userval;

		/* Nothing to do */
		if (!testvar(item->info_type)) {
			upsdebugx(2, "%s: nothing to do... [%s]",
				__func__, item->info_type);
			return STAT_SET_HANDLED;
		}

		userval = getval(item->info_type);

		upslogx(LOG_INFO, "%s(%s, %s)",
			__func__, varname,
			userval ? userval : "[NULL]");

		snprintf(value, sizeof(value), "%s", userval ? userval : "");

	/* This item is available in NUT */
	} else {

		upslogx(LOG_INFO, "%s(%s, %s)",
			__func__, varname,
			strlen(val) ? val : "[NULL]");

		if (!strlen(val)) {
			upslogx(LOG_ERR, "%s: value not given for %s",
				__func__, item->info_type);
			return STAT_SET_UNKNOWN;	/* TODO: HANDLED but FAILED, not UNKNOWN! */
		}

		snprintf(value, sizeof(value), "%s", val);

		/* Nothing to do */
		if (!strcasecmp(dstate_getinfo(item->info_type), value)) {
			upslogx(LOG_INFO, "%s: nothing to do... [%s]",
				__func__, item->info_type);
			return STAT_SET_HANDLED;
		}

	}

	/* Check if given value is in the range of accepted values (range) */
	if (item->qxflags & QX_FLAG_RANGE) {

		long	valuetoset, min, max;

		if (strspn(value, "0123456789 .") != strlen(value)) {
			upslogx(LOG_ERR, "%s: non numerical value [%s: %s]",
				__func__, item->info_type, value);
			return STAT_SET_UNKNOWN;	/* TODO: HANDLED but FAILED, not UNKNOWN! */
		}

		valuetoset = strtol(value, NULL, 10);

		/* No NUT var is available for this item, so
		 * take its range from qx2nut table */
		if (item->qxflags & QX_FLAG_NONUT) {

			info_rw_t	*rvalue;

			if (!strlen(value)) {
				upslogx(LOG_ERR, "%s: value not given for %s",
					__func__, item->info_type);
				return STAT_SET_UNKNOWN;	/* TODO: HANDLED but FAILED, not UNKNOWN! */
			}

			min = max = -1;

			/* Loop on all existing values */
			for (rvalue = item->info_rw; rvalue != NULL && strlen(rvalue->value) > 0; rvalue++) {

				if (rvalue->preprocess
				&&  rvalue->preprocess(rvalue->value, sizeof(rvalue->value))
				) {
					continue;
				}

				if (min < 0) {
					min = strtol(rvalue->value, NULL, 10);
					continue;
				}

				max = strtol(rvalue->value, NULL, 10);

				/* valuetoset is in the range */
				if (min <= valuetoset && valuetoset <= max) {
					ok = 1;
					break;
				}

				min = -1;
				max = -1;

			}

		/* We have a NUT var for this item, so check given value
		 * against the already set range */
		} else {

			const range_t	*range = state_getrangelist(root, item->info_type);

			/* Unable to find tree node for var */
			if (!range) {
				upsdebugx(2, "%s: unable to find tree node for %s",
					__func__, item->info_type);
				return STAT_SET_UNKNOWN;
			}

			while (range) {

				min = range->min;
				max = range->max;

				/* valuetoset is in the range */
				if (min <= valuetoset && valuetoset <= max) {
					ok = 1;
					break;
				}
				range = range->next;
			}

		}

		if (!ok) {
			upslogx(LOG_ERR, "%s: value out of range [%s: %s]",
				__func__, item->info_type, value);
			return STAT_SET_UNKNOWN;	/* TODO: HANDLED but FAILED, not UNKNOWN! */
		}

	/* Check if given value is in the range of accepted values (enum) */
	} else if (item->qxflags & QX_FLAG_ENUM) {

		/* No NUT var is available for this item, so
		 * take its range from qx2nut table */
		if (item->qxflags & QX_FLAG_NONUT) {

			info_rw_t	*envalue;

			if (!strlen(value)) {
				upslogx(LOG_ERR, "%s: value not given for %s",
					__func__, item->info_type);
				return STAT_SET_UNKNOWN;	/* TODO: HANDLED but FAILED, not UNKNOWN! */
			}

			/* Loop on all existing values */
			for (envalue = item->info_rw; envalue != NULL && strlen(envalue->value) > 0; envalue++) {

				if (envalue->preprocess
				&&  envalue->preprocess(envalue->value, sizeof(envalue->value))
				) {
					continue;
				}

				if (strcasecmp(envalue->value, value))
					continue;

				/* value found */
				ok = 1;
				break;

			}

		/* We have a NUT var for this item, so check given value
		 * against the already set range */
		} else {

			const enum_t	*enumlist = state_getenumlist(root, item->info_type);

			/* Unable to find tree node for var */
			if (!enumlist) {
				upsdebugx(2, "%s: unable to find tree node for %s",
					__func__, item->info_type);
				return STAT_SET_UNKNOWN;
			}

			while (enumlist) {

				/* If this is not the right value, go on to the next */
				if (strcasecmp(enumlist->val, value)) {
					enumlist = enumlist->next;
					continue;
				}

				/* value found in enumlist */
				ok = 1;
				break;
			}

		}

		if (!ok) {
			upslogx(LOG_ERR, "%s: value out of range [%s: %s]",
				__func__, item->info_type, value);
			return STAT_SET_UNKNOWN;	/* TODO: HANDLED but FAILED, not UNKNOWN! */
		}

	/* Check if given value is not too long (string) */
	} else if (item->info_flags & ST_FLAG_STRING) {

		const long	aux = state_getaux(root, item->info_type);

		/* Unable to find tree node for var */
		if (aux < 0) {
			upsdebugx(2, "%s: unable to find tree node for %s",
				__func__, item->info_type);
			return STAT_SET_UNKNOWN;
		}

		/* FIXME? Should this cast to "long"?
		 * An int-size string is quite a lot already,
		 * even on architectures with a moderate INTMAX
		 */
		if (aux < (int)strlen(value)) {
			upslogx(LOG_ERR, "%s: value is too long [%s: %s]",
				__func__, item->info_type, value);
			return STAT_SET_UNKNOWN;	/* TODO: HANDLED but FAILED, not UNKNOWN! */
		}

	}

	/* Preprocess value: from NUT-compliant to UPS-compliant */
	if (item->preprocess != NULL
	&&  item->preprocess(item, value, sizeof(value))
	) {
		/* Something went wrong */
		upslogx(LOG_ERR, "%s: FAILED", __func__);
		return STAT_SET_UNKNOWN;	/* TODO: HANDLED but FAILED, not UNKNOWN! */
	}

	/* Handle server side variable */
	if (item->qxflags & QX_FLAG_ABSENT) {
		upsdebugx(2, "%s: setting server side variable %s",
			__func__, item->info_type);
		dstate_setinfo(item->info_type, "%s", value);
		upslogx(LOG_INFO, "%s: SUCCEED", __func__);
		return STAT_SET_HANDLED;
	}

	/* No preprocess function -> nothing to do with val */
	if (item->preprocess == NULL)
		snprintf(value, sizeof(value), "%s", "");

	/* Actual variable setting */
	if (qx_process(item, strlen(value) > 0 ? value : NULL)) {
		/* Something went wrong */
		upslogx(LOG_ERR, "%s: FAILED", __func__);
		return STAT_SET_UNKNOWN;	/* TODO: HANDLED but FAILED, not UNKNOWN! */
	}

	/* We got a reply from the UPS:
	 * either subdriver->accepted (-> command handled)
	 * or the command itself echoed back (-> command failed) */
	if (strlen(item->value) > 0) {

		if (subdriver->accepted != NULL
		&&  !strcasecmp(item->value, subdriver->accepted)
		) {
			upslogx(LOG_INFO, "%s: SUCCEED", __func__);
			/* Set the status so that SEMI_STATIC vars are polled */
			data_has_changed = TRUE;
			return STAT_SET_HANDLED;
		}

		upslogx(LOG_ERR, "%s: FAILED", __func__);
		return STAT_SET_UNKNOWN;	/* TODO: HANDLED but FAILED, not UNKNOWN! */

	}

	/* No reply from the UPS -> command handled */
	upslogx(LOG_INFO, "%s: SUCCEED", __func__);
	/* Set the status so that SEMI_STATIC vars are polled */
	data_has_changed = TRUE;
	return STAT_SET_HANDLED;
}

/* Try to shutdown the UPS */
void	upsdrv_shutdown(void)
	__attribute__((noreturn));

void	upsdrv_shutdown(void)
{
	int		retry;
	item_t		*item;
	const char	*val;

	upsdebugx(1, "%s...", __func__);

	/* Get user-defined delays */

	/* Start delay */
	item = find_nut_info("ups.delay.start", 0, QX_FLAG_SKIP);

	/* Don't know what happened */
	if (!item)
		fatalx(EXIT_FAILURE, "Unable to set start delay");

	/* Set the default value */
	dstate_setinfo(item->info_type, "%s", item->dfl);

	/* Set var flags/range/enum */
	qx_set_var(item);

	/* Retrieve user defined delay settings */
	val = getval(QX_VAR_ONDELAY);

	if (val && setvar(item->info_type, val) != STAT_SET_HANDLED) {
		fatalx(EXIT_FAILURE, "Start delay '%s' out of range", val);
	}

	/* Shutdown delay */
	item = find_nut_info("ups.delay.shutdown", 0, QX_FLAG_SKIP);

	/* Don't know what happened */
	if (!item)
		fatalx(EXIT_FAILURE, "Unable to set shutdown delay");

	/* Set the default value */
	dstate_setinfo(item->info_type, "%s", item->dfl);

	/* Set var flags/range/enum */
	qx_set_var(item);

	/* Retrieve user defined delay settings */
	val = getval(QX_VAR_OFFDELAY);

	if (val && setvar(item->info_type, val) != STAT_SET_HANDLED) {
		fatalx(EXIT_FAILURE, "Shutdown delay '%s' out of range", val);
	}

	/* Stop pending shutdowns */
	if (find_nut_info("shutdown.stop", QX_FLAG_CMD, QX_FLAG_SKIP)) {

		for (retry = 1; retry <= MAXTRIES; retry++) {

			if (instcmd("shutdown.stop", NULL) != STAT_INSTCMD_HANDLED) {
				continue;
			}

			break;

		}

		if (retry > MAXTRIES) {
			upslogx(LOG_NOTICE, "No shutdown pending");
		}

	}

	/* Shutdown */
	for (retry = 1; retry <= MAXTRIES; retry++) {

		if (testvar("stayoff")) {

			if (instcmd("shutdown.stayoff", NULL) != STAT_INSTCMD_HANDLED) {
				continue;
			}

		} else {

			if (instcmd("shutdown.return", NULL) != STAT_INSTCMD_HANDLED) {
				continue;
			}

		}

		fatalx(EXIT_SUCCESS, "Shutting down in %s seconds",
			dstate_getinfo("ups.delay.shutdown"));
	}

	fatalx(EXIT_FAILURE, "Shutdown failed!");
}

#ifdef QX_USB
	#ifndef TESTING
		static const struct {
			const char	*name;
			int		(*command)(const char *cmd, char *buf, size_t buflen);
		} usbsubdriver[] = {
			{ "cypress", &cypress_command },
			{ "phoenixtec", &phoenixtec_command },
			{ "phoenix", &phoenix_command },
			{ "ippon", &ippon_command },
			{ "krauler", &krauler_command },
			{ "fabula", &fabula_command },
			{ "hunnox", &hunnox_command },
			{ "fuji", &fuji_command },
			{ "sgs", &sgs_command },
			{ "snr", &snr_command },
			{ NULL, NULL }
		};
	#endif
#endif


void	upsdrv_help(void)
{
#ifdef QX_USB
	#ifndef TESTING
	printf("\nAcceptable values for 'subdriver' via -x or ups.conf in this driver: ");
	size_t i;

	for (i = 0; usbsubdriver[i].name != NULL; i++) {
		if (i>0)
			printf(", ");
		printf("%s", usbsubdriver[i].name);
	}
	printf("\n\n");
	#endif
#endif

	printf("Read The Fine Manual ('man 8 nutdrv_qx')\n");
}

/* Adding flags/vars */
void	upsdrv_makevartable(void)
{
	char	temp[SMALLBUF];
	int	i;

	upsdebugx(1, "%s...", __func__);

	snprintf(temp, sizeof(temp),
		"Set shutdown delay, in seconds (default=%s)", DEFAULT_OFFDELAY);
	addvar(VAR_VALUE, QX_VAR_OFFDELAY, temp);

	snprintf(temp, sizeof(temp),
		"Set startup delay, in seconds (default=%s)", DEFAULT_ONDELAY);
	addvar(VAR_VALUE, QX_VAR_ONDELAY, temp);

	addvar(VAR_FLAG, "stayoff",
		"If invoked the UPS won't return after a shutdown when FSD arises");

	snprintf(temp, sizeof(temp),
		"Set polling frequency, in seconds, to reduce data flow (default=%d)",
			 DEFAULT_POLLFREQ);
	addvar(VAR_VALUE, QX_VAR_POLLFREQ, temp);

	addvar(VAR_VALUE, "protocol",
		"Preselect communication protocol (skip autodetection)");

	/* battery.{charge,runtime} guesstimation */
	addvar(VAR_VALUE, "runtimecal",
		"Parameters used for runtime calculation");
	addvar(VAR_VALUE, "chargetime",
		"Nominal charge time for UPS battery");
	addvar(VAR_VALUE, "idleload",
		"Minimum load to be used for runtime calculation");

#ifdef QX_USB
	addvar(VAR_VALUE, "subdriver", "Serial-over-USB subdriver selection");
	/* allow -x vendor=X, vendorid=X, product=X, productid=X, serial=X */
	nut_usb_addvars();

	addvar(VAR_VALUE, "langid_fix",
		"Apply the language ID workaround to the krauler subdriver "
		"(0x409 or 0x4095)");
	addvar(VAR_FLAG, "noscanlangid", "Don't autoscan valid range for langid");
#endif	/* QX_USB */

#ifdef QX_SERIAL
	addvar(VAR_VALUE, "cablepower", "Set cable power for serial interface");
#endif	/* QX_SERIAL */

	/* Subdrivers flags/vars */
	for (i = 0; subdriver_list[i] != NULL; i++) {

		if (subdriver_list[i]->makevartable != NULL)
			subdriver_list[i]->makevartable();

	}
}

/* Update UPS status/infos */
void	upsdrv_updateinfo(void)
{
	time_t		now;
	static int	retry = 0;

	upsdebugx(1, "%s...", __func__);

	time(&now);

	/* Clear status buffer before beginning */
	status_init();

	/* Do a full update (polling) every pollfreq or upon data change
	 * (i.e. setvar/instcmd) */
	if ((now > (lastpoll + pollfreq)) || (data_has_changed == TRUE)) {

		upsdebugx(1, "Full update...");

		/* Clear ups_status */
		ups_status = 0;

		alarm_init();

		if (qx_ups_walk(QX_WALKMODE_FULL_UPDATE) == FALSE) {

			if (retry < MAXTRIES || retry == MAXTRIES) {
				upsdebugx(1,
					"Communications with the UPS lost: status read failed!");
				retry++;
			} else {
				dstate_datastale();
			}

			return;
		}

		lastpoll = now;
		data_has_changed = FALSE;

		ups_alarm_set();
		alarm_commit();

	} else {

		upsdebugx(1, "Quick update...");

		/* Quick poll data only to see if the UPS is still connected */
		if (qx_ups_walk(QX_WALKMODE_QUICK_UPDATE) == FALSE) {

			if (retry < MAXTRIES || retry == MAXTRIES) {
				upsdebugx(1,
					"Communications with the UPS lost: status read failed!");
				retry++;
			} else {
				dstate_datastale();
			}

			return;
		}

	}

	ups_status_set();
	status_commit();

	if (retry > MAXTRIES) {
		upslogx(LOG_NOTICE, "Communications with the UPS re-established");
	}

	retry = 0;

	dstate_dataok();
}

/* Initialise data from UPS */
void	upsdrv_initinfo(void)
{
	char	*val;

	upsdebugx(1, "%s...", __func__);

	dstate_setinfo("driver.version.data", "%s", subdriver->name);

	/* Initialise data */
	if (qx_ups_walk(QX_WALKMODE_INIT) == FALSE) {
		fatalx(EXIT_FAILURE, "Can't initialise data from the UPS");
	}

	/* Init battery guesstimation */
	qx_initbattery();

	if (dstate_getinfo("ups.delay.start")) {

		/* Retrieve user defined delay settings */
		val = getval(QX_VAR_ONDELAY);

		if (val && setvar("ups.delay.start", val) != STAT_SET_HANDLED) {
			fatalx(EXIT_FAILURE, "Start delay '%s' out of range", val);
		}

	}

	if (dstate_getinfo("ups.delay.shutdown")) {

		/* Retrieve user defined delay settings */
		val = getval(QX_VAR_OFFDELAY);

		if (val && setvar("ups.delay.shutdown", val) != STAT_SET_HANDLED) {
			fatalx(EXIT_FAILURE, "Shutdown delay '%s' out of range", val);
		}

	}

	if (!find_nut_info("load.off", QX_FLAG_CMD, QX_FLAG_SKIP)
	&&  find_nut_info("load.off.delay", QX_FLAG_CMD, QX_FLAG_SKIP)
	) {
		/* Adds default with a delay value of '0' (= immediate) */
		dstate_addcmd("load.off");
	}

	if (!find_nut_info("load.on", QX_FLAG_CMD, QX_FLAG_SKIP)
	&&  find_nut_info("load.on.delay", QX_FLAG_CMD, QX_FLAG_SKIP)
	) {
		/* Adds default with a delay value of '0' (= immediate) */
		dstate_addcmd("load.on");
	}

	/* Init polling frequency */
	val = getval(QX_VAR_POLLFREQ);
	if (val)
		pollfreq = strtol(val, NULL, 10);

	dstate_setinfo("driver.parameter.pollfreq", "%ld", pollfreq);

	time(&lastpoll);

	/* Install handlers */
	upsh.setvar = setvar;
	upsh.instcmd = instcmd;

	/* Subdriver initinfo */
	if (subdriver->initinfo != NULL)
		subdriver->initinfo();
}

/* Open the port and the like and choose the subdriver */
void	upsdrv_initups(void)
{
	upsdebugx(1, "%s...", __func__);

#if defined(QX_SERIAL) && defined(QX_USB)

	/* Whether the device is connected through USB or serial */
	if (
		!strcasecmp(dstate_getinfo("driver.parameter.port"), "auto") ||
		getval("subdriver") ||
		getval("vendorid") ||
		getval("productid") ||
		getval("vendor") ||
		getval("product") ||
		getval("serial") ||
		getval("bus") ||
		getval("langid_fix")
	) {
		/* USB */
		is_usb = 1;
	} else {
		/* Serial */
		is_usb = 0;
	}

#endif	/* QX_SERIAL && QX_USB */

/* Serial */
#ifdef QX_SERIAL

	#ifdef QX_USB
	if (!is_usb) {
	#endif	/* QX_USB */

	#ifndef TESTING

		const struct {
			const char	*val;
			const int	dtr;
			const int	rts;
		} cablepower[] = {
			{ "normal",	1, 0 },	/* Default */
			{ "reverse",	0, 1 },
			{ "both",	1, 1 },
			{ "none",	0, 0 },
			{ NULL, 0, 0 }
		};

		int		i;
		const char	*val;
		struct termios	tio;

		/* Open and lock the serial port and set the speed to 2400 baud. */
		upsfd = ser_open(device_path);
		ser_set_speed(upsfd, device_path, B2400);

		if (tcgetattr(upsfd, &tio)) {
			fatal_with_errno(EXIT_FAILURE, "tcgetattr");
		}

		/* Use canonical mode input processing (to read reply line) */
		tio.c_lflag |= ICANON;	/* Canonical input (erase and kill processing) */

		tio.c_cc[VEOF] = _POSIX_VDISABLE;
		tio.c_cc[VEOL] = '\r';
		tio.c_cc[VERASE] = _POSIX_VDISABLE;
		tio.c_cc[VINTR] = _POSIX_VDISABLE;
		tio.c_cc[VKILL] = _POSIX_VDISABLE;
		tio.c_cc[VQUIT] = _POSIX_VDISABLE;
		tio.c_cc[VSUSP] = _POSIX_VDISABLE;
		tio.c_cc[VSTART] = _POSIX_VDISABLE;
		tio.c_cc[VSTOP] = _POSIX_VDISABLE;

		if (tcsetattr(upsfd, TCSANOW, &tio)) {
			fatal_with_errno(EXIT_FAILURE, "tcsetattr");
		}

		val = getval("cablepower");
		for (i = 0; val && cablepower[i].val; i++) {

			if (!strcasecmp(val, cablepower[i].val)) {
				break;
			}
		}

		if (!cablepower[i].val) {
			fatalx(EXIT_FAILURE, "Value '%s' not valid for 'cablepower'", val);
		}

		ser_set_dtr(upsfd, cablepower[i].dtr);
		ser_set_rts(upsfd, cablepower[i].rts);

		/* Allow some time to settle for the cablepower */
		usleep(100000);

	#endif	/* TESTING */

	#ifdef QX_USB
	} else {	/* is_usb */
	#endif	/* QX_USB */

#endif	/* QX_SERIAL */

/* USB */
#ifdef QX_USB

	#ifndef TESTING
		int	ret, langid;
		char	tbuf[255];	/* Some devices choke on size > 255 */
		char	*regex_array[7];

		char	*subdrv = getval("subdriver");

		regex_array[0] = getval("vendorid");
		regex_array[1] = getval("productid");
		regex_array[2] = getval("vendor");
		regex_array[3] = getval("product");
		regex_array[4] = getval("serial");
		regex_array[5] = getval("bus");
		regex_array[6] = getval("device");

		/* Check for language ID workaround (#1) */
		if (getval("langid_fix")) {
			/* Skip "0x" prefix and set back to hexadecimal */
			unsigned int u_langid_fix;
			if ( (sscanf(getval("langid_fix") + 2, "%x", &u_langid_fix) != 1)
			||   (u_langid_fix > INT_MAX)
			) {
				upslogx(LOG_NOTICE, "Error enabling language ID workaround");
			} else {
				langid_fix = (int)u_langid_fix;
				upsdebugx(2,
					"Language ID workaround enabled (using '0x%x')",
					langid_fix);
			}
		}

		/* Pick up the subdriver name if set explicitly */
		if (subdrv) {

			int	i;

			if (!regex_array[0] || !regex_array[1]) {
				fatalx(EXIT_FAILURE,
					"When specifying a subdriver, "
					"'vendorid' and 'productid' are mandatory.");
			}

			for (i = 0; usbsubdriver[i].name; i++) {

				if (strcasecmp(subdrv, usbsubdriver[i].name)) {
					continue;
				}

				subdriver_command = usbsubdriver[i].command;
				break;
			}

			if (!subdriver_command) {
				fatalx(EXIT_FAILURE, "Subdriver '%s' not found!", subdrv);
			}

		}

		ret = USBNewRegexMatcher(&regex_matcher,
			regex_array,
			REG_ICASE | REG_EXTENDED);
		switch (ret)
		{
		case -1:
			fatal_with_errno(EXIT_FAILURE, "USBNewRegexMatcher");
		case 0:
			break;	/* All is well */
		default:
			fatalx(EXIT_FAILURE,
				"Invalid regular expression: %s",
				 regex_array[ret]);
		}

		/* Link the matchers */
		regex_matcher->next = &device_matcher;

		ret = usb->open(&udev, &usbdevice, regex_matcher, NULL);
		if (ret < 0) {
			fatalx(EXIT_FAILURE,
				"No supported devices found. "
				"Please check your device availability with 'lsusb'\n"
				"and make sure you have an up-to-date version of NUT. "
				"If this does not help,\n"
				"try running the driver with at least 'subdriver', "
				"'vendorid' and 'productid'\n"
				"options specified. Please refer to the man page "
				"for details about these options\n"
				"(man 8 nutdrv_qx).\n");
		}

		if (!subdriver_command) {
			fatalx(EXIT_FAILURE, "No subdriver selected");
		}

		/* Create a new matcher for later reopening */
		ret = USBNewExactMatcher(&reopen_matcher, &usbdevice);
		if (ret) {
			fatal_with_errno(EXIT_FAILURE, "USBNewExactMatcher");
		}

		/* Link the matchers */
		reopen_matcher->next = regex_matcher;

		dstate_setinfo("ups.vendorid", "%04x", usbdevice.VendorID);
		dstate_setinfo("ups.productid", "%04x", usbdevice.ProductID);

		/* Check for language ID workaround (#2) */
		if ((langid_fix != -1) && (!getval("noscanlangid"))) {
			/* Future improvement:
			 *   Asking for the zero'th index is special - it returns
			 *       a string descriptor that contains all the language
			 *       IDs supported by the device.
			 *   Typically there aren't many - often only one.
			 *   The language IDs are 16 bit numbers, and they start at
			 *       the third byte in the descriptor.
			 *   See USB 2.0 specification, section 9.6.7, for more
			 *       information on this.
			 * This should allow automatic application of the workaround */
			ret = usb_get_string(udev, 0, 0,
<<<<<<< HEAD
				(usb_ctrl_charbuf)tbuf, sizeof(tbuf));
=======
				tbuf, sizeof(tbuf));
>>>>>>> 43b9c9cd
			if (ret >= 4) {
				langid = tbuf[2] | (tbuf[3] << 8);
				upsdebugx(1,
					"First supported language ID: 0x%x "
					"(please report to the NUT maintainer!)",
					langid);
			}
		}

	#endif	/* TESTING */

	#ifdef QX_SERIAL
	}	/* is_usb */
	#endif	/* QX_SERIAL */

#endif	/* QX_USB */

	/* Choose subdriver */
	if (!subdriver_matcher())
		fatalx(EXIT_FAILURE, "Device not supported!");

	/* Subdriver initups */
	if (subdriver->initups != NULL)
		subdriver->initups();
}

/* Close the ports and the like */
void	upsdrv_cleanup(void)
{
	upsdebugx(1, "%s...", __func__);

#ifndef TESTING

#ifdef QX_SERIAL

	#ifdef QX_USB
	if (!is_usb) {
	#endif	/* QX_USB */

		ser_set_dtr(upsfd, 0);
		ser_close(upsfd, device_path);

	#ifdef QX_USB
	} else {	/* is_usb */
	#endif	/* QX_USB */

#endif	/* QX_SERIAL */

#ifdef QX_USB

		usb->close(udev);
		USBFreeExactMatcher(reopen_matcher);
		USBFreeRegexMatcher(regex_matcher);
		free(usbdevice.Vendor);
		free(usbdevice.Product);
		free(usbdevice.Serial);
		free(usbdevice.Bus);
		free(usbdevice.Device);

	#ifdef QX_SERIAL
	}	/* is_usb */
	#endif	/* QX_SERIAL */

#endif	/* QX_USB */

#endif	/* TESTING */

}


/* == Support functions == */

/* Generic command processing function: send a command and read a reply.
 * Returns < 0 on error, 0 on timeout and the number of bytes read on success. */
static ssize_t	qx_command(const char *cmd, char *buf, size_t buflen)
{
/* NOTE: Could not find in which ifdef-ed codepath, but clang complained
 * about unused parameters here. Reference them just in case...
 */
	NUT_UNUSED_VARIABLE(cmd);
	NUT_UNUSED_VARIABLE(buf);
	NUT_UNUSED_VARIABLE(buflen);

#ifndef TESTING

	ssize_t	ret = -1;

# ifdef QX_USB

#  ifdef QX_SERIAL
	/* Communication: USB */
	if (is_usb) {
#  endif	/* QX_SERIAL (&& QX_USB)*/

		if (udev == NULL) {
			ret = usb->open(&udev, &usbdevice, reopen_matcher, NULL);

			if (ret < 1) {
				return ret;
			}
		}

		ret = (*subdriver_command)(cmd, buf, buflen);

		if (ret >= 0) {
			return ret;
		}

		switch (ret)
		{
		case -EBUSY:		/* Device or resource busy */
			fatal_with_errno(EXIT_FAILURE, "Got disconnected by another driver");
#ifndef HAVE___ATTRIBUTE__NORETURN
# if (defined HAVE_PRAGMA_GCC_DIAGNOSTIC_PUSH_POP) && (defined HAVE_PRAGMA_GCC_DIAGNOSTIC_IGNORED_UNREACHABLE_CODE)
#  pragma GCC diagnostic push
#  pragma GCC diagnostic ignored "-Wunreachable-code"
# endif
			exit(EXIT_FAILURE);	/* Should not get here in practice, but compiler is afraid we can fall through */
# if (defined HAVE_PRAGMA_GCC_DIAGNOSTIC_PUSH_POP) && (defined HAVE_PRAGMA_GCC_DIAGNOSTIC_IGNORED_UNREACHABLE_CODE)
#  pragma GCC diagnostic pop
# endif
#endif

		case -EPERM:		/* Operation not permitted */
			fatal_with_errno(EXIT_FAILURE, "Permissions problem");
#ifndef HAVE___ATTRIBUTE__NORETURN
# if (defined HAVE_PRAGMA_GCC_DIAGNOSTIC_PUSH_POP) && (defined HAVE_PRAGMA_GCC_DIAGNOSTIC_IGNORED_UNREACHABLE_CODE)
#  pragma GCC diagnostic push
#  pragma GCC diagnostic ignored "-Wunreachable-code"
# endif
			exit(EXIT_FAILURE);	/* Should not get here in practice, but compiler is afraid we can fall through */
# if (defined HAVE_PRAGMA_GCC_DIAGNOSTIC_PUSH_POP) && (defined HAVE_PRAGMA_GCC_DIAGNOSTIC_IGNORED_UNREACHABLE_CODE)
#  pragma GCC diagnostic pop
# endif
#endif

		case -EPIPE:		/* Broken pipe */
			if (usb_clear_halt(udev, 0x81) == 0) {
				upsdebugx(1, "Stall condition cleared");
				break;
			}
#ifdef ETIME
			goto fallthrough_case_ETIME;
		case -ETIME:		/* Timer expired */
		fallthrough_case_ETIME:
#endif	/* ETIME */
			if (usb_reset(udev) == 0) {
				upsdebugx(1, "Device reset handled");
			}
			goto fallthrough_case_reconnect;
		case -ENODEV:		/* No such device */
		case -EACCES:		/* Permission denied */
		case -EIO:  		/* I/O error */
		case -ENXIO:		/* No such device or address */
		case -ENOENT:		/* No such file or directory */
		fallthrough_case_reconnect:
			/* Uh oh, got to reconnect! */
			usb->close(udev);
			udev = NULL;
			break;

		case -ETIMEDOUT:	/* Connection timed out */
		case -EOVERFLOW:	/* Value too large for defined data type */
#ifdef EPROTO
		case -EPROTO:		/* Protocol error */
#endif
		default:
			break;
		}

#  ifdef QX_SERIAL
	/* Communication: serial */
	} else {	/* !is_usb */
#  endif	/* QX_SERIAL (&& QX_USB) */

# endif	/* QX_USB (&& TESTING) */

# ifdef QX_SERIAL

		ser_flush_io(upsfd);

		ret = ser_send(upsfd, "%s", cmd);

		if (ret <= 0) {
			upsdebugx(3, "send: %s (%zd)",
				ret ? strerror(errno) : "timeout", ret);
			return ret;
		}

		upsdebugx(3, "send: '%.*s'",
			(int)strcspn(cmd, "\r"), cmd);

		ret = ser_get_buf(upsfd, buf, buflen, SER_WAIT_SEC, 0);

		if (ret <= 0) {
			upsdebugx(3, "read: %s (%zd)",
				ret ? strerror(errno) : "timeout", ret);
			return ret;
		}

		upsdebug_hex(5, "read", buf, (size_t)ret);
		upsdebugx(3, "read: '%.*s'", (int)strcspn(buf, "\r"), buf);

#  ifdef QX_USB
	}	/* !is_usb */
#  endif	/* QX_USB (&& QX_SERIAL) */

# endif	/* QX_SERIAL (&& TESTING) */

	return ret;

#else	/* TESTING */

	testing_t	*testing = subdriver->testing;
	int		i;

	memset(buf, 0, buflen);

	upsdebugx(3, "send: '%.*s'", (int)strcspn(cmd, "\r"), cmd);

	for (i = 0; cmd && testing[i].cmd; i++) {

		if (strcasecmp(cmd, testing[i].cmd)) {
			continue;
		}

		upsdebugx(3, "read: '%.*s'",
			(int)strcspn(testing[i].answer, "\r"),
			testing[i].answer);

		/* If requested to do so and this is the case, try to preserve inner '\0's (treat answer as a sequence of bytes) */
		if (testing[i].answer_len > 0 && strlen(testing[i].answer) < (size_t)testing[i].answer_len) {

			size_t	len;

			len = buflen <= (size_t)testing[i].answer_len ? buflen - 1 : (size_t)testing[i].answer_len;
			len = len <= sizeof(testing[i].answer) ? len : sizeof(testing[i].answer);

			memcpy(buf, testing[i].answer, len);
			upsdebug_hex(4, "read", buf, (int)len);

			return len;

		}

		return snprintf(buf, buflen, "%s", testing[i].answer);

	}

	/* If the driver expects some kind of reply in case of error.. */
	if (subdriver->rejected != NULL) {

		/* ..fulfill its expectations.. */
		upsdebugx(3, "read: '%.*s'",
			(int)strcspn(subdriver->rejected, "\r"),
			subdriver->rejected);
		return snprintf(buf, buflen, "%s", subdriver->rejected);

	/* ..otherwise.. */
	} else {

		/* ..echo back the command */
		upsdebugx(3, "read: '%.*s'", (int)strcspn(cmd, "\r"), cmd);
		return snprintf(buf, buflen, "%s", cmd);

	}

#endif	/* TESTING */
}

/* See header file for details.
 * Interpretation is done in ups_status_set(). */
void	update_status(const char *value)
{
	status_lkp_t	*status_item;
	int		clear = 0;

	upsdebugx(5, "%s: %s", __func__, value);

	if (*value == '!') {
		value++;
		clear = 1;
	}

	for (status_item = status_info; status_item->status_str != NULL ; status_item++) {

		if (strcasecmp(status_item->status_str, value))
			continue;

		if (clear) {
			ups_status &= ~status_item->status_mask;
		} else {
			ups_status |= status_item->status_mask;
		}

		return;
	}

	upsdebugx(5, "%s: Warning! %s not in list of known values",
		__func__, value);
}

/* Choose subdriver */
static int	subdriver_matcher(void)
{
	const char	*protocol = getval("protocol");
	int		i;

	/* Select the subdriver for this device */
	for (i = 0; subdriver_list[i] != NULL; i++) {

		int	j;

		/* If protocol is set in ups.conf, use it */
		if (protocol) {

			char	subdrv_name[SMALLBUF];

			/* Get rid of subdriver version */
			snprintf(subdrv_name, sizeof(subdrv_name), "%.*s",
				(int)strcspn(subdriver_list[i]->name, " "),
				subdriver_list[i]->name);

			if (strcasecmp(subdrv_name, protocol)) {
				upsdebugx(2, "Skipping protocol %s",
					subdriver_list[i]->name);
				continue;
			}

		}

		/* Give every subdriver some tries */
		for (j = 0; j < MAXTRIES; j++) {

			subdriver = subdriver_list[i];

			if (subdriver->claim()) {
				break;
			}

			subdriver = NULL;

		}

		if (subdriver != NULL)
			break;

	}

	if (!subdriver) {
		upslogx(LOG_ERR, "Device not supported!");
		return 0;
	}

	upslogx(LOG_INFO, "Using protocol: %s", subdriver->name);

	return 1;
}

/* Set vars boundaries */
static void	qx_set_var(item_t *item)
{
	if (!(item->qxflags & QX_FLAG_NONUT))
		dstate_setflags(item->info_type, item->info_flags);

	/* Set max length for strings, if needed */
	if (item->info_flags & ST_FLAG_STRING && !(item->qxflags & QX_FLAG_NONUT))
		dstate_setaux(item->info_type, strtol(item->info_rw[0].value, NULL, 10));

	/* Set enum list */
	if (item->qxflags & QX_FLAG_ENUM) {

		info_rw_t	*envalue;
		char		buf[LARGEBUF] = "";

		/* Loop on all existing values */
		for (envalue = item->info_rw; envalue != NULL && strlen(envalue->value) > 0; envalue++) {

			if (envalue->preprocess
			&&  envalue->preprocess(envalue->value, sizeof(envalue->value))
			) {
				continue;
			}

			/* This item is not available yet in NUT, so publish these data in the logs */
			if (item->qxflags & QX_FLAG_NONUT) {

				snprintfcat(buf, sizeof(buf), " %s", envalue->value);

			/* This item is available in NUT, add its enum to the variable */
			} else {

				dstate_addenum(item->info_type, "%s", envalue->value);

			}

		}

		if (item->qxflags & QX_FLAG_NONUT)
			upslogx(LOG_INFO, "%s, settable values:%s",
				item->info_type,
				strlen(buf) > 0 ? buf : " none");

	}

	/* Set range */
	if (item->qxflags & QX_FLAG_RANGE) {

		info_rw_t	*rvalue, *from = NULL, *to = NULL;
		int		ok = 0;

		/* Loop on all existing values */
		for (rvalue = item->info_rw; rvalue != NULL && strlen(rvalue->value) > 0; rvalue++) {

			if (rvalue->preprocess
			&&  rvalue->preprocess(rvalue->value, sizeof(rvalue->value))
			) {
				continue;
			}

			if (!from) {
				from = rvalue;
				continue;
			}

			to = rvalue;

			/* This item is not available yet in NUT, so
			 * publish these data in the logs */
			if (item->qxflags & QX_FLAG_NONUT) {

				upslogx(LOG_INFO, "%s, settable range: %s..%s",
					item->info_type, from->value, to->value);
				ok++;

			/* This item is available in NUT, add its range to the variable */
			} else {
				long lFrom = strtol(from->value, NULL, 10),
					lTo = strtol(to->value, NULL, 10);

				if (lFrom > INT_MAX || lTo > INT_MAX) {
					upslogx(LOG_INFO,
						"%s, settable range exceeds INT_MAX: %ld..%ld",
						item->info_type, lFrom, lTo);
				} else {
					dstate_addrange(item->info_type, (int)lFrom, (int)lTo);
				}
			}

			from = NULL;
			to = NULL;

		}

		/* This item is not available yet in NUT and we weren't able to
		 * get its range; let people know it */
		if ((item->qxflags & QX_FLAG_NONUT) && !ok)
			upslogx(LOG_INFO, "%s, settable range: none", item->info_type);

	}
}

/* Walk UPS variables and set elements of the qx2nut array. */
static bool_t	qx_ups_walk(walkmode_t mode)
{
	item_t	*item;
	int	retcode;

	/* Clear batt.{chrg,runt}.act for guesstimation */
	if (mode == QX_WALKMODE_FULL_UPDATE) {
		batt.runt.act = -1;
		batt.chrg.act = -1;
	}

	/* Clear data from previous_item */
	memset(previous_item.command, 0, sizeof(previous_item.command));
	memset(previous_item.answer, 0, sizeof(previous_item.answer));

	/* 3 modes: QX_WALKMODE_INIT, QX_WALKMODE_QUICK_UPDATE
	 *      and QX_WALKMODE_FULL_UPDATE */

	/* Device data walk */
	for (item = subdriver->qx2nut; item->info_type != NULL; item++) {

		/* Skip this item */
		if (item->qxflags & QX_FLAG_SKIP)
			continue;

		upsdebugx(10, "%s: processing: %s", __func__, item->info_type);

		/* Filter data according to mode */
		switch (mode)
		{
		/* Device capabilities enumeration */
		case QX_WALKMODE_INIT:

			/* Special case for handling server side variables */
			if (item->qxflags & QX_FLAG_ABSENT) {

				/* Already set */
				if (dstate_getinfo(item->info_type))
					continue;

				dstate_setinfo(item->info_type, "%s", item->dfl);

				/* Set var flags/range/enum */
				qx_set_var(item);

				continue;
			}

			/* Allow duplicates for these NUT variables */
			if (!strncmp(item->info_type, "ups.alarm", 9)
			||  !strncmp(item->info_type, "ups.status", 10)
			) {
				break;
			}

			/* This one doesn't exist yet */
			if (dstate_getinfo(item->info_type) == NULL)
				break;

			continue;

		case QX_WALKMODE_QUICK_UPDATE:

			/* Quick update only deals with status and alarms! */
			if (!(item->qxflags & QX_FLAG_QUICK_POLL))
				continue;

			break;

		case QX_WALKMODE_FULL_UPDATE:

			/* These don't need polling after initinfo() */
			if (item->qxflags & (QX_FLAG_ABSENT | QX_FLAG_CMD | QX_FLAG_SETVAR | QX_FLAG_STATIC))
				continue;

			/* These need to be polled after user changes (setvar / instcmd) */
			if ((item->qxflags & QX_FLAG_SEMI_STATIC)
			&&  (data_has_changed == FALSE)
			) {
				continue;
			}

			break;

#if (defined HAVE_PRAGMA_GCC_DIAGNOSTIC_PUSH_POP) && (defined HAVE_PRAGMA_GCC_DIAGNOSTIC_IGNORED_COVERED_SWITCH_DEFAULT)
# pragma GCC diagnostic push
# pragma GCC diagnostic ignored "-Wcovered-switch-default"
#endif
	/* All enum cases defined as of the time of coding
	 * have been covered above. Handle later definitions,
	 * memory corruptions and buggy inputs below...
	 */
		default:
			fatalx(EXIT_FAILURE, "%s: unknown update mode!", __func__);
#if (defined HAVE_PRAGMA_GCC_DIAGNOSTIC_PUSH_POP) && (defined HAVE_PRAGMA_GCC_DIAGNOSTIC_IGNORED_COVERED_SWITCH_DEFAULT)
# pragma GCC diagnostic pop
#endif

		}

		/* Instant commands */
		if (item->qxflags & QX_FLAG_CMD) {
			dstate_addcmd(item->info_type);
			continue;
		}

		/* Setvars */
		if (item->qxflags & QX_FLAG_SETVAR) {

			if (item->qxflags & QX_FLAG_NONUT) {
				setvar(item->info_type, NULL);
				item->qxflags |= QX_FLAG_SKIP;
			}

			continue;

		}

		/* Check whether the previous item uses the same command
		 * and then use its answer, if available.. */
		if (strlen(previous_item.command) > 0
		&&  strlen(previous_item.answer) > 0
		&&  !strcasecmp(previous_item.command, item->command)
		) {

			snprintf(item->answer, sizeof(item->answer), "%s",
				previous_item.answer);

			/* Process the answer */
			retcode = qx_process_answer(item, strlen(item->answer));

		/* ..otherwise: execute command to get answer from the UPS */
		} else {

			retcode = qx_process(item, NULL);

		}

		/* Record item as previous_item */
		snprintf(previous_item.command, sizeof(previous_item.command), "%s",
			item->command);
		snprintf(previous_item.answer, sizeof(previous_item.answer), "%s",
			item->answer);

		if (retcode) {

			/* Clear data from the item */
			memset(item->answer, 0, sizeof(item->answer));
			memset(item->value, 0, sizeof(item->value));

			if (item->qxflags & QX_FLAG_QUICK_POLL)
				return FALSE;

			if (mode == QX_WALKMODE_INIT)
				/* Skip this item from now on */
				item->qxflags |= QX_FLAG_SKIP;

			/* Don't know what happened, try again later... */
			continue;

		}

		/* Process the value we got back (set status bits
		 * and set the value of other parameters) */
		retcode = ups_infoval_set(item);

		/* Clear data from the item */
		memset(item->answer, 0, sizeof(item->answer));
		memset(item->value, 0, sizeof(item->value));

		/* Uh-oh! Some error! */
		if (retcode == -1) {

			if (item->qxflags & QX_FLAG_QUICK_POLL)
				return FALSE;

			continue;

		}

		/* Set var flags/range/enum (not for ups.{alarm.status},
		 * hence the retcode check) */
		if (retcode && mode == QX_WALKMODE_INIT) {
			qx_set_var(item);
		}

	}

	/* Update battery guesstimation */
	if (mode == QX_WALKMODE_FULL_UPDATE
	&&  (d_equal(batt.runt.act, -1) || d_equal(batt.chrg.act, -1))
	) {

		if (getval("runtimecal")) {

			time_t	battery_now;

			time(&battery_now);

			/* OL */
			if (ups_status & STATUS(OL)) {

				batt.runt.est += batt.runt.nom * difftime(battery_now, battery_lastpoll) / batt.chrg.time;
				if (batt.runt.est > batt.runt.nom) {
					batt.runt.est = batt.runt.nom;
				}

			/* OB */
			} else {

				batt.runt.est -= load.eff * difftime(battery_now, battery_lastpoll);
				if (batt.runt.est < 0) {
					batt.runt.est = 0;
				}

			}

			if (d_equal(batt.chrg.act, -1))
				dstate_setinfo("battery.charge", "%.0f",
					100 * batt.runt.est / batt.runt.nom);

			if (d_equal(batt.runt.act, -1) && !qx_load())
				dstate_setinfo("battery.runtime", "%.0f",
					batt.runt.est / load.eff);

			battery_lastpoll = battery_now;

		} else {

			qx_battery();

		}
	}

	return TRUE;
}

/* Convert the local status information to NUT format and set NUT alarms. */
static void	ups_alarm_set(void)
{
	if (ups_status & STATUS(RB)) {
		alarm_set("Replace battery!");
	}
	if (ups_status & STATUS(FSD)) {
		alarm_set("Shutdown imminent!");
	}
}

/* Convert the local status information to NUT format and set NUT status. */
static void	ups_status_set(void)
{
	if (ups_status & STATUS(OL)) {
		status_set("OL");		/* On line */
	} else {
		status_set("OB");		/* On battery */
	}
	if (ups_status & STATUS(DISCHRG)) {
		status_set("DISCHRG");		/* Discharging */
	}
	if (ups_status & STATUS(CHRG)) {
		status_set("CHRG");		/* Charging */
	}
	if (ups_status & STATUS(LB)) {
		status_set("LB");		/* Low battery */
	}
	if (ups_status & STATUS(OVER)) {
		status_set("OVER");		/* Overload */
	}
	if (ups_status & STATUS(RB)) {
		status_set("RB");		/* Replace battery */
	}
	if (ups_status & STATUS(TRIM)) {
		status_set("TRIM");		/* SmartTrim */
	}
	if (ups_status & STATUS(BOOST)) {
		status_set("BOOST");		/* SmartBoost */
	}
	if (ups_status & STATUS(BYPASS)) {
		status_set("BYPASS");		/* On bypass */
	}
	if (ups_status & STATUS(OFF)) {
		status_set("OFF");		/* UPS is off */
	}
	if (ups_status & STATUS(CAL)) {
		status_set("CAL");		/* Calibration */
	}
	if (ups_status & STATUS(FSD)) {
		status_set("FSD");		/* Forced shutdown */
	}
}

/* See header file for details. */
item_t	*find_nut_info(const char *varname, const unsigned long flag, const unsigned long noflag)
{
	item_t	*item;

	for (item = subdriver->qx2nut; item->info_type != NULL; item++) {

		if (strcasecmp(item->info_type, varname))
			continue;

		if (flag && ((item->qxflags & flag) != flag))
			continue;

		if (noflag && (item->qxflags & noflag))
			continue;

		return item;
	}

	upsdebugx(2, "%s: info type %s not found", __func__, varname);
	return NULL;
}

/* Process the answer we got back from the UPS
 * Return -1 on errors, 0 on success */
static int	qx_process_answer(item_t *item, const size_t len)
{
	/* Query rejected by the UPS */
	if (subdriver->rejected && !strcasecmp(item->answer, subdriver->rejected)) {
		upsdebugx(2, "%s: query rejected by the UPS (%s)",
			__func__, item->info_type);
		return -1;
	}

	/* Short reply */
	if (item->answer_len && len < item->answer_len) {
		upsdebugx(2, "%s: short reply (%s)",
			__func__, item->info_type);
		return -1;
	}

	/* Wrong leading character */
	if (item->leading && item->answer[0] != item->leading) {
		upsdebugx(2,
			"%s: %s - invalid start character [%02x], expected [%02x]",
			__func__, item->info_type, item->answer[0], item->leading);
		return -1;
	}

	/* Check boundaries */
	if (item->to && item->to < item->from) {
		upsdebugx(1,
			"%s: in %s, starting char's position (%d) "
			"follows ending char's one (%d)",
			__func__, item->info_type, item->from, item->to);
		return -1;
	}

	/* Get value */
	if (strlen(item->answer)) {
		snprintf(item->value, sizeof(item->value), "%.*s",
			item->to ? 1 + item->to - item->from : (int)strcspn(item->answer, "\r") - item->from,
			item->answer + item->from);
	} else {
		snprintf(item->value, sizeof(item->value), "%s", "");
	}

	return 0;
}

/* See header file for details. */
int	qx_process(item_t *item, const char *command)
{
	char	buf[sizeof(item->answer) - 1] = "", *cmd;
	ssize_t	len;
	size_t cmdlen = command ?
		(strlen(command) >= SMALLBUF ? strlen(command) + 1 : SMALLBUF) :
		(item->command && strlen(item->command) >= SMALLBUF ? strlen(item->command) + 1 : SMALLBUF);
	size_t cmdsz = (sizeof(char) * cmdlen); /* in bytes, to be pedantic */

	if ( !(cmd = xmalloc(cmdsz)) ) {
		upslogx(LOG_ERR, "qx_process() failed to allocate buffer");
		return -1;
	}

	/* Prepare the command to be used */
	memset(cmd, 0, cmdsz);
	snprintf(cmd, cmdsz, "%s", command ? command : item->command);

	/* Preprocess the command */
	if (
		item->preprocess_command != NULL &&
		item->preprocess_command(item, cmd, cmdsz) == -1
	) {
		upsdebugx(4, "%s: failed to preprocess command [%s]",
			__func__, item->info_type);
		free (cmd);
		return -1;
	}

	/* Send the command */
	len = qx_command(cmd, buf, sizeof(buf));

	memset(item->answer, 0, sizeof(item->answer));

	if (len < 0 || len > INT_MAX) {
		upsdebugx(4, "%s: failed to preprocess answer [%s]",
			__func__, item->info_type);
		free (cmd);
		return -1;
	}

	memcpy(item->answer, buf, sizeof(buf));

	/* Preprocess the answer */
	if (item->preprocess_answer != NULL) {
		len = item->preprocess_answer(item, (int)len);
		if (len < 0 || len > INT_MAX) {
			upsdebugx(4, "%s: failed to preprocess answer [%s]",
				__func__, item->info_type);
			/* Clear the failed answer, preventing it from
			 * being reused by next items with same command */
			memset(item->answer, 0, sizeof(item->answer));
			free (cmd);
			return -1;
		}
	}

	free (cmd);

	/* Process the answer to get the value */
	return qx_process_answer(item, (size_t)len);
}

/* See header file for details. */
int	ups_infoval_set(item_t *item)
{
	char	value[SMALLBUF] = "";

	/* Item need to be preprocessed? */
	if (item->preprocess != NULL){

		/* Process the value returned by the UPS to NUT standards */
		if (item->preprocess(item, value, sizeof(value))) {
			upsdebugx(4, "%s: failed to preprocess value [%s: %s]",
				__func__, item->info_type, item->value);
			return -1;
		}

		/* Deal with status items */
		if (!strncmp(item->info_type, "ups.status", 10)) {
			if (strlen(value) > 0)
				update_status(value);
			return 0;
		}

		/* Deal with alarm items */
		if (!strncmp(item->info_type, "ups.alarm", 9)) {
			if (strlen(value) > 0)
				alarm_set(value);
			return 0;
		}

	} else {

		snprintf(value, sizeof(value), "%s", item->value);

		/* Cover most of the cases: either left/right filled with hashes,
		 * spaces or a mix of both */
		if (item->qxflags & QX_FLAG_TRIM)
			str_trim_m(value, "# ");

		if (strncasecmp(item->dfl, "%s", 2)) {

			if (strspn(value, "0123456789 .") != strlen(value)) {
				upsdebugx(2, "%s: non numerical value [%s: %s]",
					__func__, item->info_type, value);
				return -1;
			}

#ifdef HAVE_PRAGMAS_FOR_GCC_DIAGNOSTIC_IGNORED_FORMAT_NONLITERAL
#pragma GCC diagnostic push
#endif
#ifdef HAVE_PRAGMA_GCC_DIAGNOSTIC_IGNORED_FORMAT_NONLITERAL
#pragma GCC diagnostic ignored "-Wformat-nonliteral"
#endif
#ifdef HAVE_PRAGMA_GCC_DIAGNOSTIC_IGNORED_FORMAT_SECURITY
#pragma GCC diagnostic ignored "-Wformat-security"
#endif
			snprintf(value, sizeof(value), item->dfl, strtod(value, NULL));
#ifdef HAVE_PRAGMAS_FOR_GCC_DIAGNOSTIC_IGNORED_FORMAT_NONLITERAL
#pragma GCC diagnostic pop
#endif
		}

	}

	if (item->qxflags & QX_FLAG_NONUT) {
		upslogx(LOG_INFO, "%s: %s", item->info_type, value);
		return 1;
	}

	if (!strlen(value)) {
		upsdebugx(1, "%s: non significant value [%s]",
			__func__, item->info_type);
		return -1;
	}

	dstate_setinfo(item->info_type, "%s", value);

	/* Fill batt.{chrg,runt}.act for guesstimation */
	if (!strcasecmp(item->info_type, "battery.charge"))
		batt.chrg.act = strtol(value, NULL, 10);
	else if (!strcasecmp(item->info_type, "battery.runtime"))
		batt.runt.act = strtol(value, NULL, 10);

	return 1;
}

/* See header file for details. */
unsigned int	qx_status(void)
{
	return ups_status;
}<|MERGE_RESOLUTION|>--- conflicted
+++ resolved
@@ -485,19 +485,11 @@
 		ret = usb_control_msg(udev,
 			USB_ENDPOINT_OUT + USB_TYPE_CLASS + USB_RECIP_INTERFACE,
 			0x09, 0x200, 0,
-<<<<<<< HEAD
 			(usb_ctrl_charbuf)&tmp[i], 8, 5000);
 
 		if (ret <= 0) {
 			upsdebugx(3, "send: %s (%d)",
 				ret ? nut_usb_strerror(ret) : "timeout",
-=======
-			&tmp[i], 8, 5000);
-
-		if (ret <= 0) {
-			upsdebugx(3, "send: %s (%d)",
-				ret ? usb_strerror() : "timeout",
->>>>>>> 43b9c9cd
 				ret);
 			return ret;
 		}
@@ -515,22 +507,14 @@
 		/* ret = usb->get_interrupt(udev, (unsigned char *)&buf[i], 8, 1000); */
 		ret = usb_interrupt_read(udev,
 			0x81,
-<<<<<<< HEAD
 			(usb_ctrl_charbuf)&buf[i], 8, 1000);
-=======
-			&buf[i], 8, 1000);
->>>>>>> 43b9c9cd
 
 		/* Any errors here mean that we are unable to read a reply
 		 * (which will happen after successfully writing a command
 		 * to the UPS) */
 		if (ret <= 0) {
 			upsdebugx(3, "read: %s (%d)",
-<<<<<<< HEAD
 				ret ? nut_usb_strerror(ret) : "timeout",
-=======
-				ret ? usb_strerror() : "timeout",
->>>>>>> 43b9c9cd
 				ret);
 			return ret;
 		}
@@ -581,19 +565,11 @@
 		ret = usb_control_msg(udev,
 			USB_ENDPOINT_OUT | USB_TYPE_CLASS | USB_RECIP_INTERFACE,
 			0x09, 0x200, 0,
-<<<<<<< HEAD
 			(usb_ctrl_charbuf)tmp, 8, 5000);
 
 		if (ret <= 0) {
 			upsdebugx(3, "send: %s (%d)",
 				ret ? nut_usb_strerror(ret) : "timeout",
-=======
-			tmp, 8, 5000);
-
-		if (ret <= 0) {
-			upsdebugx(3, "send: %s (%d)",
-				ret ? usb_strerror() : "timeout",
->>>>>>> 43b9c9cd
 				ret);
 			return ret;
 		}
@@ -614,11 +590,7 @@
 		/* Read data in 8-byte chunks */
 		ret = usb_interrupt_read(udev,
 			0x81,
-<<<<<<< HEAD
 			(usb_ctrl_charbuf)tmp, 8, 1000);
-=======
-			tmp, 8, 1000);
->>>>>>> 43b9c9cd
 
 		/* No error!!! */
 		/* TODO: Macro code */
@@ -630,11 +602,7 @@
 		 * to the UPS) */
 		if (ret <= 0) {
 			upsdebugx(3, "read: %s (%d)",
-<<<<<<< HEAD
 				ret ? nut_usb_strerror(ret) : "timeout",
-=======
-				ret ? usb_strerror() : "timeout",
->>>>>>> 43b9c9cd
 				ret);
 			return ret;
 		}
@@ -680,11 +648,7 @@
 		/* ret = usb->get_interrupt(udev, (unsigned char *)tmp, 8, 1000); */
 		ret = usb_interrupt_read(udev,
 			0x81,
-<<<<<<< HEAD
 			(usb_ctrl_charbuf)tmp, 8, 1000);
-=======
-			tmp, 8, 1000);
->>>>>>> 43b9c9cd
 
 		/* This USB to serial implementation is crappy.
 		 * In order to read correct replies we need to flush the
@@ -700,11 +664,7 @@
 
 		if (ret < 0) {
 			upsdebugx(3, "flush: %s (%d)",
-<<<<<<< HEAD
 				nut_usb_strerror(ret), ret);
-=======
-				usb_strerror(), ret);
->>>>>>> 43b9c9cd
 			break;
 		}
 
@@ -743,11 +703,7 @@
 		/* ret = usb->get_interrupt(udev, (unsigned char *)&buf[i], 8, 1000); */
 		ret = usb_interrupt_read(udev,
 			0x81,
-<<<<<<< HEAD
 			(usb_ctrl_charbuf)&buf[i], 8, 1000);
-=======
-			&buf[i], 8, 1000);
->>>>>>> 43b9c9cd
 
 		/* Any errors here mean that we are unable to read a reply
 		 * (which will happen after successfully writing a command
@@ -810,11 +766,7 @@
 	/* Read all 64 bytes of the reply in one large chunk */
 	ret = usb_interrupt_read(udev,
 		0x81,
-<<<<<<< HEAD
 		(usb_ctrl_charbuf)tmp, sizeof(tmp), 1000);
-=======
-		tmp, sizeof(tmp), 1000);
->>>>>>> 43b9c9cd
 
 	/* Any errors here mean that we are unable to read a reply
 	 * (which will happen after successfully writing a command
@@ -875,52 +827,32 @@
 		case 0:
 			upsdebugx(3, "asking for: %02X", 0x00);
 			usb_get_string(udev, 0x00,
-<<<<<<< HEAD
 				langid_fix_local, (usb_ctrl_charbuf)buf, 1026);
 			usb_get_string(udev, 0x00,
 				langid_fix_local, (usb_ctrl_charbuf)buf, 1026);
 			usb_get_string(udev, 0x01,
 				langid_fix_local, (usb_ctrl_charbuf)buf, 1026);
-=======
-				langid_fix_local, buf, 1026);
-			usb_get_string(udev, 0x00,
-				langid_fix_local, buf, 1026);
-			usb_get_string(udev, 0x01,
-				langid_fix_local, buf, 1026);
->>>>>>> 43b9c9cd
 			usleep(10000);
 			break;
 		case 1:
 			if (asking_for != 0x0d) {
 				upsdebugx(3, "asking for: %02X", 0x0d);
 				usb_get_string(udev, 0x0d,
-<<<<<<< HEAD
 					langid_fix_local, (usb_ctrl_charbuf)buf, 102);
-=======
-					langid_fix_local, buf, 102);
->>>>>>> 43b9c9cd
 			}
 			break;
 		case 2:
 			if (asking_for != 0x03) {
 				upsdebugx(3, "asking for: %02X", 0x03);
 				usb_get_string(udev, 0x03,
-<<<<<<< HEAD
 					langid_fix_local, (usb_ctrl_charbuf)buf, 102);
-=======
-					langid_fix_local, buf, 102);
->>>>>>> 43b9c9cd
 			}
 			break;
 		case 3:
 			if (asking_for != 0x0c) {
 				upsdebugx(3, "asking for: %02X", 0x0c);
 				usb_get_string(udev, 0x0c,
-<<<<<<< HEAD
 					langid_fix_local, (usb_ctrl_charbuf)buf, 102);
-=======
-					langid_fix_local, buf, 102);
->>>>>>> 43b9c9cd
 			}
 			break;
 		default:
@@ -983,19 +915,11 @@
 				/* Apply langid_fix value */
 				ret = usb_get_string(udev,
 					command[i].index, langid_fix,
-<<<<<<< HEAD
 					(usb_ctrl_charbuf)buf, buflen);
 			} else {
 				ret = usb_get_string_simple(udev,
 					command[i].index,
 					(usb_ctrl_charbuf)buf, buflen);
-=======
-					buf, buflen);
-			} else {
-				ret = usb_get_string_simple(udev,
-					command[i].index,
-					buf, buflen);
->>>>>>> 43b9c9cd
 			}
 
 			if (ret <= 0) {
@@ -1277,27 +1201,16 @@
 	/* Send command/Read reply */
 	if (langid_fix != -1) {
 		ret = usb_get_string(udev,
-<<<<<<< HEAD
 			index, langid_fix, (usb_ctrl_charbuf)buf, buflen);
 	} else {
 		ret = usb_get_string_simple(udev,
 			index, (usb_ctrl_charbuf)buf, buflen);
-=======
-			index, langid_fix, buf, buflen);
-	} else {
-		ret = usb_get_string_simple(udev,
-			index, buf, buflen);
->>>>>>> 43b9c9cd
 	}
 
 	if (ret <= 0) {
 		upsdebugx(3, "read: %s (%d)",
-<<<<<<< HEAD
-			ret ? nut_usb_strerror(ret) : "timeout", ret);
-=======
-			ret ? usb_strerror() : "timeout",
+			ret ? nut_usb_strerror(ret) : "timeout",
 			ret);
->>>>>>> 43b9c9cd
 		return ret;
 	}
 
@@ -1458,11 +1371,7 @@
 	/* Write data */
 	ret = usb_interrupt_write(udev,
 		USB_ENDPOINT_OUT | 2,
-<<<<<<< HEAD
 		(const usb_ctrl_charbuf)tmp,
-=======
-		(char *)tmp,
->>>>>>> 43b9c9cd
 		8, USB_TIMEOUT);
 
 	if (ret <= 0) {
@@ -1482,11 +1391,7 @@
 		/* Read data in 8-byte chunks */
 		ret = usb_interrupt_read(udev,
 			USB_ENDPOINT_IN | 1,
-<<<<<<< HEAD
 			(usb_ctrl_charbuf)&buf[i], 8, 1000);
-=======
-			&buf[i], 8, 1000);
->>>>>>> 43b9c9cd
 
 		/* Any errors here mean that we are unable to read a reply
 		 * (which will happen after successfully writing a command
@@ -1535,11 +1440,7 @@
 			0x0d, 0, 0, (usb_ctrl_charbuf)cmd, (int)cmdlen, 1000)) <= 0
 	) {
 		upsdebugx(3, "send: %s (%d)",
-<<<<<<< HEAD
 			ret ? nut_usb_strerror(ret) : "timeout",
-=======
-			ret ? usb_strerror() : "timeout",
->>>>>>> 43b9c9cd
 			ret);
 		*buf = '\0';
 		return ret;
@@ -1571,11 +1472,7 @@
 				(usb_ctrl_charbuf)p, (int)(buf + buflen - p), 1000)) <= 0
 		) {
 			upsdebugx(3, "read: %s (%d)",
-<<<<<<< HEAD
 				ret ? nut_usb_strerror(ret) : "timeout",
-=======
-				ret ? usb_strerror() : "timeout",
->>>>>>> 43b9c9cd
 				ret);
 			*buf = '\0';
 			return ret;
@@ -1638,20 +1535,12 @@
 
 			ret = usb_get_string(udev,
 				command[i].index, langid_fix,
-<<<<<<< HEAD
 				(usb_ctrl_charbuf)buf, 102);
 
 			if (ret <= 0) {
 				upsdebugx(3, "read: %s (%d)",
-					ret ? nut_usb_strerror(ret) : "timeout", ret);
-=======
-				buf, 102);
-
-			if (ret <= 0) {
-				upsdebugx(3, "read: %s (%d)",
-					ret ? usb_strerror() : "timeout",
+					ret ? nut_usb_strerror(ret) : "timeout",
 					ret);
->>>>>>> 43b9c9cd
 				return ret;
 			}
 
@@ -2897,11 +2786,7 @@
 			 *       information on this.
 			 * This should allow automatic application of the workaround */
 			ret = usb_get_string(udev, 0, 0,
-<<<<<<< HEAD
 				(usb_ctrl_charbuf)tbuf, sizeof(tbuf));
-=======
-				tbuf, sizeof(tbuf));
->>>>>>> 43b9c9cd
 			if (ret >= 4) {
 				langid = tbuf[2] | (tbuf[3] << 8);
 				upsdebugx(1,
