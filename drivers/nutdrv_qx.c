--- conflicted
+++ resolved
@@ -1379,11 +1379,7 @@
 
 	if ((ret = usb_control_msg(udev,
 			USB_ENDPOINT_OUT | USB_TYPE_VENDOR | USB_RECIP_ENDPOINT,
-<<<<<<< HEAD
-			0x0d, 0, 0, (usb_ctrl_char)cmd, strlen(cmd), 1000)) <= 0
-=======
-			0x0d, 0, 0, (char *)cmd, (int)cmdlen, 1000)) <= 0
->>>>>>> 5ab91d2d
+			0x0d, 0, 0, (usb_ctrl_char)cmd, (int)cmdlen, 1000)) <= 0
 	) {
 		upsdebugx(3, "send: %s (%d)", ret ? nut_usb_strerror(ret) : "timeout", ret);
 		*buf = '\0';
@@ -1413,11 +1409,7 @@
 		/* buflen constrained to INT_MAX above, so we can cast: */
 		if ((ret = usb_interrupt_read(udev,
 				USB_ENDPOINT_IN | 1,
-<<<<<<< HEAD
-				(usb_ctrl_char)p, buf + buflen - p, 1000)) <= 0
-=======
-				p, (int)(buf + buflen - p), 1000)) <= 0
->>>>>>> 5ab91d2d
+				(usb_ctrl_char)p, (int)(buf + buflen - p), 1000)) <= 0
 		) {
 			upsdebugx(3, "read: %s (%d)", ret ? nut_usb_strerror(ret) : "timeout", ret);
 			*buf = '\0';
