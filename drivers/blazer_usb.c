--- conflicted
+++ resolved
@@ -46,54 +46,10 @@
 	{ NULL }
 };
 
-/* Compatibility layer between libusb 0.1 and 1.0 */
-#ifdef WITH_LIBUSB_1_0
- /* Simply remap libusb functions/structures from 0.1 to 1.0 */
- #define USB_ENDPOINT_OUT LIBUSB_ENDPOINT_OUT
- #define USB_TYPE_CLASS LIBUSB_REQUEST_TYPE_CLASS
- #define USB_RECIP_INTERFACE LIBUSB_RECIPIENT_INTERFACE
- #define ERROR_PIPE LIBUSB_ERROR_PIPE
- #define ERROR_TIMEOUT LIBUSB_ERROR_TIMEOUT
- #define ERROR_BUSY	LIBUSB_ERROR_BUSY
- #define ERROR_NO_DEVICE LIBUSB_ERROR_NO_DEVICE
- #define ERROR_ACCESS LIBUSB_ERROR_ACCESS
- #define ERROR_IO LIBUSB_ERROR_IO
- #define ERROR_OVERFLOW LIBUSB_ERROR_OVERFLOW
- #define ERROR_NOT_FOUND LIBUSB_ERROR_NOT_FOUND
-
- typedef unsigned char* usb_ctrl_char;
- #define usb_control_msg libusb_control_transfer
- static inline  int usb_interrupt_read(libusb_device_handle *dev, int ep,
-        unsigned char *bytes, int size, int timeout)
- {
-	int ret = libusb_interrupt_transfer(dev, ep, (unsigned char *) bytes,
-			size, &size, timeout);
-	/* In case of success, return the operation size, as done with libusb 0.1 */
-	return (ret == LIBUSB_SUCCESS)?size:ret;
- }
- #define usb_reset libusb_reset_device
- #define usb_clear_halt libusb_clear_halt
- #define usb_get_string libusb_get_string_descriptor
- #define usb_get_string_simple libusb_get_string_descriptor_ascii
- #define nut_usb_strerror(a) libusb_strerror(a)
-#else /* for libusb 0.1 */
- #define ERROR_PIPE -EPIPE
- #define ERROR_TIMEOUT -ETIMEDOUT
- #define ERROR_BUSY	-EBUSY
- #define ERROR_NO_DEVICE -ENODEV
- #define ERROR_ACCESS -EACCES
- #define ERROR_IO -EIO
- #define ERROR_OVERFLOW -EOVERFLOW
- #define ERROR_NOT_FOUND -ENOENT
- typedef char* usb_ctrl_char;
- #define nut_usb_strerror(a) usb_strerror()
-#endif
-
-
 #ifndef TESTING
 
 static usb_communication_subdriver_t *usb = &usb_subdriver;
-static libusb_device_handle		*udev = NULL;
+static usb_dev_handle		*udev = NULL;
 static USBDevice_t		usbdevice;
 static USBDeviceMatcher_t	*reopen_matcher = NULL;
 static USBDeviceMatcher_t	*regex_matcher = NULL;
@@ -116,11 +72,7 @@
 		/* Write data in 8-byte chunks */
 		/* ret = usb->set_report(udev, 0, (unsigned char *)&tmp[i], 8); */
 		ret = usb_control_msg(udev, USB_ENDPOINT_OUT + USB_TYPE_CLASS + USB_RECIP_INTERFACE,
-<<<<<<< HEAD
 			0x09, 0x200, 0, (usb_ctrl_charbuf)&tmp[i], 8, 5000);
-=======
-			0x09, 0x200, 0, (usb_ctrl_char)&tmp[i], 8, 5000);
->>>>>>> 05383119
 
 		if (ret <= 0) {
 			upsdebugx(3, "send: %s", ret ? nut_usb_strerror(ret) : "timeout");
@@ -136,11 +88,9 @@
 
 		/* Read data in 8-byte chunks */
 		/* ret = usb->get_interrupt(udev, (unsigned char *)&buf[i], 8, 1000); */
-<<<<<<< HEAD
-		ret = usb_interrupt_read(udev, 0x81, (usb_ctrl_charbuf)&buf[i], 8, 1000);
-=======
-		ret = usb_interrupt_read(udev, 0x81, (usb_ctrl_char)&buf[i], 8, 1000);
->>>>>>> 05383119
+		ret = usb_interrupt_read(udev,
+			0x81,
+			(usb_ctrl_charbuf)&buf[i], 8, 1000);
 
 		/*
 		 * Any errors here mean that we are unable to read a reply (which
@@ -168,11 +118,9 @@
 
 		/* Read data in 8-byte chunks */
 		/* ret = usb->get_interrupt(udev, (unsigned char *)tmp, 8, 1000); */
-<<<<<<< HEAD
-		ret = usb_interrupt_read(udev, 0x81, (usb_ctrl_charbuf)&tmp, 8, 1000);
-=======
-		ret = usb_interrupt_read(udev, 0x81, (usb_ctrl_char)&tmp, 8, 1000);
->>>>>>> 05383119
+		ret = usb_interrupt_read(udev,
+			0x81,
+			(usb_ctrl_charbuf)&tmp, 8, 1000);
 
 		/*
 		 * This USB to serial implementation is crappy. In order to read correct
@@ -203,11 +151,7 @@
 		/* Write data in 8-byte chunks */
 		/* ret = usb->set_report(udev, 0, (unsigned char *)&tmp[i], 8); */
 		ret = usb_control_msg(udev, USB_ENDPOINT_OUT + USB_TYPE_CLASS + USB_RECIP_INTERFACE,
-<<<<<<< HEAD
 			0x09, 0x200, 0, (usb_ctrl_charbuf)&tmp[i], 8, 1000);
-=======
-			0x09, 0x200, 0, (usb_ctrl_char)&tmp[i], 8, 1000);
->>>>>>> 05383119
 
 		if (ret <= 0) {
 			upsdebugx(3, "send: %s", ret ? nut_usb_strerror(ret) : "timeout");
@@ -223,11 +167,9 @@
 
 		/* Read data in 8-byte chunks */
 		/* ret = usb->get_interrupt(udev, (unsigned char *)&buf[i], 8, 1000); */
-<<<<<<< HEAD
-		ret = usb_interrupt_read(udev, 0x81, (usb_ctrl_charbuf)&buf[i], 8, 1000);
-=======
-		ret = usb_interrupt_read(udev, 0x81, (usb_ctrl_char)&buf[i], 8, 1000);
->>>>>>> 05383119
+		ret = usb_interrupt_read(udev,
+			0x81,
+			(usb_ctrl_charbuf)&buf[i], 8, 1000);
 
 		/*
 		 * Any errors here mean that we are unable to read a reply (which
@@ -257,11 +199,7 @@
 
 		/* Write data in 8-byte chunks */
 		ret = usb_control_msg(udev, USB_ENDPOINT_OUT + USB_TYPE_CLASS + USB_RECIP_INTERFACE,
-<<<<<<< HEAD
 			0x09, 0x2, 0, (usb_ctrl_charbuf)&tmp[i], 8, 1000);
-=======
-			0x09, 0x2, 0, (usb_ctrl_char)&tmp[i], 8, 1000);
->>>>>>> 05383119
 
 		if (ret <= 0) {
 			upsdebugx(3, "send: %s", (ret != ERROR_TIMEOUT) ? nut_usb_strerror(ret) : "Connection timed out");
@@ -272,11 +210,9 @@
 	upsdebugx(3, "send: %.*s", (int)strcspn(tmp, "\r"), tmp);
 
 	/* Read all 64 bytes of the reply in one large chunk */
-<<<<<<< HEAD
-	ret = usb_interrupt_read(udev, 0x81, (usb_ctrl_charbuf)&tmp, sizeof(tmp), 1000);
-=======
-	ret = usb_interrupt_read(udev, 0x81, (usb_ctrl_char)&tmp, sizeof(tmp), 1000);
->>>>>>> 05383119
+	ret = usb_interrupt_read(udev,
+		0x81,
+		(usb_ctrl_charbuf)&tmp, sizeof(tmp), 1000);
 
 	/*
 	 * Any errors here mean that we are unable to read a reply (which
@@ -342,17 +278,12 @@
 
 			if (langid_fix != -1) {
 				/* Apply langid_fix value */
-<<<<<<< HEAD
-				ret = usb_get_string(udev, command[i].index, langid_fix, (usb_ctrl_charbuf)buf, buflen);
+				ret = usb_get_string(udev, command[i].index, langid_fix,
+					(usb_ctrl_charbuf)buf, buflen);
 			}
 			else {
-				ret = usb_get_string_simple(udev, command[i].index, (usb_ctrl_charbuf)buf, buflen);
-=======
-				ret = usb_get_string(udev, command[i].index, langid_fix, (usb_ctrl_char)buf, buflen);
-			}
-			else {
-				ret = usb_get_string_simple(udev, command[i].index, (usb_ctrl_char)buf, buflen);
->>>>>>> 05383119
+				ret = usb_get_string_simple(udev, command[i].index,
+					(usb_ctrl_charbuf)buf, buflen);
 			}
 
 			if (ret <= 0) {
@@ -749,11 +680,7 @@
 		 *   in the descriptor. See USB 2.0 specification, section 9.6.7, for
 		 *   more information on this.
 		 * This should allow automatic application of the workaround */
-<<<<<<< HEAD
 		ret = usb_get_string(udev, 0, 0, (usb_ctrl_charbuf)tbuf, sizeof(tbuf));
-=======
-		ret = usb_get_string(udev, 0, 0, (usb_ctrl_char)tbuf, sizeof(tbuf));
->>>>>>> 05383119
 		if (ret >= 4) {
 			langid = tbuf[2] | (tbuf[3] << 8);
 			upsdebugx(1, "First supported language ID: 0x%x (please report to the NUT maintainer!)", langid);
