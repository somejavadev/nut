/*
 * blazer_usb.c: support for Megatec/Q1 USB protocol based UPSes
 *
 * A document describing the protocol implemented by this driver can be
 * found online at "http://www.networkupstools.org/protocols/megatec.html".
 *
 * Copyright (C) 2003-2009  Arjen de Korte <adkorte-guest@alioth.debian.org>
 * Copyright (C) 2011-2012  Arnaud Quette <arnaud.quette@free.fr>
 * Copyright (C) 2016       Eaton
 *
 * This program is free software; you can redistribute it and/or modify
 * it under the terms of the GNU General Public License as published by
 * the Free Software Foundation; either version 2 of the License, or
 * (at your option) any later version.
 *
 * This program is distributed in the hope that it will be useful,
 * but WITHOUT ANY WARRANTY; without even the implied warranty of
 * MERCHANTABILITY or FITNESS FOR A PARTICULAR PURPOSE.  See the
 * GNU General Public License for more details.
 *
 * You should have received a copy of the GNU General Public License
 * along with this program; if not, write to the Free Software
 * Foundation, Inc., 59 Temple Place, Suite 330, Boston, MA 02111-1307 USA
 */

#include "main.h"
#include "nut_libusb.h"
#include "usb-common.h"
#include "blazer.h"

#define DRIVER_NAME	"Megatec/Q1 protocol USB driver"
#define DRIVER_VERSION	"0.13"

/* driver description structure */
upsdrv_info_t upsdrv_info = {
	DRIVER_NAME,
	DRIVER_VERSION,
	"Arjen de Korte <adkorte-guest@alioth.debian.org>\n" \
	"Arnaud Quette <arnaud.quette@free.fr>",
	DRV_BETA,
	{ NULL }
};

/* Compatibility layer between libusb 0.1 and 1.0 */
#ifdef WITH_LIBUSB_1_0
 /* Simply remap libusb functions/structures from 0.1 to 1.0 */
 #define USB_ENDPOINT_OUT LIBUSB_ENDPOINT_OUT
 #define USB_TYPE_CLASS LIBUSB_REQUEST_TYPE_CLASS
 #define USB_RECIP_INTERFACE LIBUSB_RECIPIENT_INTERFACE
 #define ERROR_PIPE LIBUSB_ERROR_PIPE
 #define ERROR_TIMEOUT LIBUSB_ERROR_TIMEOUT
 #define ERROR_BUSY	LIBUSB_ERROR_BUSY
 #define ERROR_NO_DEVICE LIBUSB_ERROR_NO_DEVICE
 #define ERROR_ACCESS LIBUSB_ERROR_ACCESS
 #define ERROR_IO LIBUSB_ERROR_IO
 #define ERROR_OVERFLOW LIBUSB_ERROR_OVERFLOW
 #define ERROR_NOT_FOUND LIBUSB_ERROR_NOT_FOUND

 typedef unsigned char* usb_ctrl_char;
 #define usb_control_msg libusb_control_transfer
 static inline  int usb_interrupt_read(libusb_device_handle *dev, int ep,
        unsigned char *bytes, int size, int timeout)
 {
	int ret = libusb_interrupt_transfer(dev, ep, (unsigned char *) bytes,
			size, &size, timeout);
	/* In case of success, return the operation size, as done with libusb 0.1 */
	return (ret == LIBUSB_SUCCESS)?size:ret;
 }
 #define usb_reset libusb_reset_device
 #define usb_clear_halt libusb_clear_halt
 #define usb_get_string libusb_get_string_descriptor
 #define usb_get_string_simple libusb_get_string_descriptor_ascii
 #define nut_usb_strerror(a) libusb_strerror(a)
#else /* for libusb 0.1 */
 #define ERROR_PIPE -EPIPE
 #define ERROR_TIMEOUT -ETIMEDOUT
 #define ERROR_BUSY	-EBUSY
 #define ERROR_NO_DEVICE -ENODEV
 #define ERROR_ACCESS -EACCES
 #define ERROR_IO -EIO
 #define ERROR_OVERFLOW -EOVERFLOW
 #define ERROR_NOT_FOUND -ENOENT
 typedef char* usb_ctrl_char;
 #define nut_usb_strerror(a) usb_strerror()
#endif


#ifndef TESTING

static usb_communication_subdriver_t *usb = &usb_subdriver;
static libusb_device_handle		*udev = NULL;
static USBDevice_t		usbdevice;
static USBDeviceMatcher_t	*reopen_matcher = NULL;
static USBDeviceMatcher_t	*regex_matcher = NULL;
static int					langid_fix = -1;

static int (*subdriver_command)(const char *cmd, char *buf, size_t buflen) = NULL;


static int cypress_command(const char *cmd, char *buf, size_t buflen)
{
	char	tmp[SMALLBUF];
	int	ret;
	size_t	i;

	memset(tmp, 0, sizeof(tmp));
	snprintf(tmp, sizeof(tmp), "%s", cmd);

	for (i = 0; i < strlen(tmp); i += ret) {

		/* Write data in 8-byte chunks */
		/* ret = usb->set_report(udev, 0, (unsigned char *)&tmp[i], 8); */
		ret = usb_control_msg(udev, USB_ENDPOINT_OUT + USB_TYPE_CLASS + USB_RECIP_INTERFACE,
			0x09, 0x200, 0, (usb_ctrl_char)&tmp[i], 8, 5000);

		if (ret <= 0) {
			upsdebugx(3, "send: %s", ret ? nut_usb_strerror(ret) : "timeout");
			return ret;
		}
	}

	upsdebugx(3, "send: %.*s", (int)strcspn(tmp, "\r"), tmp);

	memset(buf, 0, buflen);

	for (i = 0; (i <= buflen-8) && (strchr(buf, '\r') == NULL); i += ret) {

		/* Read data in 8-byte chunks */
		/* ret = usb->get_interrupt(udev, (unsigned char *)&buf[i], 8, 1000); */
		ret = usb_interrupt_read(udev, 0x81, (usb_ctrl_char)&buf[i], 8, 1000);

		/*
		 * Any errors here mean that we are unable to read a reply (which
		 * will happen after successfully writing a command to the UPS)
		 */
		if (ret <= 0) {
			upsdebugx(3, "read: %s", ret ? nut_usb_strerror(ret) : "timeout");
			return ret;
		}
	}

	upsdebugx(3, "read: %.*s", (int)strcspn(buf, "\r"), buf);
	return i;
}


static int phoenix_command(const char *cmd, char *buf, size_t buflen)
{
	char	tmp[SMALLBUF];
	int	ret;
	size_t	i;

	for (i = 0; i < 8; i++) {

		/* Read data in 8-byte chunks */
		/* ret = usb->get_interrupt(udev, (unsigned char *)tmp, 8, 1000); */
		ret = usb_interrupt_read(udev, 0x81, (usb_ctrl_char)&tmp, 8, 1000);

		/*
		 * This USB to serial implementation is crappy. In order to read correct
		 * replies we need to flush the output buffers of the converter until we
		 * get no more data (ie, it times out).
		 */
		switch (ret)
		{
		case ERROR_PIPE:    /** Pipe error */
			usb_clear_halt(udev, 0x81);
		case ERROR_TIMEOUT: /** Operation timed out */
			break;
		}

		if (ret < 0) {
			upsdebugx(3, "flush: %s", nut_usb_strerror(ret));
			break;
		}

		upsdebug_hex(4, "dump", tmp, ret);
	}

	memset(tmp, 0, sizeof(tmp));
	snprintf(tmp, sizeof(tmp), "%s", cmd);

	for (i = 0; i < strlen(tmp); i += ret) {

		/* Write data in 8-byte chunks */
		/* ret = usb->set_report(udev, 0, (unsigned char *)&tmp[i], 8); */
		ret = usb_control_msg(udev, USB_ENDPOINT_OUT + USB_TYPE_CLASS + USB_RECIP_INTERFACE,
			0x09, 0x200, 0, (usb_ctrl_char)&tmp[i], 8, 1000);

		if (ret <= 0) {
			upsdebugx(3, "send: %s", ret ? nut_usb_strerror(ret) : "timeout");
			return ret;
		}
	}

	upsdebugx(3, "send: %.*s", (int)strcspn(tmp, "\r"), tmp);

	memset(buf, 0, buflen);

	for (i = 0; (i <= buflen-8) && (strchr(buf, '\r') == NULL); i += ret) {

		/* Read data in 8-byte chunks */
		/* ret = usb->get_interrupt(udev, (unsigned char *)&buf[i], 8, 1000); */
		ret = usb_interrupt_read(udev, 0x81, (usb_ctrl_char)&buf[i], 8, 1000);

		/*
		 * Any errors here mean that we are unable to read a reply (which
		 * will happen after successfully writing a command to the UPS)
		 */
		if (ret <= 0) {
			upsdebugx(3, "read: %s", ret ? nut_usb_strerror(ret) : "timeout");
			return ret;
		}
	}

	upsdebugx(3, "read: %.*s", (int)strcspn(buf, "\r"), buf);
	return i;
}


static int ippon_command(const char *cmd, char *buf, size_t buflen)
{
	char	tmp[64];
	int	ret, len;
	size_t	i;

	snprintf(tmp, sizeof(tmp), "%s", cmd);

	for (i = 0; i < strlen(tmp); i += ret) {

		/* Write data in 8-byte chunks */
		ret = usb_control_msg(udev, USB_ENDPOINT_OUT + USB_TYPE_CLASS + USB_RECIP_INTERFACE,
			0x09, 0x2, 0, (usb_ctrl_char)&tmp[i], 8, 1000);

		if (ret <= 0) {
			upsdebugx(3, "send: %s", (ret != ERROR_TIMEOUT) ? nut_usb_strerror(ret) : "Connection timed out");
			return ret;
		}
	}

	upsdebugx(3, "send: %.*s", (int)strcspn(tmp, "\r"), tmp);

	/* Read all 64 bytes of the reply in one large chunk */
	ret = usb_interrupt_read(udev, 0x81, (usb_ctrl_char)&tmp, sizeof(tmp), 1000);

	/*
	 * Any errors here mean that we are unable to read a reply (which
	 * will happen after successfully writing a command to the UPS)
	 */
	if (ret <= 0) {
		upsdebugx(3, "read: %s", (ret != ERROR_TIMEOUT) ? nut_usb_strerror(ret) : "Connection timed out");
		return ret;
	}

	/*
	 * As Ippon will always return 64 bytes in response, we have to
	 * calculate and return length of actual response data here.
	 * Empty response will look like 0x00 0x0D, otherwise it will be
	 * data string terminated by 0x0D.
	 */
	len = (int)strcspn(tmp, "\r");
	upsdebugx(3, "read: %.*s", len, tmp);
	if (len > 0) {
		len ++;
	}
	snprintf(buf, buflen, "%.*s", len, tmp);
	return len;
}


static int krauler_command(const char *cmd, char *buf, size_t buflen)
{
	/*
	 * Still not implemented:
	 * 0x6	T<n>	(don't know how to pass the parameter)
	 * 0x68 and 0x69 both cause shutdown after an undefined interval
	*/
	const struct {
		const char	*str;		/* Megatec command */
		const int	index;	/* Krauler string index for this command */
		const char	prefix;	/* character to replace the first byte in reply */
	}  command[] = {
		{ "Q1\r", 0x03, '(' },
		{ "F\r",  0x0d, '#' },
		{ "I\r",  0x0c, '#' },
		{ "T\r",  0x04, '\r' },
		{ "TL\r", 0x05, '\r' },
		{ "Q\r",  0x07, '\r' },
		{ "C\r",  0x0b, '\r' },
		{ "CT\r", 0x0b, '\r' },
		{ NULL }
	};

	int	i;

	upsdebugx(3, "send: %.*s", (int)strcspn(cmd, "\r"), cmd);

	for (i = 0; command[i].str; i++) {
		int	retry;

		if (strcmp(cmd, command[i].str)) {
			continue;
		}

		for (retry = 0; retry < 10; retry++) {
			int	ret;

			if (langid_fix != -1) {
				/* Apply langid_fix value */
				ret = usb_get_string(udev, command[i].index, langid_fix, (usb_ctrl_char)buf, buflen);
			}
			else {
				ret = usb_get_string_simple(udev, command[i].index, (usb_ctrl_char)buf, buflen);
			}

			if (ret <= 0) {
				upsdebugx(3, "read: %s", ret ? nut_usb_strerror(ret) : "timeout");
				return ret;
			}

			/* this may serve in the future */
			upsdebugx(1, "received %d (%d)", ret, buf[0]);

			if (langid_fix != -1) {
				/* Limit this check, at least for now */
				/* Invalid receive size - message corrupted */
				if (ret != buf[0])
				{
					upsdebugx(1, "size mismatch: %d / %d", ret, buf[0]);
					continue;
				}

				/* Simple unicode -> ASCII inplace conversion
				 * FIXME: this code is at least shared with mge-shut/libshut
				 * Create a common function? */
				unsigned int di, si, size = buf[0];
				for (di = 0, si = 2; si < size; si += 2) {
					if (di >= (buflen - 1))
						break;

					if (buf[si + 1]) /* high byte */
						buf[di++] = '?';
					else
						buf[di++] = buf[si];
				}
				buf[di] = 0;
				ret = di;
			}

			/* "UPS No Ack" has a special meaning */
			if (!strcasecmp(buf, "UPS No Ack")) {
				upsdebugx(3, "read: %.*s", (int)strcspn(buf, "\r"), buf);
				continue;
			}

			/* Replace the first byte of what we received with the correct one */
			buf[0] = command[i].prefix;

			upsdebugx(3, "read: %.*s", (int)strcspn(buf, "\r"), buf);
			return ret;
		}

		return 0;
	}

	/* echo the unknown command back */
	upsdebugx(3, "read: %.*s", (int)strcspn(cmd, "\r"), cmd);
	return snprintf(buf, buflen, "%s", cmd);
}


static void *cypress_subdriver(USBDevice_t *device)
{
	NUT_UNUSED_VARIABLE(device);

	subdriver_command = &cypress_command;
	return NULL;
}


static void *ippon_subdriver(USBDevice_t *device)
{
	NUT_UNUSED_VARIABLE(device);

	subdriver_command = &ippon_command;
	return NULL;
}


static void *krauler_subdriver(USBDevice_t *device)
{
	NUT_UNUSED_VARIABLE(device);

	subdriver_command = &krauler_command;
	return NULL;
}


static void *phoenix_subdriver(USBDevice_t *device)
{
	NUT_UNUSED_VARIABLE(device);

	subdriver_command = &phoenix_command;
	return NULL;
}


static usb_device_id_t blazer_usb_id[] = {
	{ USB_DEVICE(0x05b8, 0x0000), &cypress_subdriver },	/* Agiler UPS */
	{ USB_DEVICE(0x0001, 0x0000), &krauler_subdriver },	/* Krauler UP-M500VA */
	{ USB_DEVICE(0xffff, 0x0000), &krauler_subdriver },	/* Ablerex 625L USB */
	{ USB_DEVICE(0x0665, 0x5161), &cypress_subdriver },	/* Belkin F6C1200-UNV */
	{ USB_DEVICE(0x06da, 0x0002), &cypress_subdriver },	/* Online Yunto YQ450 */
	{ USB_DEVICE(0x06da, 0x0003), &ippon_subdriver },	/* Mustek Powermust */
	{ USB_DEVICE(0x06da, 0x0004), &cypress_subdriver },	/* Phoenixtec Innova 3/1 T */
	{ USB_DEVICE(0x06da, 0x0005), &cypress_subdriver },	/* Phoenixtec Innova RT */
	{ USB_DEVICE(0x06da, 0x0201), &cypress_subdriver },	/* Phoenixtec Innova T */
	{ USB_DEVICE(0x06da, 0x0601), &phoenix_subdriver },	/* Online Zinto A */
	{ USB_DEVICE(0x0f03, 0x0001), &cypress_subdriver },	/* Unitek Alpha 1200Sx */
	{ USB_DEVICE(0x14f0, 0x00c9), &phoenix_subdriver },	/* GE EP series */
	/* end of list */
	{-1, -1, NULL}
};


static int device_match_func(USBDevice_t *hd, void *privdata)
{
	NUT_UNUSED_VARIABLE(privdata);

	if (subdriver_command) {
		return 1;
	}

	switch (is_usb_device_supported(blazer_usb_id, hd))
	{
	case SUPPORTED:
		return 1;

	case POSSIBLY_SUPPORTED:
	case NOT_SUPPORTED:
	default:
		return 0;
	}
}


static USBDeviceMatcher_t device_matcher = {
	&device_match_func,
	NULL,
	NULL
};

#endif	/* TESTING */


/*
 * Generic command processing function. Send a command and read a reply.
 * Returns < 0 on error, 0 on timeout and the number of bytes read on
 * success.
 */
int blazer_command(const char *cmd, char *buf, size_t buflen)
{
#ifndef TESTING
	int	ret;

	if (udev == NULL) {
		ret = usb->open(&udev, &usbdevice, reopen_matcher, NULL);

		if (ret < 1) {
			return ret;
		}
	}

	ret = (*subdriver_command)(cmd, buf, buflen);
	if (ret >= 0) {
		return ret;
	}

	switch (ret)
	{
	case ERROR_BUSY:		/* Device or resource busy */
		fatal_with_errno(EXIT_FAILURE, "Got disconnected by another driver");
		exit(EXIT_FAILURE);	/* Should not get here in practice, but compiler is afraid we can fall through */

#if WITH_LIBUSB_0_1 /* limit to libusb 0.1 implementation */
	case -EPERM:		/* Operation not permitted */
		fatal_with_errno(EXIT_FAILURE, "Permissions problem");
<<<<<<< HEAD
#endif
	case ERROR_PIPE:		/* Broken pipe */
=======
		exit(EXIT_FAILURE);	/* Should not get here in practice, but compiler is afraid we can fall through */

	case -EPIPE:		/* Broken pipe */
>>>>>>> 57aed38e
		if (usb_clear_halt(udev, 0x81) == 0) {
			upsdebugx(1, "Stall condition cleared");
			break;
		}
<<<<<<< HEAD
#if ETIME && WITH_LIBUSB_0_1
=======
#ifdef ETIME
		goto fallthrough_case_etime;
>>>>>>> 57aed38e
	case -ETIME:		/* Timer expired */
	fallthrough_case_etime:
#endif
		if (usb_reset(udev) == 0) {
			upsdebugx(1, "Device reset handled");
		}
<<<<<<< HEAD
	case ERROR_NO_DEVICE: /* No such device */
	case ERROR_ACCESS:    /* Permission denied */
	case ERROR_IO:        /* I/O error */
#if WITH_LIBUSB_0_1 /* limit to libusb 0.1 implementation */
	case -ENXIO:		/* No such device or address */
#endif
	case ERROR_NOT_FOUND:		/* No such file or directory */
=======
		goto fallthrough_case_reconnect;
	case -ENODEV:		/* No such device */
	case -EACCES:		/* Permission denied */
	case -EIO:		/* I/O error */
	case -ENXIO:		/* No such device or address */
	case -ENOENT:		/* No such file or directory */
	fallthrough_case_reconnect:
>>>>>>> 57aed38e
		/* Uh oh, got to reconnect! */
		usb->close(udev);
		udev = NULL;
		break;

	case ERROR_TIMEOUT:  /* Connection timed out */
	case ERROR_OVERFLOW: /* Value too large for defined data type */
#if EPROTO && WITH_LIBUSB_0_1
	case -EPROTO:		/* Protocol error */
#endif
	default:
		break;
	}

	return ret;
#else
	const struct {
		const char	*command;
		const char	*answer;
	} testing[] = {
		{ "Q1\r", "(215.0 195.0 230.0 014 49.0 2.27 30.0 00101000\r" },
		{ "F\r",  "#230.0 000 024.0 50.0\r" },
		{ "I\r",  "#-------------   ------     VT12046Q  \r" },
		{ NULL }
	};

	int	i;

	memset(buf, 0, buflen);

	for (i = 0; testing[i].command; i++) {

		if (strcasecmp(cmd, testing[i].command)) {
			continue;
		}

		return snprintf(buf, buflen, "%s", testing[i].answer);
	}

	return snprintf(buf, buflen, "%s", testing[i].command);
#endif
}


void upsdrv_help(void)
{
	printf("Read The Fine Manual ('man 8 blazer_usb')\n");
}


void upsdrv_makevartable(void)
{
	addvar(VAR_VALUE, "subdriver", "Serial-over-USB subdriver selection");
	nut_usb_addvars();

	addvar(VAR_VALUE, "langid_fix", "Apply the language ID workaround to the krauler subdriver (0x409 or 0x4095)");

	blazer_makevartable();
}


void upsdrv_initups(void)
{
#ifndef TESTING
	const struct {
		const char	*name;
		int		(*command)(const char *cmd, char *buf, size_t buflen);
	} subdriver[] = {
		{ "cypress", &cypress_command },
		{ "phoenix", &phoenix_command },
		{ "ippon", &ippon_command },
		{ "krauler", &krauler_command },
		{ NULL }
	};

	int	ret, langid;
	char	tbuf[255]; /* Some devices choke on size > 255 */
	char	*regex_array[6];

	char	*subdrv = getval("subdriver");

	regex_array[0] = getval("vendorid");
	regex_array[1] = getval("productid");
	regex_array[2] = getval("vendor");
	regex_array[3] = getval("product");
	regex_array[4] = getval("serial");
	regex_array[5] = getval("bus");

	/* check for language ID workaround (#1) */
	if (getval("langid_fix")) {
		/* skip "0x" prefix and set back to hexadecimal */
		unsigned int u_langid_fix;
		if ( (sscanf(getval("langid_fix") + 2, "%x", &u_langid_fix) != 1) || (u_langid_fix > INT_MAX) ) {
			upslogx(LOG_NOTICE, "Error enabling language ID workaround");
		}
		else {
			langid_fix = u_langid_fix;
			upsdebugx(2, "language ID workaround enabled (using '0x%x')", langid_fix);
		}
	}

	/* pick up the subdriver name if set explicitly */
	if (subdrv) {
		int	i;

		if (!regex_array[0] || !regex_array[1]) {
			fatalx(EXIT_FAILURE, "When specifying a subdriver, 'vendorid' and 'productid' are mandatory.");
		}

		for (i = 0; subdriver[i].name; i++) {

			if (strcasecmp(subdrv, subdriver[i].name)) {
				continue;
			}

			subdriver_command =  subdriver[i].command;
			break;
		}

		if (!subdriver_command) {
			fatalx(EXIT_FAILURE, "Subdriver \"%s\" not found!", subdrv);
		}
	}

	ret = USBNewRegexMatcher(&regex_matcher, regex_array, REG_ICASE | REG_EXTENDED);
	switch (ret)
	{
	case -1:
		fatal_with_errno(EXIT_FAILURE, "USBNewRegexMatcher");
	case 0:
		break;	/* all is well */
	default:
		fatalx(EXIT_FAILURE, "invalid regular expression: %s", regex_array[ret]);
	}


	/* link the matchers */
	regex_matcher->next = &device_matcher;

	ret = usb->open(&udev, &usbdevice, regex_matcher, NULL);
	if (ret < 0) {
		fatalx(EXIT_FAILURE,
			"No supported devices found. Please check your device availability with 'lsusb'\n"
			"and make sure you have an up-to-date version of NUT. If this does not help,\n"
			"try running the driver with at least 'subdriver', 'vendorid' and 'productid'\n"
			"options specified. Please refer to the man page for details about these options\n"
			"(man 8 blazer_usb).\n");
	}

	if (!subdriver_command) {
		fatalx(EXIT_FAILURE, "No subdriver selected");
	}

	/* create a new matcher for later reopening */
	ret = USBNewExactMatcher(&reopen_matcher, &usbdevice);
	if (ret) {
		fatal_with_errno(EXIT_FAILURE, "USBNewExactMatcher");
	}

	/* link the matchers */
	reopen_matcher->next = regex_matcher;

	dstate_setinfo("ups.vendorid", "%04x", usbdevice.VendorID);
	dstate_setinfo("ups.productid", "%04x", usbdevice.ProductID);

	/* check for language ID workaround (#2) */
	if (langid_fix != -1) {
		/* Future improvement:
		 *   Asking for the zero'th index is special - it returns a string
		 *   descriptor that contains all the language IDs supported by the
		 *   device. Typically there aren't many - often only one. The
		 *   language IDs are 16 bit numbers, and they start at the third byte
		 *   in the descriptor. See USB 2.0 specification, section 9.6.7, for
		 *   more information on this.
		 * This should allow automatic application of the workaround */
		ret = usb_get_string(udev, 0, 0, (usb_ctrl_char)tbuf, sizeof(tbuf));
		if (ret >= 4) {
			langid = tbuf[2] | (tbuf[3] << 8);
			upsdebugx(1, "First supported language ID: 0x%x (please report to the NUT maintainer!)", langid);
		}
	}
#endif
	blazer_initups();
}


void upsdrv_initinfo(void)
{
	blazer_initinfo();
}


void upsdrv_cleanup(void)
{
#ifndef TESTING
	usb->close(udev);
	USBFreeExactMatcher(reopen_matcher);
	USBFreeRegexMatcher(regex_matcher);
	free(usbdevice.Vendor);
	free(usbdevice.Product);
	free(usbdevice.Serial);
	free(usbdevice.Bus);
#endif
}<|MERGE_RESOLUTION|>--- conflicted
+++ resolved
@@ -485,47 +485,34 @@
 #if WITH_LIBUSB_0_1 /* limit to libusb 0.1 implementation */
 	case -EPERM:		/* Operation not permitted */
 		fatal_with_errno(EXIT_FAILURE, "Permissions problem");
-<<<<<<< HEAD
+		exit(EXIT_FAILURE);	/* Should not get here in practice, but compiler is afraid we can fall through */
 #endif
+
 	case ERROR_PIPE:		/* Broken pipe */
-=======
-		exit(EXIT_FAILURE);	/* Should not get here in practice, but compiler is afraid we can fall through */
-
 	case -EPIPE:		/* Broken pipe */
->>>>>>> 57aed38e
 		if (usb_clear_halt(udev, 0x81) == 0) {
 			upsdebugx(1, "Stall condition cleared");
 			break;
 		}
-<<<<<<< HEAD
 #if ETIME && WITH_LIBUSB_0_1
-=======
-#ifdef ETIME
 		goto fallthrough_case_etime;
->>>>>>> 57aed38e
+
 	case -ETIME:		/* Timer expired */
 	fallthrough_case_etime:
 #endif
 		if (usb_reset(udev) == 0) {
 			upsdebugx(1, "Device reset handled");
 		}
-<<<<<<< HEAD
+		goto fallthrough_case_reconnect;
+
 	case ERROR_NO_DEVICE: /* No such device */
 	case ERROR_ACCESS:    /* Permission denied */
 	case ERROR_IO:        /* I/O error */
+	case ERROR_NOT_FOUND:		/* No such file or directory */
 #if WITH_LIBUSB_0_1 /* limit to libusb 0.1 implementation */
 	case -ENXIO:		/* No such device or address */
 #endif
-	case ERROR_NOT_FOUND:		/* No such file or directory */
-=======
-		goto fallthrough_case_reconnect;
-	case -ENODEV:		/* No such device */
-	case -EACCES:		/* Permission denied */
-	case -EIO:		/* I/O error */
-	case -ENXIO:		/* No such device or address */
-	case -ENOENT:		/* No such file or directory */
 	fallthrough_case_reconnect:
->>>>>>> 57aed38e
 		/* Uh oh, got to reconnect! */
 		usb->close(udev);
 		udev = NULL;
