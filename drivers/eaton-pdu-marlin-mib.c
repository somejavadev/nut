--- conflicted
+++ resolved
@@ -605,14 +605,11 @@
 		"0", SU_FLAG_STATIC | SU_FLAG_ABSENT | SU_FLAG_OK, NULL },
 	{ "outlet.desc", ST_FLAG_RW | ST_FLAG_STRING, 20, NULL, "All outlets",
 		SU_FLAG_STATIC | SU_FLAG_ABSENT | SU_FLAG_OK, NULL },
-<<<<<<< HEAD
-=======
 	/* UnitType
 	 * used to depict the overall outlets switchability of the unit */
 	{ "outlet.switchable", ST_FLAG_STRING, SU_INFOSIZE,
 		".1.3.6.1.4.1.534.6.6.7.1.2.1.10.%i",
 		"no", 0, &marlin_unit_switchability_info[0] },
->>>>>>> 57aed38e
 	/* The below ones are the same as the input.* equivalent */
 	/* FIXME: transition period, TO BE REMOVED, moved to input.* */
 	{ "outlet.frequency", 0, 0.1, ".1.3.6.1.4.1.534.6.6.7.3.1.1.3.%i.1",
