--- conflicted
+++ resolved
@@ -507,15 +507,6 @@
 		return;
 
 	va_start(ap, fmt);
-<<<<<<< HEAD
-#if defined (__GNUC__) || defined (__clang__)
-#pragma GCC diagnostic push
-#pragma GCC diagnostic ignored "-Wformat-nonliteral"
-#pragma GCC diagnostic ignored "-Wformat-security"
-#endif
-	ret = vsnprintf(why, sizeof(why), fmt, ap);
-#if defined (__GNUC__) || defined (__clang__)
-=======
 #ifdef HAVE_PRAGMAS_FOR_GCC_DIAGNOSTIC_IGNORED_FORMAT_NONLITERAL
 #pragma GCC diagnostic push
 #endif
@@ -527,7 +518,6 @@
 #endif
 	ret = vsnprintf(why, sizeof(why), fmt, ap);
 #ifdef HAVE_PRAGMAS_FOR_GCC_DIAGNOSTIC_IGNORED_FORMAT_NONLITERAL
->>>>>>> baca562a
 #pragma GCC diagnostic pop
 #endif
 	va_end(ap);
