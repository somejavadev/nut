# Network UPS Tools: drivers

# by default, link programs in this directory with libcommon.la
# (libtool version of the static lib, in order to access LTLIBOBJS)
#FIXME: SERLIBS is only useful for LDADD_DRIVERS_SERIAL not for LDADD_COMMON
LDADD_COMMON = ../common/libcommon.la ../common/libparseconf.la
LDADD_DRIVERS = libdummy.la $(LDADD_COMMON)
LDADD_DRIVERS_SERIAL = libdummy_serial.la $(LDADD_DRIVERS) $(SERLIBS)

# most targets are drivers, so make this the default
LDADD = $(LDADD_DRIVERS_SERIAL)
# Avoid per-target CFLAGS, because this will prevent re-use of object
# files. In any case, CFLAGS are only -I options, so there is no harm,
# but only add them if we really use the target.
AM_CFLAGS = -I$(top_srcdir)/include
if WITH_USB
  AM_CFLAGS += $(LIBUSB_CFLAGS)
endif
if WITH_NEON
  AM_CFLAGS += $(LIBNEON_CFLAGS)
endif
if WITH_LIBPOWERMAN
  AM_CFLAGS += $(LIBPOWERMAN_CFLAGS)
endif
if WITH_IPMI
  AM_CFLAGS += $(LIBIPMI_CFLAGS)
endif
if WITH_MODBUS
  AM_CFLAGS += $(LIBMODBUS_CFLAGS)
endif

SERIAL_DRIVERLIST = al175 bcmxcp belkin belkinunv bestfcom	\
 bestfortress bestuferrups bestups dummy-ups etapro everups 	\
 gamatronic genericups isbmex liebert liebert-esp2 masterguard metasys	\
 mge-utalk microdowell microsol-apc mge-shut oneac optiups powercom rhino 	\
 safenet nutdrv_siemens-sitop skel solis tripplite tripplitesu upscode2 victronups powerpanel \
 blazer_ser clone clone-outlet ivtscd apcsmart apcsmart-old apcupsd-ups riello_ser
SNMP_DRIVERLIST = snmp-ups
if WITH_DMFMIB
  SNMP_DRIVERLIST += snmp-ups-dmf
endif
USB_LIBUSB_DRIVERLIST = usbhid-ups bcmxcp_usb tripplite_usb \
 blazer_usb richcomm_usb riello_usb \
 nutdrv_atcl_usb
USB_DRIVERLIST = $(USB_LIBUSB_DRIVERLIST)
SERIAL_USB_DRIVERLIST = \
	nutdrv_qx
NEONXML_DRIVERLIST = netxml-ups
MACOSX_DRIVERLIST = macosx-ups
MODBUS_DRIVERLIST = phoenixcontact_modbus generic_modbus
LINUX_I2C_DRIVERLIST = asem pijuice

# distribute all drivers, even ones that are not built by default
EXTRA_PROGRAMS = $(SERIAL_DRIVERLIST) $(SNMP_DRIVERLIST) $(USB_DRIVERLIST) $(SERIAL_USB_DRIVERLIST) $(NEONXML_DRIVERLIST) $(MACOSX_DRIVERLIST)

# construct the list of drivers to build
if SOME_DRIVERS
 driverexec_PROGRAMS = $(DRIVER_BUILD_LIST)
else
 driverexec_PROGRAMS =
if WITH_SERIAL
  driverexec_PROGRAMS += $(SERIAL_DRIVERLIST) $(SERIAL_USB_DRIVERLIST)
else
if WITH_USB
  driverexec_PROGRAMS += $(SERIAL_USB_DRIVERLIST)
endif
endif
if WITH_SNMP
  driverexec_PROGRAMS += $(SNMP_DRIVERLIST)
endif
if WITH_USB
   driverexec_PROGRAMS += $(USB_LIBUSB_DRIVERLIST)
endif
if WITH_NEON
   driverexec_PROGRAMS += $(NEONXML_DRIVERLIST)
endif
if WITH_LIBPOWERMAN
   driverexec_PROGRAMS += powerman-pdu
endif
if WITH_IPMI
   driverexec_PROGRAMS += nut-ipmipsu
endif
if WITH_MACOSX
   driverexec_PROGRAMS += $(MACOSX_DRIVERLIST)
endif
if WITH_LINUX_I2C
   driverexec_PROGRAMS += $(LINUX_I2C_DRIVERLIST)
endif
if WITH_MODBUS
  driverexec_PROGRAMS += $(MODBUS_DRIVERLIST)
endif
else
   driverexec_PROGRAMS += skel
endif

# always build upsdrvctl
sbin_PROGRAMS = upsdrvctl

# ==========================================================================
# Driver build details

# upsdrvctl: the all-singing all-dancing driver control program
upsdrvctl_SOURCES = upsdrvctl.c
upsdrvctl_LDADD = $(LDADD_COMMON)

# serial drivers: all of them use standard LDADD and CFLAGS
al175_SOURCES = al175.c
apcsmart_SOURCES = apcsmart.c apcsmart_tabs.c
apcsmart_old_SOURCES = apcsmart-old.c
bcmxcp_SOURCES = bcmxcp.c bcmxcp_ser.c
bcmxcp_LDADD = $(LDADD) -lm
belkin_SOURCES = belkin.c
belkinunv_SOURCES = belkinunv.c
bestfcom_SOURCES = bestfcom.c
bestfortress_SOURCES = bestfortress.c
bestuferrups_SOURCES = bestuferrups.c
bestups_SOURCES = bestups.c
blazer_ser_SOURCES = blazer.c blazer_ser.c
blazer_ser_LDADD = $(LDADD) -lm
etapro_SOURCES = etapro.c
everups_SOURCES = everups.c
gamatronic_SOURCES = gamatronic.c
genericups_SOURCES = genericups.c
isbmex_SOURCES = isbmex.c
isbmex_LDADD = $(LDADD) -lm
ivtscd_SOURCES = ivtscd.c
liebert_SOURCES = liebert.c
liebert_esp2_SOURCES = liebert-esp2.c
masterguard_SOURCES = masterguard.c
metasys_SOURCES = metasys.c
mge_utalk_SOURCES = mge-utalk.c
microdowell_SOURCES = microdowell.c
microsol_apc_SOURCES = microsol-apc.c microsol-common.c
microsol_apc_LDADD = $(LDADD) -lm
oneac_SOURCES = oneac.c
optiups_SOURCES = optiups.c
powercom_SOURCES = powercom.c
powercom_LDADD = $(LDADD) -lm
powerpanel_SOURCES = powerpanel.c powerp-bin.c powerp-txt.c
powerpanel_LDADD = $(LDADD) -lm
rhino_SOURCES = rhino.c
rhino_LDADD = $(LDADD) -lm
safenet_SOURCES = safenet.c
nutdrv_siemens_sitop_SOURCES = nutdrv_siemens_sitop.c
solis_SOURCES = solis.c
solis_LDADD = $(LDADD) -lm
tripplite_SOURCES = tripplite.c
tripplite_LDADD = $(LDADD) -lm
tripplitesu_SOURCES = tripplitesu.c
upscode2_SOURCES = upscode2.c
upscode2_LDADD = $(LDADD) -lm
victronups_SOURCES = victronups.c
riello_ser_SOURCES = riello.c riello_ser.c
riello_ser_LDADD = $(LDADD) -lm

# non-serial drivers: these use custom LDADD and/or CFLAGS

# dummy
dummy_ups_SOURCES = dummy-ups.c
dummy_ups_CFLAGS = $(AM_CFLAGS) -I$(top_srcdir)/clients
dummy_ups_LDADD = $(LDADD_DRIVERS) ../clients/libupsclient.la
if WITH_SSL
  dummy_ups_CFLAGS += $(LIBSSL_CFLAGS)
  dummy_ups_LDADD += $(LIBSSL_LIBS)
endif

# Clone drivers
clone_SOURCES = clone.c
clone_outlet_SOURCES = clone-outlet.c

# apcupsd client driver
apcupsd_ups_SOURCES = apcupsd-ups.c
apcupsd_ups_CFLAGS = $(AM_CFLAGS)
apcupsd_ups_LDADD = $(LDADD_DRIVERS)

# sample skeleton driver

skel_SOURCES = skel.c
skel_LDADD = $(LDADD_DRIVERS)

# USB
USBHID_UPS_SUBDRIVERS = apc-hid.c belkin-hid.c cps-hid.c explore-hid.c \
 liebert-hid.c mge-hid.c powercom-hid.c tripplite-hid.c idowell-hid.c \
 openups-hid.c powervar-hid.c delta_ups-hid.c
usbhid_ups_SOURCES = usbhid-ups.c libhid.c libusb.c hidparser.c	\
 usb-common.c $(USBHID_UPS_SUBDRIVERS)
usbhid_ups_LDADD = $(LDADD_DRIVERS) $(LIBUSB_LIBS) -lm

tripplite_usb_SOURCES = tripplite_usb.c libusb.c usb-common.c
tripplite_usb_LDADD = $(LDADD_DRIVERS) $(LIBUSB_LIBS) -lm

bcmxcp_usb_SOURCES = bcmxcp_usb.c bcmxcp.c usb-common.c
bcmxcp_usb_LDADD = $(LDADD_DRIVERS) $(LIBUSB_LIBS) -lm

blazer_usb_SOURCES = blazer.c blazer_usb.c libusb.c usb-common.c
blazer_usb_LDADD = $(LDADD_DRIVERS) $(LIBUSB_LIBS) -lm

nutdrv_atcl_usb_SOURCES = nutdrv_atcl_usb.c usb-common.c
nutdrv_atcl_usb_LDADD = $(LDADD_DRIVERS) $(LIBUSB_LIBS)

richcomm_usb_SOURCES = richcomm_usb.c usb-common.c
richcomm_usb_LDADD = $(LDADD_DRIVERS) $(LIBUSB_LIBS)

riello_usb_SOURCES = riello.c riello_usb.c libusb.c usb-common.c
riello_usb_LDADD = $(LDADD_DRIVERS) $(LIBUSB_LIBS) -lm

# HID-over-serial
mge_shut_SOURCES = usbhid-ups.c libshut.c libhid.c hidparser.c mge-hid.c
# per-target CFLAGS are necessary here
mge_shut_CFLAGS = $(AM_CFLAGS) -DSHUT_MODE
mge_shut_LDADD = $(LDADD) -lm

# SNMP
<<<<<<< HEAD
snmp_ups_SOURCES = snmp-ups.c apc-mib.c baytech-mib.c compaq-mib.c \
 eaton-pdu-genesis2-mib.c eaton-pdu-marlin-mib.c eaton-pdu-marlin-helpers.c \
=======
# Please keep the MIB table below sorted roughly alphabetically (incidentally
# by vendor too) to ease maintenance and codebase fork resynchronisations
snmp_ups_SOURCES = snmp-ups.c snmp-ups-helpers.c \
 apc-mib.c apc-pdu-mib.c \
 baytech-mib.c bestpower-mib.c \
 compaq-mib.c cyberpower-mib.c \
 delta_ups-mib.c \
 eaton-pdu-genesis2-mib.c eaton-pdu-marlin-mib.c \
>>>>>>> f8013f1b
 eaton-pdu-pulizzi-mib.c eaton-pdu-revelation-mib.c \
 eaton-ats16-nmc-mib.c eaton-ats16-nm2-mib.c apc-ats-mib.c eaton-ats30-mib.c \
 emerson-avocent-pdu-mib.c \
 hpe-pdu-mib.c huawei-mib.c \
 ietf-mib.c \
 mge-mib.c \
 netvision-mib.c \
 powerware-mib.c \
 raritan-pdu-mib.c raritan-px2-mib.c \
 xppc-mib.c
snmp_ups_CFLAGS = $(AM_CFLAGS)
snmp_ups_CFLAGS += $(LIBNETSNMP_CFLAGS)
snmp_ups_LDADD = $(LDADD_DRIVERS) $(LIBNETSNMP_LIBS)
snmp_ups_CFLAGS += -DWITH_DMFMIB=0 -DWITH_DMF_LUA=0 -DWITH_DMF_FUNCTIONS=0

# DMF SNMP - ok to define this in the open, it is only built if enabled above
snmp_ups_dmf_SOURCES = snmp-ups.c
snmp_ups_dmf_LDADD = $(LDADD_DRIVERS) $(LIBNETSNMP_LIBS) \
 $(top_builddir)/common/libnutdmfsnmp.la $(LIBNEON_LIBS) \
 $(top_builddir)/common/libcommon.la
snmp_ups_dmf_CFLAGS = $(AM_CFLAGS) \
	-I$(top_srcdir)/tools/nut-scanner -DWITH_DMFMIB=1
snmp_ups_dmf_CFLAGS += $(LIBNETSNMP_CFLAGS)
if WITH_DMF_LUA
snmp_ups_dmf_CFLAGS += -DWITH_DMF_LUA=1 -DWITH_DMF_FUNCTIONS=1 $(LUA_INCLUDE)
snmp_ups_dmf_LDADD += $(LUA_LIB)
else
# Note: absence of LUA does not require to set -DWITH_DMF_FUNCTIONS=0
snmp_ups_dmf_CFLAGS += -DWITH_DMF_LUA=0
endif

if WITH_SSL
  snmp_ups_CFLAGS += $(LIBSSL_CFLAGS)
  snmp_ups_LDADD += $(LIBSSL_LIBS)

  snmp_ups_dmf_CFLAGS += $(LIBSSL_CFLAGS)
  snmp_ups_dmf_LDADD += $(LIBSSL_LIBS)
endif

# NEON XML/HTTP
netxml_ups_SOURCES = netxml-ups.c mge-xml.c
netxml_ups_LDADD = $(LDADD_DRIVERS) $(LIBNEON_LIBS)
netxml_ups_CFLAGS = $(AM_CFLAGS)

if WITH_SSL
  netxml_ups_CFLAGS += $(LIBSSL_CFLAGS)
  netxml_ups_LDADD += $(LIBSSL_LIBS)
endif

# Powerman
powerman_pdu_SOURCES = powerman-pdu.c
powerman_pdu_LDADD = $(LDADD) $(LIBPOWERMAN_LIBS)

# IPMI PSU
nut_ipmipsu_SOURCES = nut-ipmipsu.c
if WITH_FREEIPMI
  nut_ipmipsu_SOURCES += nut-libfreeipmi.c
endif
nut_ipmipsu_LDADD = $(LDADD) $(LIBIPMI_LIBS)

# Mac OS X metadriver
macosx_ups_LDADD = $(LDADD_DRIVERS)
macosx_ups_LDFLAGS = $(LDFLAGS) -framework IOKit -framework CoreFoundation
macosx_ups_SOURCES = macosx-ups.c

# Modbus drivers
phoenixcontact_modbus_SOURCES = phoenixcontact_modbus.c
phoenixcontact_modbus_LDADD = $(LDADD_DRIVERS) $(LIBMODBUS_LIBS)
generic_modbus_SOURCES = generic_modbus.c
generic_modbus_LDADD = $(LDADD_DRIVERS) $(LIBMODBUS_LIBS)

# Linux I2C drivers
asem_LDADD = $(LDADD_DRIVERS)
asem_SOURCES = asem.c
pijuice_LDADD = $(LDADD_DRIVERS)
pijuice_SOURCES = pijuice.c

# nutdrv_qx USB/Serial
nutdrv_qx_SOURCES = nutdrv_qx.c
nutdrv_qx_LDADD = $(LDADD_DRIVERS) -lm
nutdrv_qx_CFLAGS = $(AM_CFLAGS)
if WITH_SERIAL
nutdrv_qx_CFLAGS += -DQX_SERIAL
nutdrv_qx_LDADD += libdummy_serial.la $(SERLIBS)
endif
if WITH_USB
nutdrv_qx_CFLAGS += -DQX_USB
nutdrv_qx_SOURCES += libusb.c usb-common.c
nutdrv_qx_LDADD += $(LIBUSB_LIBS)
endif
NUTDRV_QX_SUBDRIVERS = nutdrv_qx_bestups.c nutdrv_qx_blazer-common.c	\
 nutdrv_qx_masterguard.c	\
 nutdrv_qx_mecer.c nutdrv_qx_megatec.c nutdrv_qx_megatec-old.c	\
 nutdrv_qx_mustek.c nutdrv_qx_q1.c nutdrv_qx_voltronic.c	\
 nutdrv_qx_voltronic-qs.c nutdrv_qx_voltronic-qs-hex.c nutdrv_qx_zinto.c	\
 nutdrv_qx_hunnox.c
nutdrv_qx_SOURCES += $(NUTDRV_QX_SUBDRIVERS)

# ----------------------------------------------------------------------
# List of header files. The purpose of this list is not dependency
# tracking (which is automatic), but to ensure these files are
# distributed by "make dist".

dist_noinst_HEADERS = apc-mib.h apc-iem-mib.h apc-hid.h baytech-mib.h bcmxcp.h	\
 bcmxcp_ser.h bcmxcp_io.h belkin.h belkin-hid.h bestpower-mib.h blazer.h cps-hid.h	\
 dstate.h dummy-ups.h explore-hid.h gamatronic.h genericups.h	\
 hidparser.h hidtypes.h ietf-mib.h libhid.h libshut.h libusb.h liebert-hid.h	\
 main.h mge-hid.h mge-mib.h mge-utalk.h		\
 mge-xml.h microdowell.h microsol-apc.h microsol-common.h netvision-mib.h netxml-ups.h nut-ipmi.h oneac.h		\
 powercom.h powerpanel.h powerp-bin.h powerp-txt.h powerware-mib.h raritan-pdu-mib.h	\
 safenet.h serial.h snmp-ups.h solis.h tripplite.h tripplite-hid.h 			\
 upshandler.h usb-common.h usbhid-ups.h powercom-hid.h compaq-mib.h idowell-hid.h \
 apcsmart.h apcsmart_tabs.h apcsmart-old.h apcupsd-ups.h cyberpower-mib.h riello.h openups-hid.h \
 delta_ups-mib.h nutdrv_qx.h nutdrv_qx_bestups.h nutdrv_qx_blazer-common.h	\
 nutdrv_qx_masterguard.h	\
 nutdrv_qx_mecer.h	\
 nutdrv_qx_megatec.h nutdrv_qx_megatec-old.h nutdrv_qx_mustek.h nutdrv_qx_q1.h nutdrv_qx_hunnox.h	\
 nutdrv_qx_voltronic.h nutdrv_qx_voltronic-qs.h nutdrv_qx_voltronic-qs-hex.h nutdrv_qx_zinto.h \
 xppc-mib.h huawei-mib.h eaton-ats16-nmc-mib.h eaton-ats16-nm2-mib.h apc-ats-mib.h raritan-px2-mib.h eaton-ats30-mib.h \
 apc-pdu-mib.h eaton-pdu-genesis2-mib.h eaton-pdu-marlin-mib.h eaton-pdu-marlin-helpers.h \
 eaton-pdu-pulizzi-mib.h eaton-pdu-revelation-mib.h emerson-avocent-pdu-mib.h \
 hpe-pdu-mib.h powervar-hid.h delta_ups-hid.h generic_modbus.h

# Define a dummy library so that Automake builds rules for the
# corresponding object files.  This library is not actually built,
# as a final product. It was necessary for Automake-technical reasons,
# because per-object CFLAGS can only be specified for libraries, not
# for object files. This library is used during the build process,
# and is not meant to be installed.
EXTRA_LTLIBRARIES = libdummy.la libdummy_serial.la
libdummy_la_SOURCES = main.c dstate.c
libdummy_la_LDFLAGS = -no-undefined -static
libdummy_serial_la_SOURCES = serial.c
libdummy_serial_la_LDFLAGS = -no-undefined -static

# Also define a library with serial-port UPS routines needed for nut-scanner
noinst_LTLIBRARIES = libserial-nutscan.la

libserial_nutscan_la_SOURCES = serial.c bcmxcp_ser.c
libserial_nutscan_la_LDFLAGS = $(SERLIBS)
libserial_nutscan_la_CFLAGS = -I$(top_srcdir)/clients -I$(top_srcdir)/include -I$(top_srcdir)/drivers<|MERGE_RESOLUTION|>--- conflicted
+++ resolved
@@ -211,10 +211,6 @@
 mge_shut_LDADD = $(LDADD) -lm
 
 # SNMP
-<<<<<<< HEAD
-snmp_ups_SOURCES = snmp-ups.c apc-mib.c baytech-mib.c compaq-mib.c \
- eaton-pdu-genesis2-mib.c eaton-pdu-marlin-mib.c eaton-pdu-marlin-helpers.c \
-=======
 # Please keep the MIB table below sorted roughly alphabetically (incidentally
 # by vendor too) to ease maintenance and codebase fork resynchronisations
 snmp_ups_SOURCES = snmp-ups.c snmp-ups-helpers.c \
@@ -222,8 +218,7 @@
  baytech-mib.c bestpower-mib.c \
  compaq-mib.c cyberpower-mib.c \
  delta_ups-mib.c \
- eaton-pdu-genesis2-mib.c eaton-pdu-marlin-mib.c \
->>>>>>> f8013f1b
+ eaton-pdu-genesis2-mib.c eaton-pdu-marlin-mib.c eaton-pdu-marlin-helpers.c \
  eaton-pdu-pulizzi-mib.c eaton-pdu-revelation-mib.c \
  eaton-ats16-nmc-mib.c eaton-ats16-nm2-mib.c apc-ats-mib.c eaton-ats30-mib.c \
  emerson-avocent-pdu-mib.c \
