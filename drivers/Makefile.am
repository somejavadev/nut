--- conflicted
+++ resolved
@@ -64,24 +64,15 @@
 NUTSW_DRIVERLIST = $(NUTSW_DRIVERLIST_DUMMY_UPS) \
  clone clone-outlet apcupsd-ups skel
 SERIAL_DRIVERLIST = al175 bcmxcp belkin belkinunv bestfcom	\
-<<<<<<< HEAD
- bestfortress bestuferrups bestups dummy-ups etapro everups 	\
- gamatronic genericups isbmex liebert liebert-esp2 masterguard metasys	\
- mge-utalk microdowell microsol-apc mge-shut oneac optiups powercom rhino 	\
- safenet nutdrv_siemens-sitop skel solis tripplite tripplitesu upscode2 victronups powerpanel \
- blazer_ser clone clone-outlet ivtscd apcsmart apcsmart-old apcupsd-ups riello_ser	\
- nutdrv_qx ve-direct
-=======
  bestfortress bestuferrups bestups etapro everups 	\
  gamatronic genericups isbmex liebert liebert-esp2 liebert-gxe masterguard metasys	\
  mge-utalk microdowell microsol-apc mge-shut oneac optiups powercom rhino	\
  safenet nutdrv_siemens-sitop solis tripplite tripplitesu upscode2 victronups powerpanel \
- blazer_ser ivtscd apcsmart apcsmart-old riello_ser sms_ser bicker_ser
+ blazer_ser ivtscd apcsmart apcsmart-old riello_ser sms_ser bicker_ser ve-direct
 if HAVE_LINUX_SERIAL_H
 # Temporary, until ported to more OSes
 SERIAL_DRIVERLIST += nhs_ser
 endif HAVE_LINUX_SERIAL_H
->>>>>>> 72fbc580
 SNMP_DRIVERLIST = snmp-ups
 USB_LIBUSB_DRIVERLIST = usbhid-ups bcmxcp_usb tripplite_usb \
  blazer_usb richcomm_usb riello_usb \
@@ -209,14 +200,12 @@
 victronups_SOURCES = victronups.c
 riello_ser_SOURCES = riello.c riello_ser.c
 riello_ser_LDADD = $(LDADD) -lm
-<<<<<<< HEAD
-ve_direct_SOURCES = ve-direct.c
-=======
 sms_ser_SOURCES = sms_ser.c
 sms_ser_LDADD = $(LDADD) -lm
 bicker_ser_SOURCES = bicker_ser.c
 bicker_ser_LDADD = $(LDADD) -lm
->>>>>>> 72fbc580
+ve_direct_SOURCES = ve-direct.c
+ve_direct_LDADD = $(LDADD) -lm
 
 # non-serial drivers: these use custom LDADD and/or CFLAGS
 
