--- conflicted
+++ resolved
@@ -154,17 +154,12 @@
 const char *mibname;
 const char *mibvers;
 
-<<<<<<< HEAD
 #if WITH_DMFMIB
 # define DRIVER_NAME	"Generic SNMP UPS driver (DMF)"
 #else
 # define DRIVER_NAME	"Generic SNMP UPS driver"
 #endif /* WITH_DMFMIB */
-#define DRIVER_VERSION		"1.00"
-=======
-#define DRIVER_NAME	"Generic SNMP UPS driver"
 #define DRIVER_VERSION		"1.01"
->>>>>>> 1bc568b2
 
 /* driver description structure */
 upsdrv_info_t	upsdrv_info = {
