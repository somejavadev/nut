--- conflicted
+++ resolved
@@ -2720,18 +2720,13 @@
 				value = atof(val) / su_info_p->info_len;
 			}
 			/* Actually apply the new value */
-			status = nut_snmp_set_int(su_info_p->OID, value);
-		}
-<<<<<<< HEAD
-		/* Actually apply the new value */
-		if (su_info_p->flags & SU_TYPE_TIME) {
+			if (su_info_p->flags & SU_TYPE_TIME) {
 			status = nut_snmp_set_time(su_info_p->OID, value);
-		}
-		else {
-			status = nut_snmp_set_int(su_info_p->OID, value);	
-		}
-=======
->>>>>>> da0969b2
+			}
+			else {
+				status = nut_snmp_set_int(su_info_p->OID, value);	
+			}
+		}
 	}
 
 	/* Process result */
