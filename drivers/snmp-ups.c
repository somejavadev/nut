/*  snmp-ups.c - NUT Generic SNMP driver core (supports different MIBs)
 *  Can be compiled with built-in or loadable (DMF) MIB-to-NUT mapping tables
 *
 *  Based on NetSNMP API (Simple Network Management Protocol v1-2c-3)
 *
 *  Copyright (C)
 *	2002 - 2014	Arnaud Quette <arnaud.quette@free.fr>
 *	2015 - 2016	Eaton (author: Arnaud Quette <ArnaudQuette@Eaton.com>)
 *	2017		Eaton (author: Jim Klimov <EvgenyKlimov@Eaton.com>)
 *	2002 - 2006	Dmitry Frolov <frolov@riss-telecom.ru>
 *			J.W. Hoogervorst <jeroen@hoogervorst.net>
 *			Niels Baggesen <niels@baggesen.net>
 *	2009 - 2010	Arjen de Korte <adkorte-guest@alioth.debian.org>
 *	2016	Jim Klimov <EvgenyKlimov@Eaton.com>
 *	2016	Carlos Dominguez <CarlosDominguez@Eaton.com>
 *
 *  Sponsored by Eaton <http://www.eaton.com>
 *   and originally by MGE UPS SYSTEMS <http://www.mgeups.com/>
 *
 *  This program is free software; you can redistribute it and/or modify
 *  it under the terms of the GNU General Public License as published by
 *  the Free Software Foundation; either version 2 of the License, or
 *  (at your option) any later version.
 *
 *  This program is distributed in the hope that it will be useful,
 *  but WITHOUT ANY WARRANTY; without even the implied warranty of
 *  MERCHANTABILITY or FITNESS FOR A PARTICULAR PURPOSE.  See the
 *  GNU General Public License for more details.
 *
 *
 *  You should have received a copy of the GNU General Public License
 *  along with this program; if not, write to the Free Software
 *  Foundation, Inc., 59 Temple Place, Suite 330, Boston, MA 02111-1307 USA
 *
 */

#include <limits.h>
#include <ctype.h> /* for isprint() */

/* NUT SNMP common functions */
#include "main.h"
#include "snmp-ups.h"
#include "parseconf.h"

#if WITH_DMFMIB
# include "dmfsnmp.h"
# include "apc-iem-mib.h" /* For static builds, this one is    *
                           * included by "apc-mib.h", so there *
                           * is no explicit inclusion below    */
#else /* not WITH_DMFMIB */
/* include all known mib2nut lookup tables */
#include "apc-mib.h"
#include "mge-mib.h"
#include "netvision-mib.h"
#include "powerware-mib.h"
#include "eaton-mib.h"
#include "raritan-pdu-mib.h"
#include "raritan-px2-mib.h"
#include "baytech-mib.h"
#include "compaq-mib.h"
#include "bestpower-mib.h"
#include "cyberpower-mib.h"
#include "delta_ups-mib.h"
#include "huawei-mib.h"
#include "ietf-mib.h"
#include "xppc-mib.h"
#include "eaton-ats16-mib.h"
#include "apc-ats-mib.h"
#include "apc-pdu-mib.h"
#include "eaton-ats30-mib.h"
#endif /* WITH_DMFMIB */

/* Address API change */
#ifndef usmAESPrivProtocol
#define usmAESPrivProtocol usmAES128PrivProtocol
#endif

#if WITH_DMFMIB
// Array of pointers to singular instances of mib2nut_info_t
mib2nut_info_t **mib2nut = NULL;
mibdmf_parser_t *dmp = NULL;
char *dmf_dir = NULL;
char *dmf_file = NULL;
#else /* not WITH_DMFMIB */

# ifdef WITH_DMF_LUA
#  undef WITH_DMF_LUA
# endif
# define WITH_DMF_LUA 0

/* NOTE: In order for the DMF and non-DMF builds to match in behavior,
 * members of this array should be sorted same as mib2nut items in the
 * DMF files, including their end-user alphabetic sort in dmfsnmp.d/
 * directory. You can use this scriptlet to generate the contents below:
 *   cd scripts/DMF/dmfsnmp.d/ && grep '<mib2nut ' *.dmf | \
 *   sed 's,^.*S.._\(.*\)\.dmf:.* name="\([^"]*\).*$,\t\&\2\,\t// This struct comes from : \1.c,'
 * (note to keep "ietf" entry as the last one, manually) and copy-paste
 * them here in that resulting order.
 */
static mib2nut_info_t *mib2nut[] = {
	&apc_ats,			/* This struct comes from : apc-ats-mib.c */
	&apc_pdu_rpdu,		/* This struct comes from : apc-pdu-mib.c */
	&apc_pdu_rpdu2,		/* This struct comes from : apc-pdu-mib.c */
	&apc_pdu_msp,		/* This struct comes from : apc-pdu-mib.c */
	&apc,				/* This struct comes from : apc-mib.c */
	&apc_pdu_msp,		/* This struct comes from : apc-pdu-mib.c */
	&apc_pdu_rpdu2,		/* This struct comes from : apc-pdu-mib.c */
	&apc_pdu_rpdu,		/* This struct comes from : apc-pdu-mib.c */
	&baytech,			/* This struct comes from : baytech-mib.c */
	&bestpower,			/* This struct comes from : bestpower-mib.c */
	&compaq,			/* This struct comes from : compaq-mib.c */
	&cyberpower,		/* This struct comes from : cyberpower-mib.c */
	&delta_ups,			/* This struct comes from : delta_ups-mib.c */
	&eaton_ats16,		/* This struct comes from : eaton-ats16-mib.c */
	&eaton_ats30,		/* This struct comes from : eaton-ats30-mib.c */
	&eaton_marlin,		/* This struct comes from : eaton-mib.c */
	&aphel_revelation,	/* This struct comes from : eaton-mib.c */
	&aphel_genesisII,	/* This struct comes from : eaton-mib.c */
	&pulizzi_switched1,	/* This struct comes from : eaton-mib.c */
	&pulizzi_switched2,	/* This struct comes from : eaton-mib.c */
	&huawei,			/* This struct comes from : huawei-mib.c */
	&mge,				/* This struct comes from : mge-mib.c */
	&netvision,			/* This struct comes from : netvision-mib.c */
	&powerware,			/* This struct comes from : powerware-mib.c */
	&pxgx_ups,			/* This struct comes from : powerware-mib.c */
	&raritan,			/* This struct comes from : raritan-pdu-mib.c */
	&raritan_px2,		/* This struct comes from : raritan-px2-mib.c */
	&xppc,				/* This struct comes from : xppc-mib.c */
	/*
	 * Prepend vendor specific MIB mappings before IETF, so that
	 * if a device supports both IETF and vendor specific MIB,
	 * the vendor specific one takes precedence (when mibs=auto)
	 */
	&tripplite_ietf,	/* This struct comes from : ietf-mib.c */
	&ietf,				/* This struct comes from : ietf-mib.c */
	/* end of structure. */
	NULL
};
#endif /* not WITH_DMFMIB */

struct snmp_session g_snmp_sess, *g_snmp_sess_p;
const char *OID_pwr_status;
int g_pwr_battery;
int pollfreq; /* polling frequency */

/* Number of device(s): standard is "1", but daisychain means more than 1 */
long devices_count = 1;
int current_device_number = 0;      /* global var to handle daisychain iterations - changed by loops in snmp_ups_walk() and su_addcmd() */
bool_t daisychain_enabled = FALSE;  /* global var to handle daisychain iterations */
daisychain_info_t **daisychain_info = NULL;

/* pointer to the Snmp2Nut lookup table */
mib2nut_info_t *mib2nut_info;
/* FIXME: to be trashed */
snmp_info_t *snmp_info;
alarms_info_t *alarms_info;
const char *mibname;
const char *mibvers;

#if WITH_DMFMIB
# define DRIVER_NAME	"Generic SNMP UPS driver (DMF)"
#else
# define DRIVER_NAME	"Generic SNMP UPS driver"
#endif /* WITH_DMFMIB */
<<<<<<< HEAD
=======
#define DRIVER_VERSION         "1.02"
>>>>>>> d40f062b

/* driver description structure */
upsdrv_info_t	upsdrv_info = {
	DRIVER_NAME,
	DRIVER_VERSION,
	"Arnaud Quette <arnaud.quette@free.fr>\n" \
	"Arnaud Quette <ArnaudQuette@Eaton.com>\n" \
	"Dmitry Frolov <frolov@riss-telecom.ru>\n" \
	"J.W. Hoogervorst <jeroen@hoogervorst.net>\n" \
	"Niels Baggesen <niels@baggesen.net>\n" \
	"Jim Klimov <EvgenyKlimov@Eaton.com>\n" \
	"Carlos Dominguez <CarlosDominguez@Eaton.com>\n" \
	"Arjen de Korte <adkorte-guest@alioth.debian.org>",
	DRV_STABLE,
	{ NULL }
};
/* FIXME: integrate MIBs info? do the same as for usbhid-ups! */

time_t lastpoll = 0;

/* template OIDs index start with 0 or 1 (estimated stable for a MIB),
 * automatically guessed at the first pass */
int template_index_base = -1;

/* sysOID location */
#define SYSOID_OID	".1.3.6.1.2.1.1.2.0"

/* Forward functions declarations */
static void disable_transfer_oids(void);
bool_t get_and_process_data(int mode, snmp_info_t *su_info_p);
int extract_template_number(int template_type, const char* varname);

/* ---------------------------------------------
 * driver functions implementations
 * --------------------------------------------- */
void upsdrv_initinfo(void)
{
	snmp_info_t *su_info_p;

	upsdebugx(1, "SNMP UPS driver: entering %s()", __func__);

	dstate_setinfo("driver.version.data", "%s MIB %s", mibname, mibvers);

	/* add instant commands to the info database.
	 * outlet (and groups) commands are processed later, during initial walk */
	for (su_info_p = &snmp_info[0]; su_info_p->info_type != NULL ; su_info_p++)
	{
		su_info_p->flags |= SU_FLAG_OK;
		if ((SU_TYPE(su_info_p) == SU_TYPE_CMD)
			&& !(su_info_p->flags & SU_OUTLET)
			&& !(su_info_p->flags & SU_OUTLET_GROUP))
		{
			/* first check that this OID actually exists */
// FIXME: daisychain commands support!
			su_addcmd(su_info_p);
/*
			if (nut_snmp_get(su_info_p->OID) != NULL) {
				dstate_addcmd(su_info_p->info_type);
				upsdebugx(1, "upsdrv_initinfo(): adding command '%s'", su_info_p->info_type);
			}
*/
		}
	}

	if (testvar("notransferoids"))
		disable_transfer_oids();

	/* initialize all other INFO_ fields from list */
	if (snmp_ups_walk(SU_WALKMODE_INIT) == TRUE)
		dstate_dataok();
	else
		dstate_datastale();

	/* setup handlers for instcmd and setvar functions */
	upsh.setvar = su_setvar;
	upsh.instcmd = su_instcmd;
}

void upsdrv_updateinfo(void)
{
	upsdebugx(1,"SNMP UPS driver: entering %s()", __func__);

	/* only update every pollfreq */
	/* FIXME: only update status (SU_STATUS_*), à la usbhid-ups, in between */
	if (time(NULL) > (lastpoll + pollfreq)) {

		alarm_init();
		status_init();

		/* update all dynamic info fields */
		if (snmp_ups_walk(SU_WALKMODE_UPDATE))
			dstate_dataok();
		else
			dstate_datastale();

		/* Commit status first, otherwise in daisychain mode, "device.0" may
		 * clear the alarm count since it has an empty alarm buffer and if there
		 * is only one device that has alarms! */
		status_commit();
		alarm_commit();

		/* store timestamp */
		lastpoll = time(NULL);
	}
}

void upsdrv_shutdown(void)
{
	/*
	This driver will probably never support this. In order to
	be any use, the driver should be called near the end of
	the system halt script. By that time we in all likelyhood
	we won't have network capabilities anymore, so we could
	never send this command to the UPS. This is not an error,
	but a limitation of the interface used.
	*/

	upsdebugx(1, "%s...", __func__);

	/* Try to shutdown with delay */
	if (su_instcmd("shutdown.return", NULL) == STAT_INSTCMD_HANDLED) {
		/* Shutdown successful */
		return;
	}

	/* If the above doesn't work, try shutdown.reboot */
	if (su_instcmd("shutdown.reboot", NULL) == STAT_INSTCMD_HANDLED) {
		/* Shutdown successful */
		return;
	}

	/* If the above doesn't work, try load.off.delay */
	if (su_instcmd("load.off.delay", NULL) == STAT_INSTCMD_HANDLED) {
		/* Shutdown successful */
		return;
	}

	fatalx(EXIT_FAILURE, "Shutdown failed!");
}

void upsdrv_help(void)
{
	upsdebugx(1, "entering %s", __func__);
}

/* list flags and values that you want to receive via -x */
void upsdrv_makevartable(void)
{
	upsdebugx(1, "entering %s()", __func__);

	addvar(VAR_VALUE, SU_VAR_MIBS,
		"NOTE: You can run the driver binary with '-x mibs=--list' for an up to date listing)\n"
		"Set MIB compliance (default=ietf, allowed: mge,apcc,netvision,pw,cpqpower,...)");
	addvar(VAR_VALUE | VAR_SENSITIVE, SU_VAR_COMMUNITY,
		"Set community name (default=public)");
	addvar(VAR_VALUE, SU_VAR_VERSION,
		"Set SNMP version (default=v1, allowed v2c)");
	addvar(VAR_VALUE, SU_VAR_POLLFREQ,
		"Set polling frequency in seconds, to reduce network flow (default=30)");
	addvar(VAR_VALUE, SU_VAR_RETRIES,
		"Specifies the number of Net-SNMP retries to be used in the requests (default=5)");
	addvar(VAR_VALUE, SU_VAR_TIMEOUT,
		"Specifies the Net-SNMP timeout in seconds between retries (default=1)");
	addvar(VAR_FLAG, "notransferoids",
		"Disable transfer OIDs (use on APCC Symmetras)");
	addvar(VAR_VALUE, SU_VAR_SECLEVEL,
		"Set the securityLevel used for SNMPv3 messages (default=noAuthNoPriv, allowed: authNoPriv,authPriv)");
	addvar(VAR_VALUE | VAR_SENSITIVE, SU_VAR_SECNAME,
		"Set the securityName used for authenticated SNMPv3 messages (no default)");
	addvar(VAR_VALUE | VAR_SENSITIVE, SU_VAR_AUTHPASSWD,
		"Set the authentication pass phrase used for authenticated SNMPv3 messages (no default)");
	addvar(VAR_VALUE | VAR_SENSITIVE, SU_VAR_PRIVPASSWD,
		"Set the privacy pass phrase used for encrypted SNMPv3 messages (no default)");
	addvar(VAR_VALUE, SU_VAR_AUTHPROT,
		"Set the authentication protocol (MD5 or SHA) used for authenticated SNMPv3 messages (default=MD5)");
	addvar(VAR_VALUE, SU_VAR_PRIVPROT,
		"Set the privacy protocol (DES or AES) used for encrypted SNMPv3 messages (default=DES)");
#if WITH_DMFMIB
	addvar(VAR_VALUE, SU_VAR_DMFFILE,
		"Set path to the Data Mapping Format file to use");
	addvar(VAR_VALUE, SU_VAR_DMFDIR,
		"Set path to the directory of Data Mapping Format files to use");
#endif
}

void upsdrv_initups(void)
{
	snmp_info_t *su_info_p, *cur_info_p;
	char model[SU_INFOSIZE];
	bool_t status= FALSE;
	const char *mibs;
	int curdev = 0;

	upsdebugx(1, "SNMP UPS driver: entering %s()", __func__);

#if WITH_DMFMIB
	upsdebugx(1, "SNMP UPS driver: preparing to load dynamic MIB-to-NUT mappings from DMF");

	dmp = mibdmf_parser_new();
	if (!dmp)
		fatalx(EXIT_FAILURE, "FATAL: Can not allocate the DMF parsing structures");

	/* NOTE: If both `dmffile` and `dmfdir` are specified, the `dmffile` wins */
	/* Otherwise try the built-in fallbacks (configure-time or hardcoded) */
	if ( (dmf_dir == NULL) && (testvar(SU_VAR_DMFDIR)) ) {
		dmf_dir = getval(SU_VAR_DMFDIR);
	}
	if ( (dmf_file == NULL) && (testvar(SU_VAR_DMFFILE)) ) {
		dmf_file = getval(SU_VAR_DMFFILE);
	}

	if (dmf_file) {
		mibdmf_parse_file(dmf_file, dmp);
	} else {
		if (dmf_dir) {
			mibdmf_parse_dir(dmf_dir, dmp);
		} else {
# ifdef DEFAULT_DMFSNMP_DIR
			mibdmf_parse_dir(DEFAULT_DMFSNMP_DIR, dmp);
# else /* not defined DEFAULT_DMFSNMP_DIR */
			/* Use some reasonable hardcoded fallback default(s) */
			if (! mibdmf_parse_dir("/usr/share/nut/dmfsnmp.d/", dmp) ) {
				mibdmf_parse_dir("./", dmp);
			}
# endif /* DEFAULT_DMFSNMP_DIR */
		}
	}

	upsdebugx(2,"Trying to access the mib2nut table parsed from DMF library");
	if ( !(mibdmf_get_mib2nut_table(dmp)) )
	{
		upsdebugx(1,"FATAL: Can not access the mib2nut table parsed from DMF library");
		return;
	}
	{ /* scope the table loop vars */
		/* TODO: Change size detection to loop over array until NULLed sentinels? */
		int tablength = mibdmf_get_device_table_counter(dmp);
		upsdebugx(2,"Got access to the mib2nut table with %d entries parsed from DMF library",
			tablength);
		if (tablength<=1) {
			fatalx(EXIT_FAILURE, "FATAL: Did not find any DMF library data");
			return;
		}
		if ( mib2nut != NULL ) {
			upsdebugx(1,"mib2nut not NULL when expected to be...");
			free(mib2nut);
		}
		mib2nut = *(mibdmf_get_mib2nut_table_ptr)(dmp);
		if ( mib2nut == NULL ) {
			upsdebugx(1,"FATAL: Could not access the mib2nut index table");
			return;
		}
	} // scope the table loop vars
#else
	upsdebugx(1, "SNMP UPS driver: using built-in MIB-to-NUT mappings");
#endif /* WITH_DMFMIB */

	/* Retrieve user's parameters */
	mibs = testvar(SU_VAR_MIBS) ? getval(SU_VAR_MIBS) : "auto";
	if (!strcmp(mibs, "--list")) {
		printf("The 'mibs' argument is '%s', so just listing the mappings this driver knows,\n"
		       "and for 'mibs=auto' these mappings will be tried in the following order until\n"
		       "the first one matches your device\n\n", mibs);
		int i;
		printf("%7s\t%-23s\t%-7s\t%-31s\t%-s\n",
			"NUMBER", "MAPPING NAME", "VERSION",
			"ENTRY POINT OID", "AUTO CHECK OID");
		for (i=0; mib2nut[i] != NULL; i++) {
			printf(" %4d \t%-23s\t%7s\t%-31s\t%-s\n", (i+1),
				mib2nut[i]->mib_name		? mib2nut[i]->mib_name : "<NULL>" ,
				mib2nut[i]->mib_version 	? mib2nut[i]->mib_version : "<NULL>" ,
				mib2nut[i]->sysOID  		? mib2nut[i]->sysOID : "<NULL>" ,
				mib2nut[i]->oid_auto_check	? mib2nut[i]->oid_auto_check : "<NULL>" );
		}
		printf("\nOverall this driver has loaded %d MIB-to-NUT mapping tables\n", i);
		exit(EXIT_SUCCESS);
		/* fatalx(EXIT_FAILURE, "Marking the exit code as failure since the driver is not started now"); */
	}

	/* init SNMP library, etc... */
	nut_snmp_init(progname, device_path);

	/* FIXME: first test if the device is reachable to avoid timeouts! */

	/* Load the SNMP to NUT translation data */
	load_mib2nut(mibs);

	/* init polling frequency */
	if (getval(SU_VAR_POLLFREQ))
		pollfreq = atoi(getval(SU_VAR_POLLFREQ));
	else
		pollfreq = DEFAULT_POLLFREQ;

	/* Get UPS Model node to see if there's a MIB */
/* FIXME: extend and use match_model_OID(char *model) */
	su_info_p = su_find_info("ups.model");
	/* Try to get device.model if ups.model is not available */
	if (su_info_p == NULL)
		su_info_p = su_find_info("device.model");

	if (su_info_p != NULL) {
		/* Daisychain specific: we may have a template (including formatting
		 * string) that needs to be adapted! */
		if (strchr(su_info_p->OID, '%') != NULL)
		{
			upsdebugx(2, "Found template, need to be adapted");
			cur_info_p = (snmp_info_t *)malloc(sizeof(snmp_info_t));
			cur_info_p->info_type = (char *)xmalloc(SU_INFOSIZE);
			cur_info_p->OID = (char *)xmalloc(SU_INFOSIZE);
			snprintf((char*)cur_info_p->info_type, SU_INFOSIZE, "%s", su_info_p->info_type);
			/* Use the daisychain master (0) / 1rst device index */
			snprintf((char*)cur_info_p->OID, SU_INFOSIZE, su_info_p->OID, 0);
		}
		else {
			upsdebugx(2, "Found entry, not a template %s", su_info_p->OID);
			/* Otherwise, just point at what we found */
			cur_info_p = su_info_p;
		}

		/* Actually get the data */
		status = nut_snmp_get_str(cur_info_p->OID, model, sizeof(model), NULL);

		/* Free our malloc, if it was dynamic */
		if (strchr(su_info_p->OID, '%') != NULL) {
			if (cur_info_p->info_type != NULL)
				free((char*)cur_info_p->info_type);
			if (cur_info_p->OID != NULL)
				free((char*)cur_info_p->OID);
			if (cur_info_p != NULL)
				free((char*)cur_info_p);
		}
	}

	if (status == TRUE)
		upslogx(0, "Detected %s on host %s (mib: %s %s)",
			 model, device_path, mibname, mibvers);
	else
		fatalx(EXIT_FAILURE, "%s MIB wasn't found on %s", mibs, g_snmp_sess.peername);
		/* FIXME: "No supported device detected" */

	/* Init daisychain and check if support is required */
	daisychain_init();

	/* Allocate / init the daisychain info structure (for phases only for now)
	 * daisychain_info[0] is the whole chain! (added +1) */
	daisychain_info = (daisychain_info_t**)malloc(sizeof(daisychain_info_t) * (devices_count + 1));
	for (curdev = 0 ; curdev <= devices_count ; curdev++) {
		daisychain_info[curdev] = (daisychain_info_t*)malloc(sizeof(daisychain_info_t));
		daisychain_info[curdev]->input_phases = (long)-1;
		daisychain_info[curdev]->output_phases = (long)-1;
		daisychain_info[curdev]->bypass_phases = (long)-1;
	}

	/* FIXME: also need daisychain awareness (so init)!
	 * i.e load.off.delay+load.off + device.1.load.off.delay+device.1.load.off + ... */
/* FIXME: daisychain commands support! */
	if (su_find_info("load.off.delay")) {
		/* Adds default with a delay value of '0' (= immediate) */
		dstate_addcmd("load.off");
	}

	if (su_find_info("load.on.delay")) {
		/* Adds default with a delay value of '0' (= immediate) */
		dstate_addcmd("load.on");
	}

	if (su_find_info("load.off.delay") && su_find_info("load.on.delay")) {
		/* Add composite instcmds (require setting multiple OID values) */
		dstate_addcmd("shutdown.return");
		dstate_addcmd("shutdown.stayoff");
	}
}

void upsdrv_cleanup(void)
{
	/* General cleanup */
	if (daisychain_info)
		free(daisychain_info);

	/* Net-SNMP specific cleanup */
	nut_snmp_cleanup();

#if WITH_DMFMIB
	/* DMF specific cleanup */
	mibdmf_parser_destroy(&dmp);
	mib2nut = NULL;
#endif
}

/* -----------------------------------------------------------
 * SNMP functions.
 * ----------------------------------------------------------- */

void nut_snmp_init(const char *type, const char *hostname)
{
	char *ns_options = NULL;
	const char *community, *version;
	const char *secLevel = NULL, *authPassword, *privPassword;
	const char *authProtocol, *privProtocol;
	int snmp_retries = DEFAULT_NETSNMP_RETRIES;
	long snmp_timeout = DEFAULT_NETSNMP_TIMEOUT;

	upsdebugx(2, "SNMP UPS driver: entering %s(%s)", __func__, type);

	/* Force numeric OIDs resolution (ie, do not resolve to textual names)
	 * This is mostly for the convenience of debug output */
	ns_options = snmp_out_toggle_options("n");
	if (ns_options != NULL) {
		upsdebugx(2, "Failed to enable numeric OIDs resolution");
	}

	/* Initialize the SNMP library */
	init_snmp(type);

	/* Initialize session */
	snmp_sess_init(&g_snmp_sess);

	g_snmp_sess.peername = xstrdup(hostname);

	/* Net-SNMP timeout and retries */
	if (testvar(SU_VAR_RETRIES)) {
		snmp_retries = atoi(getval(SU_VAR_RETRIES));
	}
	g_snmp_sess.retries = snmp_retries;
	upsdebugx(2, "Setting SNMP retries to %i", snmp_retries);

	if (testvar(SU_VAR_TIMEOUT)) {
		snmp_timeout = atol(getval(SU_VAR_TIMEOUT));
	}
	/* We have to convert from seconds to microseconds */
	g_snmp_sess.timeout = snmp_timeout * ONE_SEC;
	upsdebugx(2, "Setting SNMP timeout to %ld second(s)", snmp_timeout);

	/* Retrieve user parameters */
	version = testvar(SU_VAR_VERSION) ? getval(SU_VAR_VERSION) : "v1";

	if ((strcmp(version, "v1") == 0) || (strcmp(version, "v2c") == 0)) {
		g_snmp_sess.version = (strcmp(version, "v1") == 0) ? SNMP_VERSION_1 : SNMP_VERSION_2c;
		community = testvar(SU_VAR_COMMUNITY) ? getval(SU_VAR_COMMUNITY) : "public";
		g_snmp_sess.community = (unsigned char *)xstrdup(community);
		g_snmp_sess.community_len = strlen(community);
	}
	else if (strcmp(version, "v3") == 0) {
		/* SNMP v3 related init */
		g_snmp_sess.version = SNMP_VERSION_3;

		/* Security level */
		if (testvar(SU_VAR_SECLEVEL)) {
			secLevel = getval(SU_VAR_SECLEVEL);

			if (strcmp(secLevel, "noAuthNoPriv") == 0)
				g_snmp_sess.securityLevel = SNMP_SEC_LEVEL_NOAUTH;
			else if (strcmp(secLevel, "authNoPriv") == 0)
				g_snmp_sess.securityLevel = SNMP_SEC_LEVEL_AUTHNOPRIV;
			else if (strcmp(secLevel, "authPriv") == 0)
				g_snmp_sess.securityLevel = SNMP_SEC_LEVEL_AUTHPRIV;
			else
				fatalx(EXIT_FAILURE, "Bad SNMPv3 securityLevel: %s", secLevel);
		}
		else
			g_snmp_sess.securityLevel = SNMP_SEC_LEVEL_NOAUTH;

		/* Security name */
		if (testvar(SU_VAR_SECNAME)) {
			g_snmp_sess.securityName = xstrdup(getval(SU_VAR_SECNAME));
			g_snmp_sess.securityNameLen = strlen(g_snmp_sess.securityName);
		}
		else
			fatalx(EXIT_FAILURE, "securityName is required for SNMPv3");

		/* Process mandatory fields, based on the security level */
		authPassword = testvar(SU_VAR_AUTHPASSWD) ? getval(SU_VAR_AUTHPASSWD) : NULL;
		privPassword = testvar(SU_VAR_PRIVPASSWD) ? getval(SU_VAR_PRIVPASSWD) : NULL;

		switch (g_snmp_sess.securityLevel) {
			case SNMP_SEC_LEVEL_AUTHNOPRIV:
				if (authPassword == NULL)
					fatalx(EXIT_FAILURE, "authPassword is required for SNMPv3 in %s mode", secLevel);
				break;
			case SNMP_SEC_LEVEL_AUTHPRIV:
				if ((authPassword == NULL) || (privPassword == NULL))
					fatalx(EXIT_FAILURE, "authPassword and privPassword are required for SNMPv3 in %s mode", secLevel);
				break;
			default:
			case SNMP_SEC_LEVEL_NOAUTH:
				/* nothing else needed */
				break;
		}

		/* Process authentication protocol and key */
		g_snmp_sess.securityAuthKeyLen = USM_AUTH_KU_LEN;
		authProtocol = testvar(SU_VAR_AUTHPROT) ? getval(SU_VAR_AUTHPROT) : "MD5";

		if (strcmp(authProtocol, "MD5") == 0) {
			g_snmp_sess.securityAuthProto = usmHMACMD5AuthProtocol;
			g_snmp_sess.securityAuthProtoLen = sizeof(usmHMACMD5AuthProtocol)/sizeof(oid);
		}
		else if (strcmp(authProtocol, "SHA") == 0) {
			g_snmp_sess.securityAuthProto = usmHMACSHA1AuthProtocol;
			g_snmp_sess.securityAuthProtoLen = sizeof(usmHMACSHA1AuthProtocol)/sizeof(oid);
		}
		else
			fatalx(EXIT_FAILURE, "Bad SNMPv3 authProtocol: %s", authProtocol);

		/* set the authentication key to a MD5/SHA1 hashed version of our
		 * passphrase (must be at least 8 characters long) */
		if(g_snmp_sess.securityLevel != SNMP_SEC_LEVEL_NOAUTH) {
			if (generate_Ku(g_snmp_sess.securityAuthProto,
				g_snmp_sess.securityAuthProtoLen,
				(u_char *) authPassword, strlen(authPassword),
				g_snmp_sess.securityAuthKey,
				&g_snmp_sess.securityAuthKeyLen) !=
				SNMPERR_SUCCESS) {
				fatalx(EXIT_FAILURE, "Error generating Ku from authentication pass phrase");
			}
		}

		privProtocol = testvar(SU_VAR_PRIVPROT) ? getval(SU_VAR_PRIVPROT) : "DES";

		if (strcmp(privProtocol, "DES") == 0) {
			g_snmp_sess.securityPrivProto = usmDESPrivProtocol;
			g_snmp_sess.securityPrivProtoLen =  sizeof(usmDESPrivProtocol)/sizeof(oid);
		}
		else if (strcmp(privProtocol, "AES") == 0) {
			g_snmp_sess.securityPrivProto = usmAESPrivProtocol;
			g_snmp_sess.securityPrivProtoLen =  sizeof(usmAESPrivProtocol)/sizeof(oid);
		}
		else
			fatalx(EXIT_FAILURE, "Bad SNMPv3 authProtocol: %s", authProtocol);

		/* set the privacy key to a MD5/SHA1 hashed version of our
		 * passphrase (must be at least 8 characters long) */
		if(g_snmp_sess.securityLevel == SNMP_SEC_LEVEL_AUTHPRIV) {
			g_snmp_sess.securityPrivKeyLen = USM_PRIV_KU_LEN;
			if (generate_Ku(g_snmp_sess.securityAuthProto,
				g_snmp_sess.securityAuthProtoLen,
				(u_char *) privPassword, strlen(privPassword),
				g_snmp_sess.securityPrivKey,
				&g_snmp_sess.securityPrivKeyLen) !=
				SNMPERR_SUCCESS) {
				fatalx(EXIT_FAILURE, "Error generating Ku from privacy pass phrase");
			}
		}
	}
	else
		fatalx(EXIT_FAILURE, "Bad SNMP version: %s", version);

	/* Open the session */
	SOCK_STARTUP; /* MS Windows wrapper, not really needed on Unix! */
	g_snmp_sess_p = snmp_open(&g_snmp_sess);	/* establish the session */
	if (g_snmp_sess_p == NULL) {
		nut_snmp_perror(&g_snmp_sess, 0, NULL, "nut_snmp_init: snmp_open");
		fatalx(EXIT_FAILURE, "Unable to establish communication");
	}
}

void nut_snmp_cleanup(void)
{
	/* close snmp session. */
	if (g_snmp_sess_p) {
		snmp_close(g_snmp_sess_p);
		g_snmp_sess_p = NULL;
	}
	SOCK_CLEANUP; /* wrapper not needed on Unix! */
}

/* Free a struct snmp_pdu * returned by nut_snmp_walk */
void nut_snmp_free(struct snmp_pdu ** array_to_free)
{
	struct snmp_pdu ** current_element;

	if (array_to_free != NULL) {
		current_element = array_to_free;

		while (*current_element != NULL) {
			snmp_free_pdu(*current_element);
			current_element++;
		}

		free( array_to_free );
	}
}

/* Return a NULL terminated array of snmp_pdu * */
struct snmp_pdu **nut_snmp_walk(const char *OID, int max_iteration)
{
	int status;
	struct snmp_pdu *pdu, *response = NULL;
	oid name[MAX_OID_LEN];
	size_t name_len = MAX_OID_LEN;
	oid * current_name;
	size_t current_name_len;
	static unsigned int numerr = 0;
	int nb_iteration = 0;
	struct snmp_pdu ** ret_array = NULL;
	int type = SNMP_MSG_GET;

	upsdebugx(3, "%s(%s)", __func__, OID);
	upsdebugx(4, "%s: max. iteration = %i", __func__, max_iteration);

	/* create and send request. */
	if (!snmp_parse_oid(OID, name, &name_len)) {
		upsdebugx(2, "[%s] %s: %s: %s",
			upsname?upsname:device_name, __func__, OID, snmp_api_errstring(snmp_errno));
		return NULL;
	}

	current_name = name;
	current_name_len = name_len;

	while( nb_iteration < max_iteration ) {
		/* Going to a shorter OID means we are outside our sub-tree */
		if( current_name_len < name_len ) {
			break;
		}

		pdu = snmp_pdu_create(type);

		if (pdu == NULL) {
			fatalx(EXIT_FAILURE, "Not enough memory");
		}

		snmp_add_null_var(pdu, current_name, current_name_len);

		status = snmp_synch_response(g_snmp_sess_p, pdu, &response);

		if (!response) {
			break;
		}

		if (!((status == STAT_SUCCESS) && (response->errstat == SNMP_ERR_NOERROR))) {
			if (mibname == NULL) {
				/* We are probing for proper mib - ignore errors */
				snmp_free_pdu(response);
				nut_snmp_free(ret_array);
				return NULL;
			}

			numerr++;

			if ((numerr == SU_ERR_LIMIT) || ((numerr % SU_ERR_RATE) == 0)) {
				upslogx(LOG_WARNING, "[%s] Warning: excessive poll "
						"failures, limiting error reporting (OID = %s)",
						upsname?upsname:device_name, OID);
			}

			if ((numerr < SU_ERR_LIMIT) || ((numerr % SU_ERR_RATE) == 0)) {
				if (type == SNMP_MSG_GETNEXT) {
					upsdebugx(2, "=> No more OID, walk complete");
				}
				else {
					nut_snmp_perror(g_snmp_sess_p, status, response,
							"%s: %s", __func__, OID);
				}
			}

			snmp_free_pdu(response);
			break;
		} else {
			numerr = 0;
		}

		nb_iteration++;
		/* +1 is for the terminating NULL */
		struct snmp_pdu ** new_ret_array = realloc(ret_array,sizeof(struct snmp_pdu*)*(nb_iteration+1));
		if (new_ret_array == NULL) {
			upsdebugx(1, "%s: Failed to realloc thread", __func__);
			break;
		}
		else {
			ret_array = new_ret_array;
		}
		ret_array[nb_iteration-1] = response;
		ret_array[nb_iteration]=NULL;

		current_name = response->variables->name;
		current_name_len = response->variables->name_length;

		type = SNMP_MSG_GETNEXT;
	}

	return ret_array;
}

struct snmp_pdu *nut_snmp_get(const char *OID)
{
	struct snmp_pdu ** pdu_array;
	struct snmp_pdu * ret_pdu;

	if (OID == NULL)
		return NULL;

	upsdebugx(3, "%s(%s)", __func__, OID);

	pdu_array = nut_snmp_walk(OID,1);

	if(pdu_array == NULL) {
		return NULL;
	}

	ret_pdu = snmp_clone_pdu(*pdu_array);

	nut_snmp_free(pdu_array);

	return ret_pdu;
}

static bool_t decode_str(struct snmp_pdu *pdu, char *buf, size_t buf_len, info_lkp_t *oid2info)
{
	size_t len = 0;
	char tmp_buf[SU_LARGEBUF];

	/* zero out buffer. */
	memset(buf, 0, buf_len);

	switch (pdu->variables->type) {
	case ASN_OCTET_STR:
	case ASN_OPAQUE:
		len = pdu->variables->val_len > buf_len - 1 ?
			buf_len - 1 : pdu->variables->val_len;
		if (len > 0) {
			/* Test for hexadecimal values */
			if (!isprint(pdu->variables->val.string[0]))
				snprint_hexstring(buf, buf_len, pdu->variables->val.string, pdu->variables->val_len);
			else {
				memcpy(buf, pdu->variables->val.string, len);
				buf[len] = '\0';
			}
		}
		break;
	case ASN_INTEGER:
	case ASN_COUNTER:
	case ASN_GAUGE:
		if(oid2info) {
			const char *str;
			if((str=su_find_infoval(oid2info, *pdu->variables->val.integer))) {
				strncpy(buf, str, buf_len-1);
			}
			/* when oid2info returns NULL, don't publish the variable! */
			else {
				/* strncpy(buf, "UNKNOWN", buf_len-1); */
				return FALSE;
			}
			buf[buf_len-1]='\0';
		}
		else {
			len = snprintf(buf, buf_len, "%ld", *pdu->variables->val.integer);
		}
		break;
	case ASN_TIMETICKS:
		/* convert timeticks to seconds */
		len = snprintf(buf, buf_len, "%ld", *pdu->variables->val.integer / 100);
		break;
	case ASN_OBJECT_ID:
		snprint_objid (tmp_buf, sizeof(tmp_buf), pdu->variables->val.objid, pdu->variables->val_len / sizeof(oid));
		upsdebugx(2, "Received an OID value: %s", tmp_buf);
		/* Try to get the value of the pointed OID */
		if (nut_snmp_get_str(tmp_buf, buf, buf_len, oid2info) == FALSE) {
			upsdebugx(3, "Failed to retrieve OID value, using fallback");
			/* Otherwise return the last part of the returned OID (ex: 1.2.3 => 3) */
			char *oid_leaf = strrchr(tmp_buf, '.');
			snprintf(buf, buf_len, "%s", oid_leaf+1);
			upsdebugx(3, "Fallback value: %s", buf);
		}
		else
			snprintf(buf, buf_len, "%s", tmp_buf);
		break;
	default:
		return FALSE;
	}

	return TRUE;
}

bool_t nut_snmp_get_str(const char *OID, char *buf, size_t buf_len, info_lkp_t *oid2info)
{
	struct snmp_pdu *pdu;
	bool_t ret;

	upsdebugx(3, "Entering %s()", __func__);

	pdu = nut_snmp_get(OID);
	if (pdu == NULL)
		return FALSE;

	ret = decode_str(pdu,buf,buf_len,oid2info);

	if(ret == FALSE) {
		upsdebugx(2, "[%s] unhandled ASN 0x%x received from %s",
			upsname?upsname:device_name, pdu->variables->type, OID);
	}

	snmp_free_pdu(pdu);

	return ret;
}


static bool_t decode_oid(struct snmp_pdu *pdu, char *buf, size_t buf_len)
{
	/* zero out buffer. */
	memset(buf, 0, buf_len);

	switch (pdu->variables->type) {
		case ASN_OBJECT_ID:
			snprint_objid (buf, buf_len, pdu->variables->val.objid,
				pdu->variables->val_len / sizeof(oid));
			upsdebugx(2, "OID value: %s", buf);
			break;
		default:
			return FALSE;
	}

	return TRUE;
}

/* Return the value stored in OID, which is an OID (sysOID for example)
 * and don't try to get the value pointed by this OID (no follow).
 * To achieve the latter behavior, use standard nut_snmp_get_{str,int}() */
bool_t nut_snmp_get_oid(const char *OID, char *buf, size_t buf_len)
{
	struct snmp_pdu *pdu;
	bool_t ret = FALSE;

	/* zero out buffer. */
	memset(buf, 0, buf_len);

	upsdebugx(3, "Entering %s()", __func__);

	pdu = nut_snmp_get(OID);
	if (pdu == NULL)
		return FALSE;

	ret = decode_oid(pdu, buf, buf_len);

	if(ret == FALSE) {
		upsdebugx(2, "[%s] unhandled ASN 0x%x received from %s",
			upsname?upsname:device_name, pdu->variables->type, OID);
	}

	snmp_free_pdu(pdu);

	return ret;
}

bool_t nut_snmp_get_int(const char *OID, long *pval)
{
	char tmp_buf[SU_LARGEBUF];
	struct snmp_pdu *pdu;
	long value;
	char *buf;

	upsdebugx(3, "Entering %s()", __func__);

	pdu = nut_snmp_get(OID);
	if (pdu == NULL)
		return FALSE;

	switch (pdu->variables->type) {
	case ASN_OCTET_STR:
	case ASN_OPAQUE:
		buf = xmalloc(pdu->variables->val_len + 1);
		memcpy(buf, pdu->variables->val.string, pdu->variables->val_len);
		buf[pdu->variables->val_len] = '\0';
		value = strtol(buf, NULL, 0);
		free(buf);
		break;
	case ASN_INTEGER:
	case ASN_COUNTER:
	case ASN_GAUGE:
		value = *pdu->variables->val.integer;
		break;
	case ASN_TIMETICKS:
		/* convert timeticks to seconds */
		value = *pdu->variables->val.integer / 100;
		break;
	case ASN_OBJECT_ID:
		snprint_objid (tmp_buf, sizeof(tmp_buf), pdu->variables->val.objid, pdu->variables->val_len / sizeof(oid));
		upsdebugx(2, "Received an OID value: %s", tmp_buf);
		/* Try to get the value of the pointed OID */
		if (nut_snmp_get_int(tmp_buf, &value) == FALSE) {
			upsdebugx(3, "Failed to retrieve OID value, using fallback");
			/* Otherwise return the last part of the returned OID (ex: 1.2.3 => 3) */
			char *oid_leaf = strrchr(tmp_buf, '.');
			value = strtol(oid_leaf+1, NULL, 0);
			upsdebugx(3, "Fallback value: %ld", value);
		}
		break;
	default:
		upslogx(LOG_ERR, "[%s] unhandled ASN 0x%x received from %s",
			upsname?upsname:device_name, pdu->variables->type, OID);
		return FALSE;
	}

	snmp_free_pdu(pdu);

	if (pval != NULL)
		*pval = value;

	return TRUE;
}

bool_t nut_snmp_set(const char *OID, char type, const char *value)
{
	int status;
	bool_t ret = FALSE;
	struct snmp_pdu *pdu, *response = NULL;
	oid name[MAX_OID_LEN];
	size_t name_len = MAX_OID_LEN;

	upsdebugx(1, "entering %s(%s, %c, %s)", __func__, OID, type, value);

	if (!snmp_parse_oid(OID, name, &name_len)) {
		upslogx(LOG_ERR, "[%s] %s: %s: %s",
			upsname?upsname:device_name, __func__, OID, snmp_api_errstring(snmp_errno));
		return FALSE;
	}

	pdu = snmp_pdu_create(SNMP_MSG_SET);
	if (pdu == NULL)
		fatalx(EXIT_FAILURE, "Not enough memory");

	if (snmp_add_var(pdu, name, name_len, type, value)) {
		upslogx(LOG_ERR, "[%s] %s: %s: %s",
			upsname?upsname:device_name, __func__, OID, snmp_api_errstring(snmp_errno));

		return FALSE;
	}

	status = snmp_synch_response(g_snmp_sess_p, pdu, &response);

	if ((status == STAT_SUCCESS) && (response->errstat == SNMP_ERR_NOERROR))
		ret = TRUE;
	else
		nut_snmp_perror(g_snmp_sess_p, status, response,
			"%s: can't set %s", __func__, OID);

	snmp_free_pdu(response);
	return ret;
}

bool_t nut_snmp_set_str(const char *OID, const char *value)
{
	return nut_snmp_set(OID, 's', value);
}

bool_t nut_snmp_set_int(const char *OID, long value)
{
	char buf[SU_BUFSIZE];

	snprintf(buf, sizeof(buf), "%ld", value);
	return nut_snmp_set(OID, 'i', buf);
}

bool_t nut_snmp_set_time(const char *OID, long value)
{
	char buf[SU_BUFSIZE];

	snprintf(buf, SU_BUFSIZE, "%ld", value * 100);
	return nut_snmp_set(OID, 't', buf);
}

/* log descriptive SNMP error message. */
void nut_snmp_perror(struct snmp_session *sess, int status,
	struct snmp_pdu *response, const char *fmt, ...)
{
	va_list va;
	int cliberr, snmperr;
	char *snmperrstr;
	char buf[SU_LARGEBUF];

	va_start(va, fmt);
	vsnprintf(buf, sizeof(buf), fmt, va);
	va_end(va);

	if (response == NULL) {
		snmp_error(sess, &cliberr, &snmperr, &snmperrstr);
		upslogx(LOG_ERR, "[%s] %s: %s",
			upsname?upsname:device_name, buf, snmperrstr);
		free(snmperrstr);
	} else if (status == STAT_SUCCESS) {
		switch (response->errstat)
		{
		case SNMP_ERR_NOERROR:
			break;
		case SNMP_ERR_NOSUCHNAME:	/* harmless */
			upsdebugx(2, "[%s] %s: %s",
					 upsname?upsname:device_name, buf, snmp_errstring(response->errstat));
			break;
		default:
			upslogx(LOG_ERR, "[%s] %s: Error in packet: %s",
				upsname?upsname:device_name, buf, snmp_errstring(response->errstat));
			break;
		}
	} else if (status == STAT_TIMEOUT) {
		upslogx(LOG_ERR, "[%s] %s: Timeout: no response from %s",
			upsname?upsname:device_name, buf, sess->peername);
	} else {
		snmp_sess_error(sess, &cliberr, &snmperr, &snmperrstr);
		upslogx(LOG_ERR, "[%s] %s: %s",
			upsname?upsname:device_name, buf, snmperrstr);
		free(snmperrstr);
	}
}

/* -----------------------------------------------------------
 * utility functions.
 * ----------------------------------------------------------- */

/* deal with APCC weirdness on Symmetras */
static void disable_transfer_oids(void)
{
	snmp_info_t *su_info_p;

	upslogx(LOG_INFO, "Disabling transfer OIDs");

	for (su_info_p = &snmp_info[0]; su_info_p->info_type != NULL ; su_info_p++) {
		if (!strcasecmp(su_info_p->info_type, "input.transfer.low")) {
			su_info_p->flags &= ~SU_FLAG_OK;
			continue;
		}

		if (!strcasecmp(su_info_p->info_type, "input.transfer.high")) {
			su_info_p->flags &= ~SU_FLAG_OK;
			continue;
		}
	}
}

/* Universal function to add or update info element.
 * If value is NULL, use the default one (su_info_p->dfl) */
void su_setinfo(snmp_info_t *su_info_p, const char *value)
{
	info_lkp_t	*info_lkp;
	char info_type[128]; // We tweak incoming "su_info_p->info_type" value in some cases

/* FIXME: Replace hardcoded 128 with a macro above (use {SU_}LARGEBUF?),
 *and same macro or sizeof(info_type) below? */

	upsdebugx(1, "entering %s(%s, %s)", __func__, su_info_p->info_type, (value)?value:"");

/* FIXME: This 20 seems very wrong (should be "128", macro or sizeof? see above) */
	memset(info_type, 0, 20);
	/* pre-fill with the device name for checking */
	snprintf(info_type, 128, "device.%i", current_device_number);

	if ((daisychain_enabled == TRUE) && (devices_count > 1)) {
		/* Only append "device.X" for master and slaves, if not already done! */
		if ((current_device_number > 0) && (strstr(su_info_p->info_type, info_type) == NULL)) {
			/* Special case: we remove "device" from the device collection not to
			 * get "device.X.device.<something>", but "device.X.<something>" */
			if (!strncmp(su_info_p->info_type, "device.", 7)) {
				snprintf(info_type, 128, "device.%i.%s",
					current_device_number, su_info_p->info_type + 7);
			}
			else {
				snprintf(info_type, 128, "device.%i.%s",
					current_device_number, su_info_p->info_type);
			}
		}
		else
			snprintf(info_type, 128, "%s", su_info_p->info_type);
	}
	else
		snprintf(info_type, 128, "%s", su_info_p->info_type);

	upsdebugx(1, "%s: using info_type '%s'", __func__, info_type);

	if (SU_TYPE(su_info_p) == SU_TYPE_CMD)
		return;

	/* ups.status and {ups, Lx, outlet, outlet.group}.alarm have special
	 * handling, not here! */
	if ((strcasecmp(su_info_p->info_type, "ups.status"))
		&& (strcasecmp(strrchr(su_info_p->info_type, '.'), ".alarm")))
	{
		if (value != NULL)
			dstate_setinfo(info_type, "%s", value);
		else
			dstate_setinfo(info_type, "%s", su_info_p->dfl);

		dstate_setflags(info_type, su_info_p->info_flags);
		dstate_setaux(info_type, su_info_p->info_len);

		/* Set enumerated values, only if the data has ST_FLAG_RW and there
		 * are lookup values */
/* FIXME: daisychain settings support: check if applicable */
		if ((su_info_p->info_flags & ST_FLAG_RW) && su_info_p->oid2info) {

			upsdebugx(3, "%s: adding enumerated values", __func__);

			/* Loop on all existing values */
			for (info_lkp = su_info_p->oid2info; info_lkp != NULL
				&& info_lkp->info_value != NULL; info_lkp++) {
					dstate_addenum(info_type, "%s", info_lkp->info_value);
			}
		}

		/* Commit the current value, to avoid staleness with huge
		 * data collections on slow devices */
		 dstate_dataok();
	}
}

void su_status_set(snmp_info_t *su_info_p, long value)
{
	const char *info_value = NULL;

	upsdebugx(2, "SNMP UPS driver: entering %s()", __func__);

	if ((info_value = su_find_infoval(su_info_p->oid2info, value)) != NULL)
	{
		if (strcmp(info_value, "")) {
			status_set(info_value);
		}
	}
	/* TODO: else */
}

void su_alarm_set(snmp_info_t *su_info_p, long value)
{
	const char *info_value = NULL;
	const char *info_type = NULL;
	char alarm_info_value[SU_LARGEBUF];
	/* number of the outlet or phase */
	int item_number = -1;

	upsdebugx(2, "SNMP UPS driver: entering %s(%s)", __func__, su_info_p->info_type);

	/* daisychain handling
	 * extract the template part to get the relevant 'info_type' part
	 * ex: device.6.L1.alarm => L1.alarm
	 * ex: device.6.outlet.1.alarm => outlet.1.alarm */
	if (!strncmp(su_info_p->info_type, "device.", 7)) {
		info_type = strchr(su_info_p->info_type + 7, '.') + 1;
	}
	else
		info_type = su_info_p->info_type;

	upsdebugx(2, "%s: using definition %s", __func__, info_type);

	if ((info_value = su_find_infoval(su_info_p->oid2info, value)) != NULL
		&& info_value[0] != 0)
	{
		/* Special handling for outlet & outlet groups alarms */
		if ((su_info_p->flags & SU_OUTLET)
			|| (su_info_p->flags & SU_OUTLET_GROUP)) {
			/* Extract template number */
			item_number = extract_template_number(su_info_p->flags, info_type);

			upsdebugx(2, "%s: appending %s %i", __func__,
				(su_info_p->flags & SU_OUTLET_GROUP) ? "outlet group" : "outlet", item_number);

			/* Inject in the alarm string */
			snprintf(alarm_info_value, sizeof(alarm_info_value),
				"outlet%s %i %s", (su_info_p->flags & SU_OUTLET_GROUP) ? " group" : "",
				item_number, info_value);
			info_value = &alarm_info_value[0];
		}
		/* Special handling for phase alarms
		 * Note that SU_*PHASE flags are cleared, so match the 'Lx'
		 * start of path */
		if (info_type[0] == 'L') {
			/* Extract phase number */
			item_number = atoi(info_type+1);

			upsdebugx(2, "%s: appending phase L%i", __func__, item_number);

			/* Inject in the alarm string */
			snprintf(alarm_info_value, sizeof(alarm_info_value),
				"phase L%i %s", item_number, info_value);
			info_value = &alarm_info_value[0];
		}

		/* Set the alarm value */
		alarm_set(info_value);
	}
	/* TODO: else */
}

/* find info element definition in my info array. */
snmp_info_t *su_find_info(const char *type)
{
	snmp_info_t *su_info_p;

	for (su_info_p = &snmp_info[0]; su_info_p->info_type != NULL ; su_info_p++)
		if (!strcasecmp(su_info_p->info_type, type)) {
			upsdebugx(3, "%s: \"%s\" found", __func__, type);
			return su_info_p;
		}

	upsdebugx(3, "%s: unknown info type (%s)", __func__, type);
	return NULL;
}

/* Counter match the sysOID using {device,ups}.model OID
 * Return TRUE if this OID can be retrieved, FALSE otherwise */
bool_t match_model_OID()
{
	bool_t retCode = FALSE;
	snmp_info_t *su_info_p, *cur_info_p;
	char testOID_buf[LARGEBUF];

	/* Try to get device.model first */
	su_info_p = su_find_info("device.model");
	/* Otherwise, try to get ups.model */
	if (su_info_p == NULL)
		su_info_p = su_find_info("ups.model");

	if (su_info_p != NULL) {
		/* Daisychain specific: we may have a template (including formatting
		 * string) that needs to be adapted! */
		if (strchr(su_info_p->OID, '%') != NULL)
		{
			upsdebugx(2, "Found template, need to be adapted");
			cur_info_p = (snmp_info_t *)malloc(sizeof(snmp_info_t));
			cur_info_p->info_type = (char *)xmalloc(SU_INFOSIZE);
			cur_info_p->OID = (char *)xmalloc(SU_INFOSIZE);
			snprintf((char*)cur_info_p->info_type, SU_INFOSIZE, "%s", su_info_p->info_type);
			/* Use the daisychain master (0) / 1rst device index */
			snprintf((char*)cur_info_p->OID, SU_INFOSIZE, su_info_p->OID, 0);
		}
		else {
			upsdebugx(2, "Found entry, not a template %s", su_info_p->OID);
			/* Otherwise, just point at what we found */
			cur_info_p = su_info_p;
		}

		upsdebugx(2, "Testing %s using OID %s", cur_info_p->info_type, cur_info_p->OID);
		retCode = nut_snmp_get_str(cur_info_p->OID, testOID_buf, LARGEBUF, NULL);

		/* Free our malloc, if it was dynamic */
		if (strchr(su_info_p->OID, '%') != NULL) {
			if (cur_info_p->info_type != NULL)
				free((char*)cur_info_p->info_type);
			if (cur_info_p->OID != NULL)
				free((char*)cur_info_p->OID);
			if (cur_info_p != NULL)
				free((char*)cur_info_p);
		}
	}

	return retCode;
}

/* Try to find the MIB using sysOID matching.
 * Return a pointer to a mib2nut definition if found, NULL otherwise */
mib2nut_info_t *match_sysoid()
{
	char sysOID_buf[LARGEBUF];
	oid device_sysOID[MAX_OID_LEN];
	size_t device_sysOID_len = MAX_OID_LEN;
	oid mib2nut_sysOID[MAX_OID_LEN];
	size_t mib2nut_sysOID_len = MAX_OID_LEN;
	int i;

	/* Retrieve sysOID value of this device */
	if (nut_snmp_get_oid(SYSOID_OID, sysOID_buf, sizeof(sysOID_buf)) == TRUE)
	{
		upsdebugx(1, "%s: device sysOID value = %s", __func__, sysOID_buf);

		/* Build OIDs for comparison */
		if (!read_objid(sysOID_buf, device_sysOID, &device_sysOID_len))
		{
			upsdebugx(2, "%s: can't build device_sysOID %s: %s",
				__func__, sysOID_buf, snmp_api_errstring(snmp_errno));

			return NULL;
		}

		/* Now, iterate on mib2nut definitions */
		for (i = 0; mib2nut[i] != NULL; i++)
		{
			upsdebugx(1, "%s: checking MIB %s", __func__, mib2nut[i]->mib_name);

			if (mib2nut[i]->sysOID == NULL)
				continue;

			/* Clear variables */
			memset(mib2nut_sysOID, 0, MAX_OID_LEN);
			mib2nut_sysOID_len = MAX_OID_LEN;

			if (!read_objid(mib2nut[i]->sysOID, mib2nut_sysOID, &mib2nut_sysOID_len))
			{
				upsdebugx(2, "%s: can't build OID %s: %s",
					__func__, sysOID_buf, snmp_api_errstring(snmp_errno));

				/* Try to continue anyway! */
				continue;
			}

			/* Now compare these */
			upsdebugx(1, "%s: comparing %s with %s", __func__, sysOID_buf, mib2nut[i]->sysOID);
			if (!netsnmp_oid_equals(device_sysOID, device_sysOID_len, mib2nut_sysOID, mib2nut_sysOID_len))
			{
				upsdebugx(2, "%s: sysOID matches MIB '%s'!", __func__, mib2nut[i]->mib_name);
				/* Counter verify, using {ups,device}.model */
				snmp_info = mib2nut[i]->snmp_info;

				if (match_model_OID() != TRUE)
				{
					upsdebugx(2, "%s: testOID provided and doesn't match MIB '%s'!", __func__, mib2nut[i]->mib_name);
					snmp_info = NULL;
					continue;
				}
				else
					upsdebugx(2, "%s: testOID provided and matches MIB '%s'!", __func__, mib2nut[i]->mib_name);

				return mib2nut[i];
			}
		}

		/* Yell all to call for user report */
		upslogx(LOG_ERR, "No matching MIB found for sysOID '%s'!\n" \
			"Please report it to NUT developers, with an 'upsc' output for your device.\n" \
			"Going back to the classic MIB detection method.",
			sysOID_buf);
	}
	else
		upsdebugx(2, "Can't get sysOID value");

	return NULL;
}

/* Load the right snmp_info_t structure matching mib parameter */
bool_t load_mib2nut(const char *mib)
{
	int	i;
	mib2nut_info_t *m2n = NULL;

	upsdebugx(2, "SNMP UPS driver: entering %s(%s)", __func__, mib);

	/* First, try to match against sysOID, if no MIB was provided.
	 * This should speed up init stage
	 * (Note: sysOID points the device main MIB entry point) */
	if (!strcmp(mib, "auto"))
	{
		upsdebugx(1, "load_mib2nut: trying the new match_sysoid() method with %s", mib);
		/* Retry at most 3 times, to maximise chances */
		for (i = 0; i < 3 ; i++) {
			upsdebugx(2, "load_mib2nut: trying the new match_sysoid() method: attempt #%d", (i+1));
			if ((m2n = match_sysoid()) != NULL)
				break;

			if (m2n == NULL)
				upsdebugx(1, "load_mib2nut: failed with new match_sysoid() method");
			else
				upsdebugx(1, "load_mib2nut: found something with new match_sysoid() method");
		}
	}

	/* Otherwise, revert to the classic method */
	if (m2n == NULL)
	{
		for (i = 0; mib2nut[i] != NULL; i++) {
			/* Is there already a MIB name provided? */
			if (strcmp(mib, "auto") && strcmp(mib, mib2nut[i]->mib_name)) {
				upsdebugx(2, "load_mib2nut: skip the \"auto\" entry");
				continue;
			}
			upsdebugx(1, "load_mib2nut: trying classic sysOID matching method with '%s' mib", mib2nut[i]->mib_name);

			/* Classic method: test an OID specific to this MIB */
			snmp_info = mib2nut[i]->snmp_info;

			if (match_model_OID() != TRUE)
			{
				upsdebugx(2, "%s: testOID provided and doesn't match MIB '%s'!", __func__, mib2nut[i]->mib_name);
				snmp_info = NULL;
				continue;
			}
			else
				upsdebugx(2, "%s: testOID provided and matches MIB '%s'!", __func__, mib2nut[i]->mib_name);

			/* MIB found */
			m2n = mib2nut[i];
			break;
		}
	}

	/* Store the result, if any */
	if (m2n != NULL)
	{
		snmp_info = m2n->snmp_info;
		OID_pwr_status = m2n->oid_pwr_status;
		mibname = m2n->mib_name;
		mibvers = m2n->mib_version;
		alarms_info = m2n->alarms_info;
		upsdebugx(1, "load_mib2nut: using %s mib", mibname);
		return TRUE;
	}

	/* Did we find something or is it really an unknown mib */
	if (strcmp(mib, "auto") != 0) {
		fatalx(EXIT_FAILURE, "Unknown mibs value: %s", mib);
	} else {
		fatalx(EXIT_FAILURE, "No supported device detected");
	}
}

/* find the OID value matching that INFO_* value */
long su_find_valinfo(info_lkp_t *oid2info, const char* value)
{
	info_lkp_t *info_lkp;

	for (info_lkp = oid2info; (info_lkp != NULL) &&
		(strcmp(info_lkp->info_value, "NULL")); info_lkp++) {

		if (!(strcmp(info_lkp->info_value, value))) {
			upsdebugx(1, "%s: found %s (value: %s)",
					__func__, info_lkp->info_value, value);

			return info_lkp->oid_value;
		}
	}
	upsdebugx(1, "%s: no matching INFO_* value for this OID value (%s)", __func__, value);
	return -1;
}

/* find the INFO_* value matching that OID value */
const char *su_find_infoval(info_lkp_t *oid2info, long value)
{
	info_lkp_t *info_lkp;

	for (info_lkp = oid2info; (info_lkp != NULL) &&
		 (info_lkp->info_value != NULL) && (strcmp(info_lkp->info_value, "NULL")); info_lkp++) {

		if (info_lkp->oid_value == value) {
			upsdebugx(1, "%s: found %s (value: %ld)",
					__func__, info_lkp->info_value, value);

			return info_lkp->info_value;
		}
	}
	upsdebugx(1, "%s: no matching INFO_* value for this OID value (%ld)", __func__, value);
	return NULL;
}

/* FIXME: doesn't work with templates! */
static void disable_competition(snmp_info_t *entry)
{
	snmp_info_t	*p;

	for(p=snmp_info; p->info_type!=NULL; p++) {
		if(p!=entry && !strcmp(p->info_type, entry->info_type)) {
			upsdebugx(2, "%s: disabling %s %s",
					__func__, p->info_type, p->OID);
			p->flags &= ~SU_FLAG_OK;
		}
	}
}

/***********************************************************************
 * Template handling functions
 **********************************************************************/

/* Test if the template is a multiple one, i.e. with a formatting string that
 * contains multiple "%i".
 * Return TRUE if yes (multiple "%i" found), FALSE otherwise */
bool_t is_multiple_template(const char *OID_template)
{
	bool_t retCode = FALSE;
	char *format_char = NULL;

	if (OID_template) {
		format_char = strchr(OID_template, '%');
		upsdebugx(4, "%s(%s)", __func__, OID_template);
	}
	else
		upsdebugx(4, "%s(NULL)", __func__);

	if (format_char != NULL) {
		if (strchr(format_char + 1, '%') != NULL) {
			retCode = TRUE;
		}
	}

	upsdebugx(4, "%s: has %smultiple template definition",
		__func__, (retCode == FALSE)?"not ":"");

	return retCode;
}

/* Instantiate an snmp_info_t from a template.
 * Useful for outlet and outlet.group templates.
 * Note: remember to adapt info_type, OID and optionaly dfl */
snmp_info_t *instantiate_info(snmp_info_t *info_template, snmp_info_t *new_instance)
{
	upsdebugx(1, "%s(%s)", __func__, info_template->info_type);

	/* sanity check */
	if (info_template == NULL)
		return NULL;

	if (new_instance == NULL)
		new_instance = (snmp_info_t *)xmalloc(sizeof(snmp_info_t));

	new_instance->info_type = (char *)xmalloc(SU_INFOSIZE);
	if (new_instance->info_type)
		memset((char *)new_instance->info_type, 0, SU_INFOSIZE);
	if (info_template->OID != NULL) {
		new_instance->OID = (char *)xmalloc(SU_INFOSIZE);
		if (new_instance->OID)
			memset((char *)new_instance->OID, 0, SU_INFOSIZE);
	}
	else
		new_instance->OID = NULL;
	new_instance->info_flags = info_template->info_flags;
	new_instance->info_len = info_template->info_len;
	/* FIXME: check if we need to adapt this one... */
	new_instance->dfl = info_template->dfl;
	new_instance->flags = info_template->flags;
	new_instance->oid2info = info_template->oid2info;
	new_instance->setvar = info_template->setvar;

	upsdebugx(2, "instantiate_info: template instantiated");
	return new_instance;
}

/* Free a dynamically allocated snmp_info_t.
 * Useful for outlet and outlet.group templates */
void free_info(snmp_info_t *su_info_p)
{
	/* sanity check */
	if (su_info_p == NULL)
		return;

	if (su_info_p->info_type != NULL)
		free ((char *)su_info_p->info_type);

	if (su_info_p->OID != NULL)
		free ((char *)su_info_p->OID);

	free (su_info_p);
}

/* return the base SNMP index (0 or 1) to start template iteration on
 * the MIB, based on a test using a template OID */
int base_snmp_template_index(const snmp_info_t *su_info_p)
{
	int base_index = template_index_base;
	char test_OID[SU_INFOSIZE];

	upsdebugx(3, "%s: OID template = %s", __func__, su_info_p->OID);

	/* FIXME: differentiate between template types (SU_OUTLET | SU_OUTLET_GROUP)
	 * which may have different indexes ; and store it to not redo it again */
// FIXME: for now, process every time the index, if it's a "device" template!
	if (!(su_info_p->flags & SU_OUTLET) && !(su_info_p->flags & SU_OUTLET_GROUP))
		template_index_base = -1;

	if (template_index_base == -1)
	{
		/* not initialised yet */
		for (base_index = 0 ; base_index < 2 ; base_index++) {
			/* Test if this template also includes daisychain, in which case
			 * we just use the current device index */
			if (is_multiple_template(su_info_p->OID) == TRUE) {
				if (su_info_p->flags & SU_TYPE_DAISY_1) {
					snprintf(test_OID, sizeof(test_OID), su_info_p->OID,
						current_device_number - 1, base_index);
				}
				else {
					snprintf(test_OID, sizeof(test_OID), su_info_p->OID,
						base_index, current_device_number - 1);
				}
			}
			else {
				snprintf(test_OID, sizeof(test_OID), su_info_p->OID, base_index);
			}

			if (nut_snmp_get(test_OID) != NULL)
				break;
		}
		/* Only store if it's a template for outlets or outlets groups,
		 * not for daisychain (which has different index) */
		if ((su_info_p->flags & SU_OUTLET) || (su_info_p->flags & SU_OUTLET_GROUP))
			template_index_base = base_index;
	}
	upsdebugx(3, "%s: %i", __func__, template_index_base);
	return base_index;
}

/* return the NUT offset (increment) based on template_index_base
 * ie (template_index_base == 0) => increment +1
 *    (template_index_base == 1) => increment +0 */
int base_nut_template_offset(void)
{
	return (template_index_base==0)?1:0;
}

/* Try to determine the number of items (outlets, outlet groups, ...),
 * using a template definition. Walk through the template until we can't
 * get anymore values. I.e., if we can iterate up to 8 item, return 8 */
static int guestimate_template_count(const char *OID_template)
{
	int base_index = 0;
	char test_OID[SU_INFOSIZE];
	int base_count;

	upsdebugx(1, "%s(%s)", __func__, OID_template);

	/* Determine if OID index starts from 0 or 1? */
	snprintf(test_OID, sizeof(test_OID), OID_template, base_index);
	if (nut_snmp_get(test_OID) == NULL)
		base_index++;

	/* Now, actually iterate */
	for (base_count = 0 ;  ; base_count++) {
		snprintf(test_OID, sizeof(test_OID), OID_template, base_index + base_count);
		if (nut_snmp_get(test_OID) == NULL)
			break;
	}

	upsdebugx(3, "%s: %i", __func__, base_count);
	return base_count;
}

/* Process template definition, instantiate and get data or register
 * command
 * type: outlet, outlet.group, device */
bool_t process_template(int mode, const char* type, snmp_info_t *su_info_p)
{
	/* Default to TRUE, and leave to get_and_process_data() to set
	 * to FALSE when actually getting data from devices, to avoid false
	 * negative with server side data */
	bool_t status = TRUE;
	int cur_template_number = 1;
	int cur_nut_index = 0;
	int template_count = 0;
	int base_snmp_index = 0;
	snmp_info_t cur_info_p;
	char template_count_var[SU_BUFSIZE];
	char tmp_buf[SU_INFOSIZE];

	upsdebugx(1, "%s template definition found (%s)...", type, su_info_p->info_type);

	if ((strncmp(type, "device", 6)) && (devices_count > 1) && (current_device_number > 0)) {
		snprintf(template_count_var, sizeof(template_count_var), "device.%i.%s.count", current_device_number, type);
	} else {
		snprintf(template_count_var, sizeof(template_count_var), "%s.count", type);
	}

	if(dstate_getinfo(template_count_var) == NULL) {
		/* FIXME: should we disable it?
		 * su_info_p->flags &= ~SU_FLAG_OK;
		 * or rely on guestimation? */
		template_count = guestimate_template_count(su_info_p->OID);
		/* Publish the count estimation */
		if (template_count > 0) {
			dstate_setinfo(template_count_var, "%i", template_count);
		}
	}
	else {
		template_count = atoi(dstate_getinfo(template_count_var));
	}

	/* Only instantiate templates if needed! */
	if (template_count > 0) {
		/* general init of data using the template */
		instantiate_info(su_info_p, &cur_info_p);

		base_snmp_index = base_snmp_template_index(su_info_p);

		for (cur_template_number = base_snmp_index ;
				cur_template_number < (template_count + base_snmp_index) ;
				cur_template_number++)
		{
			/* Special processing for daisychain:
			 * append 'device.x' to the NUT variable name, except for the
			 * whole daisychain ("device.0") */
			if (!strncmp(type, "device", 6))
			{
				/* Device(s) 1-N (master + slave(s)) need to append 'device.x' */
				if (current_device_number > 0) {
					char *ptr = NULL;
					/* Another special processing for daisychain
					 * device collection needs special appending */
					if (!strncmp(su_info_p->info_type, "device.", 7))
						ptr = (char*)&su_info_p->info_type[7];
					else
						ptr = (char*)su_info_p->info_type;

					snprintf((char*)cur_info_p.info_type, SU_INFOSIZE,
							"device.%i.%s", current_device_number, ptr);
				}
				else
				{
					/* Device 1 ("device.0", whole daisychain) needs no
					 * special processing */
					cur_nut_index = cur_template_number + base_nut_template_offset();
					snprintf((char*)cur_info_p.info_type, SU_INFOSIZE,
							su_info_p->info_type, cur_nut_index);
				}
			}
			else /* Outlet and outlet groups templates */
			{
				/* Get the index of the current template instance */
				cur_nut_index = cur_template_number + base_nut_template_offset();

				/* Special processing for daisychain */
				if (daisychain_enabled == TRUE) {
					/* Device(s) 1-N (master + slave(s)) need to append 'device.x' */
					if ((devices_count > 1) && (current_device_number > 0)) {
						memset(&tmp_buf[0], 0, SU_INFOSIZE);
						strcat(&tmp_buf[0], "device.%i.");
						strcat(&tmp_buf[0], su_info_p->info_type);

						upsdebugx(4, "FORMATTING STRING = %s", &tmp_buf[0]);
							snprintf((char*)cur_info_p.info_type, SU_INFOSIZE,
								&tmp_buf[0], current_device_number, cur_nut_index);
					}
					else {
						// FIXME: daisychain-whole, what to do?
						snprintf((char*)cur_info_p.info_type, SU_INFOSIZE,
							su_info_p->info_type, cur_nut_index);
					}
				}
				else {
					snprintf((char*)cur_info_p.info_type, SU_INFOSIZE,
						su_info_p->info_type, cur_nut_index);
				}
			}

			/* check if default value is also a template */
			if ((cur_info_p.dfl != NULL) &&
				(strstr(su_info_p->dfl, "%i") != NULL)) {
				cur_info_p.dfl = (char *)xmalloc(SU_INFOSIZE);
				snprintf((char *)cur_info_p.dfl, SU_INFOSIZE, su_info_p->dfl, cur_nut_index);
			}

			if (cur_info_p.OID != NULL) {
				/* Special processing for daisychain */
				if (!strncmp(type, "device", 6)) {
					if (current_device_number > 0) {
						snprintf((char *)cur_info_p.OID, SU_INFOSIZE, su_info_p->OID, current_device_number - 1);
					}
					//else
					// FIXME: daisychain-whole, what to do?
				}
				else {
					/* Special processing for daisychain:
					 * these outlet | outlet groups also include formatting info,
					 * so we have to check if the daisychain is enabled, and if
					 * the formatting info for it are in 1rst or 2nd position */
					if (daisychain_enabled == TRUE) {
						if (su_info_p->flags & SU_TYPE_DAISY_1) {
							snprintf((char *)cur_info_p.OID, SU_INFOSIZE,
								su_info_p->OID, current_device_number - 1, cur_template_number);
						}
						else {
							snprintf((char *)cur_info_p.OID, SU_INFOSIZE,
								su_info_p->OID, cur_template_number - 1, current_device_number - 1);
						}
					}
					else {
						snprintf((char *)cur_info_p.OID, SU_INFOSIZE, su_info_p->OID, cur_template_number);
					}
				}

				/* add instant commands to the info database. */
				if (SU_TYPE(su_info_p) == SU_TYPE_CMD) {
					upsdebugx(1, "Adding template command %s", cur_info_p.info_type);
					/* FIXME: only add if "su_ups_get(cur_info_p) == TRUE" */
					if (mode == SU_WALKMODE_INIT)
						dstate_addcmd(cur_info_p.info_type);
				}
				else /* get and process this data */
					status = get_and_process_data(mode, &cur_info_p);
			} else {
				/* server side (ABSENT) data */
				su_setinfo(&cur_info_p, NULL);
			}
			/* set back the flag */
			su_info_p->flags = cur_info_p.flags;
		}
		free((char*)cur_info_p.info_type);
		if (cur_info_p.OID != NULL)
			free((char*)cur_info_p.OID);
		if ((cur_info_p.dfl != NULL) &&
			(strstr(su_info_p->dfl, "%i") != NULL))
			free((char*)cur_info_p.dfl);
	}
	else {
		upsdebugx(1, "No %s present, discarding template definition...", type);
	}
	return status;
}

/* Return the type of template, according to a variable name.
 * Return: SU_OUTLET_GROUP, SU_OUTLET or 0 if not a template */
int get_template_type(const char* varname)
{
	/* Check if it is outlet / outlet.group */
	if (!strncmp(varname, "outlet.group", 12)) {
		return SU_OUTLET_GROUP;
	}
	else if (!strncmp(varname, "outlet", 6)) {
		return SU_OUTLET;
	}
	else if (!strncmp(varname, "device", 6)) {
		return SU_DAISY;
	}
	else {
		upsdebugx(2, "Unknown template type: %s", varname);
		return 0;
	}
}

/* Extract the id number of an instantiated template.
 * Example: return '1' for type = 'outlet.1.desc', -1 if unknown */
int extract_template_number(int template_type, const char* varname)
{
	const char* item_number_ptr = NULL;
	int item_number = -1;

	if (template_type & SU_OUTLET_GROUP)
		item_number_ptr = &varname[12];
	else if (template_type & SU_OUTLET)
		item_number_ptr = &varname[6];
	else if (template_type & SU_DAISY)
		item_number_ptr = &varname[6];
	else
		return -1;

	item_number = atoi(++item_number_ptr);
	upsdebugx(3, "%s: item %i", __func__, item_number);
	return item_number;
}

/* Extract the id number of a template from a variable name.
 * Example: return '1' for type = 'outlet.1.desc' */
int extract_template_number_from_snmp_info_t(const char* varname)
{
	return extract_template_number(get_template_type(varname), varname);
}

/* end of template functions */


/* process a single data from a walk */
bool_t get_and_process_data(int mode, snmp_info_t *su_info_p)
{
	bool_t status = FALSE;

	upsdebugx(1, "%s: %s (%s)", __func__, su_info_p->info_type, su_info_p->OID);

	/* ok, update this element. */
	status = su_ups_get(su_info_p);

	/* set stale flag if data is stale, clear if not. */
	if (status == TRUE) {
		if (su_info_p->flags & SU_FLAG_STALE) {
			upslogx(LOG_INFO, "[%s] %s: data resumed for %s",
				upsname?upsname:device_name, __func__, su_info_p->info_type);
			su_info_p->flags &= ~SU_FLAG_STALE;
		}
		if(su_info_p->flags & SU_FLAG_UNIQUE) {
			/* We should be the only provider of this */
			disable_competition(su_info_p);
			su_info_p->flags &= ~SU_FLAG_UNIQUE;
		}
		dstate_dataok();
	} else {
		if (mode == SU_WALKMODE_INIT) {
			/* handle unsupported vars */
			su_info_p->flags &= ~SU_FLAG_OK;
		} else	{
			if (!(su_info_p->flags & SU_FLAG_STALE)) {
				upslogx(LOG_INFO, "[%s] snmp_ups_walk: data stale for %s",
					upsname?upsname:device_name, su_info_p->info_type);
				su_info_p->flags |= SU_FLAG_STALE;
			}
			dstate_datastale();
		}
	}
	return status;
}

/***********************************************************************
 * Daisychain handling functions
 **********************************************************************/

/*!
 * Daisychained devices support init:
 * Determine the number of device(s) and if daisychain support has to be enabled
 * Set the values of devices_count (internal) and "device.count" (public)
 * Return TRUE if daisychain support is enabled, FALSE otherwise */
bool_t daisychain_init()
{
	snmp_info_t *su_info_p = NULL;

	upsdebugx(1, "Checking if daisychain support has to be enabled");

	su_info_p = su_find_info("device.count");

	if (su_info_p != NULL)
	{
		upsdebugx(1, "Found device.count entry...");

		/* Enable daisychain if there is a device.count entry.
		 * This means that will have templates for entries */
		daisychain_enabled = TRUE;

		/* Try to get the OID value, if it's not a template */
		if ((su_info_p->OID != NULL) &&
			(strstr(su_info_p->OID, "%i") == NULL))
		{
			if (nut_snmp_get_int(su_info_p->OID, &devices_count) == TRUE)
				upsdebugx(1, "There are %ld device(s) present", devices_count);
			else
			{
				upsdebugx(1, "Error: can't get the number of device(s) present!");
				upsdebugx(1, "Falling back to 1 device!");
				devices_count = 1;
			}
		}
		/* Otherwise (template), use the guesstimation function to get
		 * the number of devices present */
		else
		{
			devices_count = guestimate_template_count(su_info_p->OID);
			upsdebugx(1, "Guesstimation: there are %ld device(s) present", devices_count);
		}

		/* Sanity check before data publication */
		if (devices_count < 1) {
			devices_count = 1;
			daisychain_enabled = FALSE;
			upsdebugx(1, "Devices count is less than 1!");
			upsdebugx(1, "Falling back to 1 device and disabling daisychain support!");
		}

		/* Publish the device(s) count */
		if (devices_count > 1) {
			dstate_setinfo("device.count", "%ld", devices_count);

			/* Also publish the default value for mfr and a forged model
			 * for device.0 (whole daisychain) */
			su_info_p = su_find_info("device.mfr");
			if (su_info_p != NULL) {
				su_info_p = su_find_info("ups.mfr");
				if (su_info_p != NULL) {
					su_setinfo(su_info_p, NULL);
				}
			}
			/* Forge model using device.type and number */
			su_info_p = su_find_info("device.type");
			if ((su_info_p != NULL) && (su_info_p->dfl != NULL)) {
				dstate_setinfo("device.model", "daisychain %s (1+%ld)",
					su_info_p->dfl, devices_count - 1);
				dstate_setinfo("device.type", "%s", su_info_p->dfl);
			}
			else {
				dstate_setinfo("device.model", "daisychain (1+%ld)", devices_count - 1);
			}
		}
	}
	else {
		daisychain_enabled = FALSE;
		upsdebugx(1, "No device.count entry found, daisychain support not needed");
	}

	return daisychain_enabled;
}

/***********************************************************************
 * SNMP handling functions
 **********************************************************************/

/* Process a data with regard to SU_OUTPHASES, SU_INPHASES and SU_BYPPHASES.
 * 3phases related data are disabled if the unit is 1ph, and conversely.
 * If the related phases data (input, output, bypass) is not yet valued,
 * retrieve it first.
 *
 * type: input, output, bypass
 * su_info_p: variable to process flags on
 * Return 0 if OK, 1 if the caller needs to "continue" the walk loop (i.e.
 * skip the present data)
 */
int process_phase_data(const char* type, long *nb_phases, snmp_info_t *su_info_p)
{
	snmp_info_t *tmp_info_p;
	char tmpOID[SU_INFOSIZE];
	char tmpInfo[SU_INFOSIZE];
	long tmpValue;
	int phases_flag = 0, single_phase_flag = 0, three_phase_flag = 0;

	/* Phase specific data */
	if (!strncmp(type, "input", 5)) {
		phases_flag = SU_INPHASES;
		single_phase_flag = SU_INPUT_1;
		three_phase_flag = SU_INPUT_3;
	}
	else if (!strncmp(type, "output", 6)) {
		phases_flag = SU_OUTPHASES;
		single_phase_flag = SU_OUTPUT_1;
		three_phase_flag = SU_OUTPUT_3;
	}
	else if (!strncmp(type, "input.bypass", 12)) {
		phases_flag = SU_BYPPHASES;
		single_phase_flag = SU_BYPASS_1;
		three_phase_flag = SU_BYPASS_3;
	}
	else {
		upsdebugx(2, "%s: unknown type '%s'", __func__, type);
		return 1;
	}

	/* Init the phase(s) info for this device, if not already done */
	if (*nb_phases == -1) {
		upsdebugx(2, "%s phases information not initialized for device %i",
			type, current_device_number);

		memset(tmpInfo, 0, SU_INFOSIZE);

		/* daisychain specifics... */
		if ( (daisychain_enabled == TRUE) && (current_device_number > 0) ) {
			/* Device(s) 2-N (slave(s)) need to append 'device.x' */
			snprintf(tmpInfo, SU_INFOSIZE,
					"device.%i.%s.phases", current_device_number, type);
		}
		else {
			snprintf(tmpInfo, SU_INFOSIZE, "%s.phases", type);
		}

		if (dstate_getinfo(tmpInfo) == NULL) {
			/* {input,output,bypass}.phases is not yet published,
			 * try to get the template for it */
			snprintf(tmpInfo, SU_INFOSIZE, "%s.phases", type);
			tmp_info_p = su_find_info(tmpInfo);
			if (tmp_info_p != NULL) {
				memset(tmpOID, 0, SU_INFOSIZE);

				/* Daisychain specific: we may have a template (including
				 * formatting string) that needs to be adapted! */
				if (strchr(tmp_info_p->OID, '%') != NULL) {
					upsdebugx(2, "Found template, need to be adapted");
					snprintf((char*)tmpOID, SU_INFOSIZE, tmp_info_p->OID, current_device_number - 1);
				}
				else {
					/* Otherwise, just point at what we found */
					upsdebugx(2, "Found entry, not a template %s", tmp_info_p->OID);
					snprintf((char*)tmpOID, SU_INFOSIZE, "%s", tmp_info_p->OID);
				}
				/* Actually get the data */
				if (nut_snmp_get_int(tmpOID, &tmpValue) == TRUE) {
					*nb_phases = tmpValue;
				}
				else {
					upsdebugx(2, "Can't get %s value. Defaulting to 1 %s.phase", tmpInfo, type);
					*nb_phases = 1;
					/* FIXME: return something or process using default?! */
				}
			}
			else {
				upsdebugx(2, "No %s entry. Defaulting to 1 %s.phase", tmpInfo, type);
				*nb_phases = 1;
				/* FIXME: return something or process using default?! */
			}
		}
		else {
			*nb_phases = atoi(dstate_getinfo(tmpInfo));
		}
		/* Publish the number of phase(s) */
		dstate_setinfo(tmpInfo, "%ld", *nb_phases);
		upsdebugx(2, "device %i has %ld %s.phases", current_device_number, *nb_phases, type);
	}
	/* FIXME: what to do here?
	else if (*nb_phases == 0) {
		return 1;
	} */


	/* Actual processing of phases related data */
/* FIXME: don't clear SU_INPHASES in daisychain mode!!! ??? */
	if (su_info_p->flags & single_phase_flag) {
		if (*nb_phases == 1) {
			upsdebugx(1, "%s_phases is 1", type);
			su_info_p->flags &= ~phases_flag;
		} else {
			upsdebugx(1, "%s_phases is not 1", type);
			su_info_p->flags &= ~SU_FLAG_OK;
			return 1;
		}
	} else if (su_info_p->flags & three_phase_flag) {
		if (*nb_phases == 3) {
			upsdebugx(1, "%s_phases is 3", type);
			su_info_p->flags &= ~phases_flag;
		} else {
			upsdebugx(1, "%s_phases is not 3", type);
			su_info_p->flags &= ~SU_FLAG_OK;
			return 1;
		}
	} else {
		upsdebugx(1, "%s_phases is %ld", type, *nb_phases);
	}
	return 0; /* FIXME: remap EXIT_SUCCESS to RETURN_SUCCESS */
}

#if WITH_DMF_LUA
int publish_Lua_dstate(lua_State *L){
	const char *info_type = lua_tostring(L, 1);
	const char *value = lua_tostring(L, 2);

	if((info_type) && (value))
		dstate_setinfo(info_type, "%s", value);
	return 0;
}

int lua_C_gateway(lua_State *L){
	/* get number of arguments */
	const char *info_type = lua_tostring(L, 1);
	int current_device_number = lua_tointeger(L, 2);

	char *buf = (char *) malloc((strlen(info_type)+12) * sizeof(char));

	if(current_device_number > 0)
		sprintf(buf, "device.%d.%s", current_device_number, info_type);
	else
		sprintf(buf, "device.%s", info_type);

	const char *value = dstate_getinfo(buf);

	if(value)
		lua_pushstring(L, value);

	/* return the number of results */
	free(buf);
	return 1;
}
#endif /* WITH_DMF_LUA */

/* walk ups variables and set elements of the info array. */
bool_t snmp_ups_walk(int mode)
{
	long *input_phases, *output_phases, *bypass_phases;
	static unsigned long iterations = 0;
	snmp_info_t *su_info_p;
	bool_t status = FALSE;

	/* Loop through all device(s) */
	/* Note: considering "unitary" and "daisy-chained" devices, we have
	 * several variables (and their values) that can come into play:
	 *  devices_count == 1 (default) AND daisychain_enabled == FALSE => unitary
	 *  devices_count > 1 (AND/OR?) daisychain_enabled == TRUE => a daisy-chain
	 * The current_device_number == 0 in context of daisy-chain means the
	 * "whole device" with composite or summary values that refer to the
	 * chain as a virtual power device (e.g. might be a sum of outlet counts).
	 * If daisychain_enabled == TRUE and current_device_number == 1 then we
	 * are looking at the "master" device (one that we have direct/networked
	 * connectivity to; the current_device_number > 1 is a slave (chained by
	 * some proprietary link not visible from the outside) and represented
	 * through the master - the slaves are not addressable directly. If the
	 * master dies/reboots, connection to the whole chain is interrupted.
	 * The dstate string names for daisychained sub-devices have the prefix
	 * "device." and number embedded (e.g. "device.3.input.phases") except
	 * for the whole (#0) virtual device, so it *seems* similar to unitary.
	 */

	for (current_device_number = 0 ; current_device_number <= devices_count ; current_device_number++)
	{
		/* reinit the alarm buffer, before */
		if (devices_count > 1)
			device_alarm_init();

		/* Loop through all mapping entries for the current_device_number */
		for (su_info_p = &snmp_info[0]; su_info_p->info_type != NULL ; su_info_p++) {
#if WITH_DMF_FUNCTIONS
			if(su_info_p->flags & SU_FLAG_FUNCTION){
				if(su_info_p->function_code) {
					if( (su_info_p->function_language==NULL)
					    || (su_info_p->function_language[0]=='\0')
					    || (strcmp("lua-5.1", su_info_p->function_language)==0)
					    || (strcmp("lua", su_info_p->function_language)==0)
					) {
#if WITH_DMF_LUA
						if (su_info_p->luaContext){
							char *result = NULL;

							lua_register(su_info_p->luaContext, "lua_C_gateway", lua_C_gateway);
							lua_register(su_info_p->luaContext, "publish_Lua_dstate", publish_Lua_dstate);

							char *funcname = snmp_info_type_to_main_function_name(su_info_p->info_type);
							upsdebugx(4, "DMF-LUA: Going to call Lua funcname:\n%s\n", funcname ? funcname : "<null>" );
							upsdebugx(5, "DMF-LUA: Lua code block being interpreted:\n%s\n", su_info_p->function_code );
							lua_getglobal(su_info_p->luaContext, funcname);
							lua_pushnumber(su_info_p->luaContext, current_device_number);
							lua_pcall(su_info_p->luaContext,1,1,0);
							result = (char *) lua_tostring(su_info_p->luaContext, -1);
							upsdebugx(4, "Executing LUA for SNMP_INFO: %s\n\nResult: %s\n", funcname, result);
							free(funcname);

							if(result){
								char *buf = (char *) malloc((strlen(su_info_p->info_type)+3) * sizeof(char));
								int i = 0;
								while((su_info_p->info_type[i]) && (su_info_p->info_type[i]) != '.') i++;

								if(current_device_number > 0)
									sprintf(buf, "%.*s.%d%s",i , su_info_p->info_type, current_device_number, su_info_p->info_type + i);
								else
									sprintf(buf, "%s", su_info_p->info_type);

								dstate_setinfo(buf, "%s", result);
								free(buf);
							}
						} /* if (su_info_p->luaContext) */
#else
						upsdebugx(1, "SNMP_INFO entry backed by dynamic code in '%s' was skipped because support for this language is not compiled in",
							su_info_p->function_language ? su_info_p->function_language : "LUA");
#endif /* WITH_DMF_LUA */
					} /* if function_language resolved to "lua*" */
					else {
						upsdebugx(1, "SNMP_INFO entry backed by dynamic code in '%s' was skipped because support for this language is not compiled in",
							su_info_p->function_language);
					} /* no known function_language here */
				} /* if(su_info_p->function_code) was present */
				continue;
			} /* if(su_info_p->flags & SU_FLAG_FUNCTION) - otherwise fall through to static data */
#endif /* WITH_DMF_FUNCTIONS */

			/* FIXME:
			 * switch(current_device_number) {
			 * case 0: devtype = "daisychain whole"
			 * case 1: devtype = "daisychain master"
			 * default: devtype = "daisychain slave" */
			if (daisychain_enabled == TRUE) {
				upsdebugx(1, "%s: processing device %i (%s)", __func__,
					current_device_number,
					(current_device_number == 1)?"master":"slave"); // FIXME: daisychain
			}

			/* Check if we are asked to stop (reactivity++) */
			if (exit_flag != 0) {
				upsdebugx(1, "%s: aborting because exit_flag was set", __func__);
				return TRUE;
			}

			/* Skip daisychain data count */
			if (mode == SU_WALKMODE_INIT &&
				(!strncmp(su_info_p->info_type, "device.count", 12)))
			{
				su_info_p->flags &= ~SU_FLAG_OK;
				continue;
			}

/* FIXME: daisychain-whole, what to do? */
/* Note that when addressing the FIXME above, if (current_device_number == 0 && daisychain_enabled == FALSE) then we'd skip it still (unitary device is at current_device_number == 1)... */
			/* skip the whole-daisychain for now */
			if (current_device_number == 0) {
				upsdebugx(1, "Skipping daisychain device.0 for now...");
				continue;
			}

			/* skip instcmd, not linked to outlets */
			if ((SU_TYPE(su_info_p) == SU_TYPE_CMD)
				&& !(su_info_p->flags & SU_OUTLET)
				&& !(su_info_p->flags & SU_OUTLET_GROUP)) {
				upsdebugx(1, "SU_CMD_MASK => %s", su_info_p->OID);
				continue;
			}
			/* skip elements we shouldn't show in update mode */
			if ((mode == SU_WALKMODE_UPDATE) && !(su_info_p->flags & SU_FLAG_OK))
				continue;

			/* skip static elements in update mode */
			if ((mode == SU_WALKMODE_UPDATE) && (su_info_p->flags & SU_FLAG_STATIC))
				continue;

			/* Set default value if we cannot fetch it */
			/* and set static flag on this element.
			 * Not applicable to outlets (need SU_FLAG_STATIC tagging) */
			if ((su_info_p->flags & SU_FLAG_ABSENT)
				&& !(su_info_p->flags & SU_OUTLET)
				&& !(su_info_p->flags & SU_OUTLET_GROUP))
			{
				if (mode == SU_WALKMODE_INIT)
				{
					if (su_info_p->dfl)
					{
						if ((daisychain_enabled == TRUE) && (devices_count > 1))
						{
							if (current_device_number == 0)
							{
								su_setinfo(su_info_p, NULL); // FIXME: daisychain-whole, what to do?
							} else {
								status = process_template(mode, "device", su_info_p);
							}
						}
						else {
							/* Set default value if we cannot fetch it from ups. */
							su_setinfo(su_info_p, NULL);
						}
					}
					su_info_p->flags |= SU_FLAG_STATIC;
				}
				continue;
			}

			/* check stale elements only on each PN_STALE_RETRY iteration. */
	/*		if ((su_info_p->flags & SU_FLAG_STALE) &&
					(iterations % SU_STALE_RETRY) != 0)
				continue;
	*/
			/* Filter 1-phase Vs 3-phase according to {input,output,bypass}.phase.
			 * Non matching items are disabled, and flags are cleared at init
			 * time */
			/* Process input phases information */
			input_phases = &daisychain_info[current_device_number]->input_phases;
			if (su_info_p->flags & SU_INPHASES) {
				upsdebugx(1, "Check input_phases (%ld)", *input_phases);
				if (process_phase_data("input", input_phases, su_info_p) == 1)
					continue;
			}

			/* Process output phases information */
			output_phases = &daisychain_info[current_device_number]->output_phases;
			if (su_info_p->flags & SU_OUTPHASES) {
				upsdebugx(1, "Check output_phases (%ld)", *output_phases);
				if (process_phase_data("output", output_phases, su_info_p) == 1)
					continue;
			}

			/* Process bypass phases information */
			bypass_phases = &daisychain_info[current_device_number]->bypass_phases;
			if (su_info_p->flags & SU_BYPPHASES) {
				upsdebugx(1, "Check bypass_phases (%ld)", *bypass_phases);
				if (process_phase_data("input.bypass", bypass_phases, su_info_p) == 1)
					continue;
			}

			/* process template (outlet, outlet group, inc. daisychain) definition */
			if (su_info_p->flags & SU_OUTLET) {
				/* Skip commands after init */
				if ((SU_TYPE(su_info_p) == SU_TYPE_CMD) && (mode == SU_WALKMODE_UPDATE))
					continue;
				else
					status = process_template(mode, "outlet", su_info_p);
			}
			else if (su_info_p->flags & SU_OUTLET_GROUP) {
				/* Skip commands after init */
				if ((SU_TYPE(su_info_p) == SU_TYPE_CMD) && (mode == SU_WALKMODE_UPDATE))
					continue;
				else
					status = process_template(mode, "outlet.group", su_info_p);
			}
			else {
/*
//				if (daisychain_enabled == TRUE) {
//					status = process_template(mode, "device", su_info_p);
//				}
//				else {
*/
					/* get and process this data, including daisychain adaptation */
					status = get_and_process_data(mode, su_info_p);
/*
//				}
*/
			}
		}	/* for (su_info_p... */

		if (devices_count > 1) {
			/* commit the device alarm buffer */
			device_alarm_commit(current_device_number);

			/* reinit the alarm buffer, after, not to pollute "device.0" */
			device_alarm_init();
		}
	}
	iterations++;
	return status;
}

bool_t su_ups_get(snmp_info_t *su_info_p)
{
	static char buf[SU_INFOSIZE];
	bool_t status;
	long value;
	double dvalue;
	const char *strValue = NULL;
	struct snmp_pdu ** pdu_array;
	struct snmp_pdu * current_pdu;
	alarms_info_t * alarms;
	int index = 0;
	char *format_char = NULL;
	snmp_info_t *tmp_info_p = NULL;
	int daisychain_offset = 0;

	upsdebugx(2, "%s: %s %s", __func__, su_info_p->info_type, su_info_p->OID);

	if (daisychain_enabled == TRUE) {
		/* Only apply the "-1" offset for master and slaves! */
		if (current_device_number > 0)
			daisychain_offset = -1;
	}
	else
		daisychain_offset = -1;

	/* Check if this is a daisychain template */
	if ((format_char = strchr(su_info_p->OID, '%')) != NULL) {
		tmp_info_p = instantiate_info(su_info_p, tmp_info_p);
		if (tmp_info_p != NULL) {
			/* adapt the OID */
			if (su_info_p->OID != NULL) {
				snprintf((char *)tmp_info_p->OID, SU_INFOSIZE, su_info_p->OID,
					current_device_number + daisychain_offset);
			}
			else {
				free_info(tmp_info_p);
				return FALSE;
			}

			/* adapt info_type */
			if (su_info_p->info_type != NULL) {
				snprintf((char *)tmp_info_p->info_type, SU_INFOSIZE, "%s", su_info_p->info_type);
			}
			else {
				free_info(tmp_info_p);
				return FALSE;
			}

			su_info_p = tmp_info_p;
		}
		else {
			upsdebugx(2, "%s: can't instantiate template", __func__);
			return FALSE;
		}
	}

	if (!strcasecmp(su_info_p->info_type, "ups.status")) {
/* FIXME: daisychain status support! */
		status = nut_snmp_get_int(su_info_p->OID, &value);
		if (status == TRUE)
		{
			su_status_set(su_info_p, value);
			upsdebugx(2, "=> value: %ld", value);
		}
		else
			upsdebugx(2, "=> Failed");

		free_info(tmp_info_p);
		return status;
	}

	/* Handle 'ups.alarm', 'outlet.n.alarm' and 3phase 'Lx.alarm',
	 * nothing else! */
	if (!strcmp(strrchr(su_info_p->info_type, '.'), ".alarm")) {

		upsdebugx(2, "Processing alarm: %s", su_info_p->info_type);

/* FIXME: daisychain alarms support! */
		status = nut_snmp_get_int(su_info_p->OID, &value);
		if (status == TRUE)
		{
			su_alarm_set(su_info_p, value);
			upsdebugx(2, "=> value: %ld", value);
		}
		else upsdebugx(2, "=> Failed");

		free_info(tmp_info_p);
		return status;
	}

	/* Walk a subtree (array) of alarms, composed of OID references.
	 * The object referenced should not be accessible, but rather when
	 * present, this means that the alarm condition is TRUE.
	 * Only present in powerware-mib.c for now */
	if (!strcasecmp(su_info_p->info_type, "ups.alarms")) {
		status = nut_snmp_get_int(su_info_p->OID, &value);
		if (status == TRUE) {
			upsdebugx(2, "=> %ld alarms present", value);
			if( value > 0 ) {
				pdu_array = nut_snmp_walk(su_info_p->OID, INT_MAX);
				if(pdu_array == NULL) {
					upsdebugx(2, "=> Walk failed");
					return FALSE;
				}

				current_pdu = pdu_array[index];
				while(current_pdu) {
					/* Retrieve the OID name, for comparison */
					if (decode_oid(current_pdu, buf, sizeof(buf)) == TRUE) {
						alarms = alarms_info;
						while( alarms->OID ) {
							if(!strcmp(buf, alarms->OID)) {
								upsdebugx(3, "Alarm OID found => %s", alarms->OID);
								/* Check for ups.status value */
								if (alarms->status_value) {
									upsdebugx(3, "Alarm value (status) found => %s", alarms->status_value);
									status_set(alarms->status_value);
								}
								/* Check for ups.alarm value */
								if (alarms->alarm_value) {
									upsdebugx(3, "Alarm value (alarm) found => %s", alarms->alarm_value);
									alarm_set(alarms->alarm_value);
								}
								break;
							}
							alarms++;
						}
					}
					index++;
					current_pdu = pdu_array[index];
				}
				nut_snmp_free(pdu_array);
			}
		}
		else {
			upsdebugx(2, "=> Failed");
		}

		free_info(tmp_info_p);
		return status;
	}

	/* another special case */
	if (!strcasecmp(su_info_p->info_type, "ambient.temperature")) {
		float temp=0;

		status = nut_snmp_get_int(su_info_p->OID, &value);

		if(status != TRUE) {
			free_info(tmp_info_p);
			return status;
		}

		/* only do this if using the IEM sensor */
		if (!strcmp(su_info_p->OID, APCC_OID_IEM_TEMP)) {
			int	su;
			long	units;

			su = nut_snmp_get_int(APCC_OID_IEM_TEMP_UNIT, &units);

			/* no response, or units == F */
			if ((su == FALSE) || (units == APCC_IEM_FAHRENHEIT))
				temp = (value - 32) / 1.8;
			else
				temp = value;
		}
		else {
			temp = value * su_info_p->info_len;
		}

		snprintf(buf, sizeof(buf), "%.1f", temp);
		su_setinfo(su_info_p, buf);

		free_info(tmp_info_p);
		return TRUE;
	}

	if (su_info_p->info_flags & ST_FLAG_STRING) {
		status = nut_snmp_get_str(su_info_p->OID, buf, sizeof(buf), su_info_p->oid2info);
	} else {
		status = nut_snmp_get_int(su_info_p->OID, &value);
		if (status == TRUE) {
			if (su_info_p->flags&SU_FLAG_NEGINVALID && value<0) {
				su_info_p->flags &= ~SU_FLAG_OK;
				if(su_info_p->flags&SU_FLAG_UNIQUE) {
					disable_competition(su_info_p);
					su_info_p->flags &= ~SU_FLAG_UNIQUE;
				}
				free_info(tmp_info_p);
				return FALSE;
			}
			if (su_info_p->flags & SU_FLAG_SETINT) {
				upsdebugx(1, "setvar %s", su_info_p->OID);
				*su_info_p->setvar = value;
			}
			/* Check if there is a value to be looked up */
			if ((strValue = su_find_infoval(su_info_p->oid2info, value)) != NULL)
				snprintf(buf, sizeof(buf), "%s", strValue);
			else {
				/* Check if there is a need to publish decimal too,
				 * i.e. if switching to integer does not cause a
				 * loss of precision */
				dvalue = value * su_info_p->info_len;
				if ((int)dvalue == dvalue)
					snprintf(buf, sizeof(buf), "%i", (int)dvalue);
				else
					snprintf(buf, sizeof(buf), "%.2f", (float)dvalue);
			}
		}
	}

	if (status == TRUE) {
		su_setinfo(su_info_p, buf);
		upsdebugx(2, "=> value: %s", buf);
	}
	else
		upsdebugx(2, "=> Failed");

	free_info(tmp_info_p);
	return status;
}

/* Common function for setting OIDs, from a NUT variable name,
 * used by su_setvar() and su_instcmd()
 * Params:
 * @mode: SU_MODE_INSTCMD for instant commands, SU_MODE_SETVAR for settings
 * @varname: name of variable or command to set the OID from
 * @val: value for settings, NULL for commands

 * Returns
 *   STAT_SET_HANDLED if OK,
 *   STAT_SET_INVALID or STAT_SET_UNKNOWN if the command / setting is not supported
 *   STAT_SET_FAILED otherwise
 */
int su_setOID(int mode, const char *varname, const char *val)
{
	snmp_info_t *su_info_p = NULL;
	bool_t status;
	int retval = STAT_SET_FAILED;
	int cmd_offset = 0;
	long value = -1;
	/* normal (default), outlet, or outlet group variable */
	int vartype = -1;
	int daisychain_device_number = -1;
	int OID_offset = 0; /* Set to "-1" for daisychain devices > 0, 0 otherwise */
	/* variable without the potential "device.X" prefix, to find the template */
	char *tmp_varname = NULL;
	char setOID[SU_INFOSIZE];
	/* Used for potentially appending "device.X." to {outlet,outlet.group}.count */
	char template_count_var[SU_BUFSIZE];

	upsdebugx(2, "entering %s(%s, %s, %s)", __func__,
		(mode==SU_MODE_INSTCMD)?"instcmd":"setvar", varname, val);

	memset(setOID, 0, SU_INFOSIZE);
	memset(template_count_var, 0, SU_BUFSIZE);

	/* Check if it's a daisychain setting */
	if (!strncmp(varname, "device", 6)) {
		/* Extract the device number */
		daisychain_device_number = atoi(&varname[7]);
		/* Point at the command, without the "device.x" prefix */
		tmp_varname = strdup(&varname[9]);
		snprintf(template_count_var, 10, "%s", varname);

		upsdebugx(2, "%s: got a daisychain %s (%s) for device %i",
			__func__, (mode==SU_MODE_INSTCMD)?"command":"setting",
			tmp_varname, daisychain_device_number);

		if (daisychain_device_number > devices_count)
			upsdebugx(2, "%s: item is out of bound (%i / %ld)",
				__func__, daisychain_device_number, devices_count);
	}
	else {
		daisychain_device_number = 0;
		OID_offset = 0;
		tmp_varname = strdup(varname);
	}

	/* skip the whole-daisychain for now:
	 * will send the settings to all devices in the daisychain */
	if ((daisychain_enabled == TRUE) && (devices_count > 1) && (daisychain_device_number == 0)) {
		upsdebugx(2, "daisychain %s for device.0 are not yet supported!",
			(mode==SU_MODE_INSTCMD)?"command":"setting");
		free(tmp_varname);
		return STAT_SET_INVALID;
	}

	/* Check if it is outlet / outlet.group, or standard variable */
	if (strncmp(tmp_varname, "outlet", 6))
		su_info_p = su_find_info(tmp_varname);
	else {
		snmp_info_t *tmp_info_p;
		/* Point the outlet or outlet group number in the string */
		const char *item_number_ptr = NULL;
		/* Store the target outlet or group number */
		int item_number = extract_template_number_from_snmp_info_t(tmp_varname);
		/* Store the total number of outlets or outlet groups */
		int total_items = -1;

		/* Check if it is outlet / outlet.group */
		vartype = get_template_type(tmp_varname);
		if (vartype == SU_OUTLET_GROUP) {
			snprintfcat(template_count_var, SU_BUFSIZE, "outlet.group.count");
			total_items = atoi(dstate_getinfo(template_count_var));
			item_number_ptr = &tmp_varname[12];
		}
		else {
			snprintfcat(template_count_var, SU_BUFSIZE, "outlet.count");
			total_items = atoi(dstate_getinfo(template_count_var));
			item_number_ptr = &tmp_varname[6];
		}
		upsdebugx(3, "Using count variable '%s'", template_count_var);
		item_number = atoi(++item_number_ptr);
		upsdebugx(3, "%s: item %i / %i", __func__, item_number, total_items);

		/* ensure the item number is supported (filtered upstream though)! */
		if (item_number > total_items) {
			/* out of bound item number */
			upsdebugx(2, "%s: item is out of bound (%i / %i)",
				__func__, item_number, total_items);
			return STAT_SET_INVALID;
		}
		/* find back the item template */
		char *item_varname = (char *)xmalloc(SU_INFOSIZE);
		snprintf(item_varname, SU_INFOSIZE, "%s.%s%s",
				(vartype == SU_OUTLET)?"outlet":"outlet.group",
				"%i", strchr(item_number_ptr++, '.'));

		upsdebugx(3, "%s: searching for template\"%s\"", __func__, item_varname);
		tmp_info_p = su_find_info(item_varname);
		free(item_varname);

		/* for an snmp_info_t instance */
		su_info_p = instantiate_info(tmp_info_p, su_info_p);

		/* check if default value is also a template */
		if ((su_info_p->dfl != NULL) &&
			(strstr(tmp_info_p->dfl, "%i") != NULL)) {
			su_info_p->dfl = (char *)xmalloc(SU_INFOSIZE);
			snprintf((char *)su_info_p->dfl, sizeof(su_info_p->dfl), tmp_info_p->dfl,
				item_number - base_nut_template_offset());
		}
		/* adapt the OID */
		if (su_info_p->OID != NULL) {
			if (mode==SU_MODE_INSTCMD) {
				/* Workaround buggy Eaton Pulizzi implementation
				 * which have different offsets index for data & commands! */
				if (su_info_p->flags & SU_CMD_OFFSET) {
					upsdebugx(3, "Adding command offset");
					cmd_offset++;
				}
			}

			/* Special processing for daisychain:
			 * these outlet | outlet groups also include formatting info,
			 * so we have to check if the daisychain is enabled, and if
			 * the formatting info for it are in 1rst or 2nd position */
			if (daisychain_enabled == TRUE) {
				if (su_info_p->flags & SU_TYPE_DAISY_1) {
					snprintf((char *)su_info_p->OID, SU_INFOSIZE, tmp_info_p->OID,
						daisychain_device_number + OID_offset, item_number - base_nut_template_offset());
				}
				else {
					snprintf((char *)su_info_p->OID, SU_INFOSIZE, tmp_info_p->OID,
						item_number - base_nut_template_offset(), daisychain_device_number + OID_offset);
				}
			}
			else {
				snprintf((char *)su_info_p->OID, SU_INFOSIZE, tmp_info_p->OID,
					item_number - base_nut_template_offset());
			}
		}
		/* else, don't return STAT_SET_INVALID for mode==SU_MODE_SETVAR since we
		 * can be setting a server side variable! */
		else {
			if (mode==SU_MODE_INSTCMD) {
				free_info(su_info_p);
				return STAT_INSTCMD_UNKNOWN;
			}
			else {
				/* adapt info_type */
				if (su_info_p->info_type != NULL)
					snprintf((char *)su_info_p->info_type, SU_INFOSIZE, "%s", tmp_varname);
			}
		}
	}

	/* Sanity check */
	if (!su_info_p || !su_info_p->info_type || !(su_info_p->flags & SU_FLAG_OK)) {

		upsdebugx(2, "%s: info element unavailable %s", __func__, varname);

		/* Free template (outlet and outlet.group) */
		free_info(su_info_p);

		if (tmp_varname != NULL)
			free(tmp_varname);

		return STAT_SET_UNKNOWN;
	}

	/* set value into the device, using the provided one, or the default one otherwise */
	if (su_info_p->info_flags & ST_FLAG_STRING) {
		status = nut_snmp_set_str(su_info_p->OID, val ? val : su_info_p->dfl);
	} else {
		if (mode==SU_MODE_INSTCMD) {
			status = nut_snmp_set_int(su_info_p->OID, val ? atoi(val) : su_info_p->info_len);
		}
		else {
			/* non string data may imply a value lookup */
			if (su_info_p->oid2info) {
				value = su_find_valinfo(su_info_p->oid2info, val);
			}
			else {
				/* Convert value and apply multiplier */
				value = atof(val) / su_info_p->info_len;
			}
			/* Actually apply the new value */
			status = nut_snmp_set_int(su_info_p->OID, value);
		}
	}

	/* Process result */
	if (status == FALSE) {
		if (mode==SU_MODE_INSTCMD)
			upsdebugx(1, "%s: cannot execute command '%s'", __func__, varname);
		else
			upsdebugx(1, "%s: cannot set value %s on OID %s", __func__, val, su_info_p->OID);

		retval = STAT_SET_FAILED;
	}
	else {
		retval = STAT_SET_HANDLED;
		if (mode==SU_MODE_INSTCMD)
			upsdebugx(1, "%s: successfully sent command %s", __func__, varname);
		else {
			upsdebugx(1, "%s: successfully set %s to \"%s\"", __func__, varname, val);

			/* update info array: call dstate_setinfo, since flags and aux are
			 * already published, and this saves us some processing */
			dstate_setinfo(varname, "%s", val);
		}
	}

	/* Free template (outlet and outlet.group) */
	if (!strncmp(tmp_varname, "outlet", 6))
		free_info(su_info_p);
	free(tmp_varname);

	return retval;
}

/* set r/w INFO_ element to a value. */
int su_setvar(const char *varname, const char *val)
{
	return su_setOID(SU_MODE_SETVAR, varname, val);
}

/* Daisychain-aware function to add instant commands:
 * Every command that is valid for a device has to be added for device.0
 * This then allows to composite commands, called on device.0 and executed
 * on all devices of the daisychain */
int su_addcmd(snmp_info_t *su_info_p)
{
	upsdebugx(2, "entering %s(%s)", __func__, su_info_p->info_type);

	if (daisychain_enabled == TRUE) {
/* FIXME?: daisychain */
		for (current_device_number = 1 ; current_device_number <= devices_count ;
			current_device_number++)
		{
			process_template(SU_WALKMODE_INIT, "device", su_info_p);
		}
	}
	else {
		if (nut_snmp_get(su_info_p->OID) != NULL) {
			dstate_addcmd(su_info_p->info_type);
			upsdebugx(1, "%s: adding command '%s'", __func__, su_info_p->info_type);
		}
	}
	return 0;
}

/* process instant command and take action. */
int su_instcmd(const char *cmdname, const char *extradata)
{
	return su_setOID(SU_MODE_INSTCMD, cmdname, extradata);
}

/* FIXME: the below functions can be removed since these were for loading
 * the mib2nut information from a file instead of the .h definitions... */
/* return 1 if usable, 0 if not */
static int parse_mibconf_args(int numargs, char **arg)
{
	bool_t ret;

	/* everything below here uses up through arg[1] */
	if (numargs < 6)
		return 0;

	/* <info type> <info flags> <info len> <OID name> <default value> <value lookup> */

	/* special case for setting some OIDs value at driver startup */
	if (!strcmp(arg[0], "init")) {
		/* set value. */
		if (!strcmp(arg[1], "str")) {
			ret = nut_snmp_set_str(arg[3], arg[4]);
		} else {
			ret = nut_snmp_set_int(arg[3], strtol(arg[4], NULL, 0));
		}

		if (ret == FALSE)
			upslogx(LOG_ERR, "%s: cannot set value %s for %s", __func__, arg[4], arg[3]);
		else
			upsdebugx(1, "%s: successfully set %s to \"%s\"", __func__, arg[0], arg[4]);

		return 1;
	}

	/* TODO: create the lookup table */
	upsdebugx(2, "%s, %s, %s, %s, %s, %s", arg[0], arg[1], arg[2], arg[3], arg[4], arg[5]);

	return 1;
}
/* called for fatal errors in parseconf like malloc failures */
static void mibconf_err(const char *errmsg)
{
	upslogx(LOG_ERR, "Fatal error in parseconf (*mib.conf): %s", errmsg);
}
/* load *mib.conf into an snmp_info_t structure */
void read_mibconf(char *mib)
{
	char	fn[SMALLBUF];
	PCONF_CTX_t	ctx;

	upsdebugx(2, "SNMP UPS driver: entering %s(%s)", __func__, mib);

	snprintf(fn, sizeof(fn), "%s/snmp/%s.conf", CONFPATH, mib);

	pconf_init(&ctx, mibconf_err);

	if (!pconf_file_begin(&ctx, fn))
		fatalx(EXIT_FAILURE, "%s", ctx.errmsg);

	while (pconf_file_next(&ctx)) {
		if (pconf_parse_error(&ctx)) {
			upslogx(LOG_ERR, "Parse error: %s:%d: %s",
				fn, ctx.linenum, ctx.errmsg);
			continue;
		}

		if (ctx.numargs < 1)
			continue;

		if (!parse_mibconf_args(ctx.numargs, ctx.arglist)) {
			unsigned int	i;
			char	errmsg[SMALLBUF];

			snprintf(errmsg, sizeof(errmsg),
				"mib.conf: invalid directive");

			for (i = 0; i < ctx.numargs; i++)
				snprintfcat(errmsg, sizeof(errmsg), " %s",
					ctx.arglist[i]);

			upslogx(LOG_WARNING, "%s", errmsg);
		}
	}
	pconf_finish(&ctx);
}<|MERGE_RESOLUTION|>--- conflicted
+++ resolved
@@ -162,10 +162,7 @@
 #else
 # define DRIVER_NAME	"Generic SNMP UPS driver"
 #endif /* WITH_DMFMIB */
-<<<<<<< HEAD
-=======
 #define DRIVER_VERSION         "1.02"
->>>>>>> d40f062b
 
 /* driver description structure */
 upsdrv_info_t	upsdrv_info = {
