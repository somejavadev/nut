--- conflicted
+++ resolved
@@ -205,17 +205,12 @@
 static const char *mibname;
 static const char *mibvers;
 
-<<<<<<< HEAD
 #if WITH_DMFMIB
 # define DRIVER_NAME	"Generic SNMP UPS driver (DMF)"
 #else
 # define DRIVER_NAME	"Generic SNMP UPS driver"
 #endif /* WITH_DMFMIB */
-#define DRIVER_VERSION	"1.30"
-=======
-#define DRIVER_NAME	"Generic SNMP UPS driver"
 #define DRIVER_VERSION	"1.31"
->>>>>>> 9f8dc406
 
 /* driver description structure */
 upsdrv_info_t	upsdrv_info = {
