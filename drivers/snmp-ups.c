/*  snmp-ups.c - NUT Generic SNMP driver core (supports different MIBs)
 *  Can be compiled with built-in or loadable (DMF) MIB-to-NUT mapping tables
 *
 *  Based on NetSNMP API (Simple Network Management Protocol v1-2c-3)
 *
 *  Copyright (C)
 *	2002 - 2014	Arnaud Quette <arnaud.quette@free.fr>
 *	2015 - 2016	Eaton (author: Arnaud Quette <ArnaudQuette@Eaton.com>)
 *	2017		Eaton (author: Jim Klimov <EvgenyKlimov@Eaton.com>)
 *	2002 - 2006	Dmitry Frolov <frolov@riss-telecom.ru>
 *			J.W. Hoogervorst <jeroen@hoogervorst.net>
 *			Niels Baggesen <niels@baggesen.net>
 *	2009 - 2010	Arjen de Korte <adkorte-guest@alioth.debian.org>
 *	2016	Jim Klimov <EvgenyKlimov@Eaton.com>
 *	2016	Carlos Dominguez <CarlosDominguez@Eaton.com>
 *
 *  Sponsored by Eaton <http://www.eaton.com>
 *   and originally by MGE UPS SYSTEMS <http://www.mgeups.com/>
 *
 *  This program is free software; you can redistribute it and/or modify
 *  it under the terms of the GNU General Public License as published by
 *  the Free Software Foundation; either version 2 of the License, or
 *  (at your option) any later version.
 *
 *  This program is distributed in the hope that it will be useful,
 *  but WITHOUT ANY WARRANTY; without even the implied warranty of
 *  MERCHANTABILITY or FITNESS FOR A PARTICULAR PURPOSE.  See the
 *  GNU General Public License for more details.
 *
 *
 *  You should have received a copy of the GNU General Public License
 *  along with this program; if not, write to the Free Software
 *  Foundation, Inc., 59 Temple Place, Suite 330, Boston, MA 02111-1307 USA
 *
 */

#include <limits.h>
#include <ctype.h> /* for isprint() */

/* NUT SNMP common functions */
#include "main.h"
#include "snmp-ups.h"
#include "parseconf.h"

#if WITH_DMFMIB
# include "dmfsnmp.h"
# include "apc-iem-mib.h" /* For static builds, this one is    *
                           * included by "apc-mib.h", so there *
                           * is no explicit inclusion below    */
#else /* not WITH_DMFMIB */
/* include all known mib2nut lookup tables */
#include "apc-mib.h"
#include "mge-mib.h"
#include "netvision-mib.h"
#include "powerware-mib.h"
#include "eaton-mib.h"
#include "raritan-pdu-mib.h"
#include "raritan-px2-mib.h"
#include "baytech-mib.h"
#include "compaq-mib.h"
#include "bestpower-mib.h"
#include "cyberpower-mib.h"
#include "delta_ups-mib.h"
#include "huawei-mib.h"
#include "ietf-mib.h"
#include "xppc-mib.h"
#include "eaton-ats16-mib.h"
#include "apc-ats-mib.h"
#include "apc-pdu-mib.h"
#include "eaton-ats30-mib.h"
#endif /* WITH_DMFMIB */

/* Address API change */
#ifndef usmAESPrivProtocol
#define usmAESPrivProtocol usmAES128PrivProtocol
#endif

#if WITH_DMFMIB
// Array of pointers to singular instances of mib2nut_info_t
mib2nut_info_t **mib2nut = NULL;
mibdmf_parser_t *dmp = NULL;
char *dmf_dir = NULL;
char *dmf_file = NULL;
#else /* not WITH_DMFMIB */

# ifdef WITH_DMF_LUA
#  undef WITH_DMF_LUA
# endif
# define WITH_DMF_LUA 0

/* NOTE: In order for the DMF and non-DMF builds to match in behavior,
 * members of this array should be sorted same as mib2nut items in the
 * DMF files, including their end-user alphabetic sort in dmfsnmp.d/
 * directory. You can use this scriptlet to generate the contents below:
 *   cd scripts/DMF/dmfsnmp.d/ && grep '<mib2nut ' *.dmf | \
 *   sed 's,^.*S.._\(.*\)\.dmf:.* name="\([^"]*\).*$,\t\&\2\,\t// This struct comes from : \1.c,'
 * (note to keep "ietf" entry as the last one, manually) and copy-paste
 * them here in that resulting order.
 */
static mib2nut_info_t *mib2nut[] = {
	&apc_ats,			/* This struct comes from : apc-ats-mib.c */
	&apc_pdu_rpdu,		/* This struct comes from : apc-pdu-mib.c */
	&apc_pdu_rpdu2,		/* This struct comes from : apc-pdu-mib.c */
	&apc_pdu_msp,		/* This struct comes from : apc-pdu-mib.c */
	&apc,				/* This struct comes from : apc-mib.c */
	&apc_pdu_msp,		/* This struct comes from : apc-pdu-mib.c */
	&apc_pdu_rpdu2,		/* This struct comes from : apc-pdu-mib.c */
	&apc_pdu_rpdu,		/* This struct comes from : apc-pdu-mib.c */
	&baytech,			/* This struct comes from : baytech-mib.c */
	&bestpower,			/* This struct comes from : bestpower-mib.c */
	&compaq,			/* This struct comes from : compaq-mib.c */
	&cyberpower,		/* This struct comes from : cyberpower-mib.c */
	&delta_ups,			/* This struct comes from : delta_ups-mib.c */
	&eaton_ats16,		/* This struct comes from : eaton-ats16-mib.c */
	&eaton_ats30,		/* This struct comes from : eaton-ats30-mib.c */
	&eaton_marlin,		/* This struct comes from : eaton-mib.c */
	&aphel_revelation,	/* This struct comes from : eaton-mib.c */
	&aphel_genesisII,	/* This struct comes from : eaton-mib.c */
	&pulizzi_switched1,	/* This struct comes from : eaton-mib.c */
	&pulizzi_switched2,	/* This struct comes from : eaton-mib.c */
	&huawei,			/* This struct comes from : huawei-mib.c */
	&mge,				/* This struct comes from : mge-mib.c */
	&netvision,			/* This struct comes from : netvision-mib.c */
	&powerware,			/* This struct comes from : powerware-mib.c */
	&pxgx_ups,			/* This struct comes from : powerware-mib.c */
	&raritan,			/* This struct comes from : raritan-pdu-mib.c */
	&raritan_px2,		/* This struct comes from : raritan-px2-mib.c */
	&xppc,				/* This struct comes from : xppc-mib.c */
	/*
	 * Prepend vendor specific MIB mappings before IETF, so that
	 * if a device supports both IETF and vendor specific MIB,
	 * the vendor specific one takes precedence (when mibs=auto)
	 */
	&tripplite_ietf,	/* This struct comes from : ietf-mib.c */
	&ietf,				/* This struct comes from : ietf-mib.c */
	/* end of structure. */
	NULL
};
#endif /* not WITH_DMFMIB */

struct snmp_session g_snmp_sess, *g_snmp_sess_p;
const char *OID_pwr_status;
int g_pwr_battery;
int pollfreq; /* polling frequency */

/* Number of device(s): standard is "1", but daisychain means more than 1 */
long devices_count = 1;
int current_device_number = 0;      /* global var to handle daisychain iterations - changed by loops in snmp_ups_walk() and su_addcmd() */
bool_t daisychain_enabled = FALSE;  /* global var to handle daisychain iterations */
daisychain_info_t **daisychain_info = NULL;

/* pointer to the Snmp2Nut lookup table */
mib2nut_info_t *mib2nut_info;
/* FIXME: to be trashed */
snmp_info_t *snmp_info;
alarms_info_t *alarms_info;
const char *mibname;
const char *mibvers;

<<<<<<< HEAD
#if WITH_DMFMIB
# define DRIVER_NAME	"Generic SNMP UPS driver (DMF)"
#else
# define DRIVER_NAME	"Generic SNMP UPS driver"
#endif /* WITH_DMFMIB */
#define DRIVER_VERSION		"0.100"
=======
#define DRIVER_NAME	"Generic SNMP UPS driver"
#define DRIVER_VERSION		"1.00"
>>>>>>> 361dd31e

/* driver description structure */
upsdrv_info_t	upsdrv_info = {
	DRIVER_NAME,
	DRIVER_VERSION,
	"Arnaud Quette <arnaud.quette@free.fr>\n" \
	"Arnaud Quette <ArnaudQuette@Eaton.com>\n" \
	"Dmitry Frolov <frolov@riss-telecom.ru>\n" \
	"J.W. Hoogervorst <jeroen@hoogervorst.net>\n" \
	"Niels Baggesen <niels@baggesen.net>\n" \
	"Jim Klimov <EvgenyKlimov@Eaton.com>\n" \
	"Carlos Dominguez <CarlosDominguez@Eaton.com>\n" \
	"Arjen de Korte <adkorte-guest@alioth.debian.org>",
	DRV_STABLE,
	{ NULL }
};
/* FIXME: integrate MIBs info? do the same as for usbhid-ups! */

time_t lastpoll = 0;

/* template OIDs index start with 0 or 1 (estimated stable for a MIB),
 * automatically guessed at the first pass */
int template_index_base = -1;

/* sysOID location */
#define SYSOID_OID	".1.3.6.1.2.1.1.2.0"

/* Forward functions declarations */
static void disable_transfer_oids(void);
bool_t get_and_process_data(int mode, snmp_info_t *su_info_p);
int extract_template_number(int template_type, const char* varname);

/* ---------------------------------------------
 * driver functions implementations
 * --------------------------------------------- */
void upsdrv_initinfo(void)
{
	snmp_info_t *su_info_p;

	upsdebugx(1, "SNMP UPS driver: entering %s()", __func__);

	dstate_setinfo("driver.version.data", "%s MIB %s", mibname, mibvers);

	/* add instant commands to the info database.
	 * outlet (and groups) commands are processed later, during initial walk */
	for (su_info_p = &snmp_info[0]; su_info_p->info_type != NULL ; su_info_p++)
	{
		su_info_p->flags |= SU_FLAG_OK;
		if ((SU_TYPE(su_info_p) == SU_TYPE_CMD)
			&& !(su_info_p->flags & SU_OUTLET)
			&& !(su_info_p->flags & SU_OUTLET_GROUP))
		{
			/* first check that this OID actually exists */
// FIXME: daisychain commands support!
			su_addcmd(su_info_p);
/*
			if (nut_snmp_get(su_info_p->OID) != NULL) {
				dstate_addcmd(su_info_p->info_type);
				upsdebugx(1, "upsdrv_initinfo(): adding command '%s'", su_info_p->info_type);
			}
*/
		}
	}

	if (testvar("notransferoids"))
		disable_transfer_oids();

	/* initialize all other INFO_ fields from list */
	if (snmp_ups_walk(SU_WALKMODE_INIT) == TRUE)
		dstate_dataok();
	else
		dstate_datastale();

	/* setup handlers for instcmd and setvar functions */
	upsh.setvar = su_setvar;
	upsh.instcmd = su_instcmd;
}

void upsdrv_updateinfo(void)
{
	upsdebugx(1,"SNMP UPS driver: entering %s()", __func__);

	/* only update every pollfreq */
	/* FIXME: only update status (SU_STATUS_*), à la usbhid-ups, in between */
	if (time(NULL) > (lastpoll + pollfreq)) {

		alarm_init();
		status_init();

		/* update all dynamic info fields */
		if (snmp_ups_walk(SU_WALKMODE_UPDATE))
			dstate_dataok();
		else
			dstate_datastale();

		/* Commit status first, otherwise in daisychain mode, "device.0" may
		 * clear the alarm count since it has an empty alarm buffer and if there
		 * is only one device that has alarms! */
		status_commit();
		alarm_commit();

		/* store timestamp */
		lastpoll = time(NULL);
	}
}

void upsdrv_shutdown(void)
{
	/*
	This driver will probably never support this. In order to
	be any use, the driver should be called near the end of
	the system halt script. By that time we in all likelyhood
	we won't have network capabilities anymore, so we could
	never send this command to the UPS. This is not an error,
	but a limitation of the interface used.
	*/

	upsdebugx(1, "%s...", __func__);

	/* Try to shutdown with delay */
	if (su_instcmd("shutdown.return", NULL) == STAT_INSTCMD_HANDLED) {
		/* Shutdown successful */
		return;
	}

	/* If the above doesn't work, try shutdown.reboot */
	if (su_instcmd("shutdown.reboot", NULL) == STAT_INSTCMD_HANDLED) {
		/* Shutdown successful */
		return;
	}

	/* If the above doesn't work, try load.off.delay */
	if (su_instcmd("load.off.delay", NULL) == STAT_INSTCMD_HANDLED) {
		/* Shutdown successful */
		return;
	}

	fatalx(EXIT_FAILURE, "Shutdown failed!");
}

void upsdrv_help(void)
{
	upsdebugx(1, "entering %s", __func__);
}

/* list flags and values that you want to receive via -x */
void upsdrv_makevartable(void)
{
	upsdebugx(1, "entering %s()", __func__);

	addvar(VAR_VALUE, SU_VAR_MIBS,
		"NOTE: You can run the driver binary with '-x mibs=--list' for an up to date listing)\n"
		"Set MIB compliance (default=ietf, allowed: mge,apcc,netvision,pw,cpqpower,...)");
	addvar(VAR_VALUE | VAR_SENSITIVE, SU_VAR_COMMUNITY,
		"Set community name (default=public)");
	addvar(VAR_VALUE, SU_VAR_VERSION,
		"Set SNMP version (default=v1, allowed v2c)");
	addvar(VAR_VALUE, SU_VAR_POLLFREQ,
		"Set polling frequency in seconds, to reduce network flow (default=30)");
	addvar(VAR_VALUE, SU_VAR_RETRIES,
		"Specifies the number of Net-SNMP retries to be used in the requests (default=5)");
	addvar(VAR_VALUE, SU_VAR_TIMEOUT,
		"Specifies the Net-SNMP timeout in seconds between retries (default=1)");
	addvar(VAR_FLAG, "notransferoids",
		"Disable transfer OIDs (use on APCC Symmetras)");
	addvar(VAR_VALUE, SU_VAR_SECLEVEL,
		"Set the securityLevel used for SNMPv3 messages (default=noAuthNoPriv, allowed: authNoPriv,authPriv)");
	addvar(VAR_VALUE | VAR_SENSITIVE, SU_VAR_SECNAME,
		"Set the securityName used for authenticated SNMPv3 messages (no default)");
	addvar(VAR_VALUE | VAR_SENSITIVE, SU_VAR_AUTHPASSWD,
		"Set the authentication pass phrase used for authenticated SNMPv3 messages (no default)");
	addvar(VAR_VALUE | VAR_SENSITIVE, SU_VAR_PRIVPASSWD,
		"Set the privacy pass phrase used for encrypted SNMPv3 messages (no default)");
	addvar(VAR_VALUE, SU_VAR_AUTHPROT,
		"Set the authentication protocol (MD5 or SHA) used for authenticated SNMPv3 messages (default=MD5)");
	addvar(VAR_VALUE, SU_VAR_PRIVPROT,
		"Set the privacy protocol (DES or AES) used for encrypted SNMPv3 messages (default=DES)");
#if WITH_DMFMIB
	addvar(VAR_VALUE, SU_VAR_DMFFILE,
		"Set path to the Data Mapping Format file to use");
	addvar(VAR_VALUE, SU_VAR_DMFDIR,
		"Set path to the directory of Data Mapping Format files to use");
#endif
}

void upsdrv_initups(void)
{
	snmp_info_t *su_info_p, *cur_info_p;
	char model[SU_INFOSIZE];
	bool_t status= FALSE;
	const char *mibs;
	int curdev = 0;

	upsdebugx(1, "SNMP UPS driver: entering %s()", __func__);

#if WITH_DMFMIB
	upsdebugx(1, "SNMP UPS driver: preparing to load dynamic MIB-to-NUT mappings from DMF");

	dmp = mibdmf_parser_new();
	if (!dmp)
		fatalx(EXIT_FAILURE, "FATAL: Can not allocate the DMF parsing structures");

	/* NOTE: If both `dmffile` and `dmfdir` are specified, the `dmffile` wins */
	/* Otherwise try the built-in fallbacks (configure-time or hardcoded) */
	if ( (dmf_dir == NULL) && (testvar(SU_VAR_DMFDIR)) ) {
		dmf_dir = getval(SU_VAR_DMFDIR);
	}
	if ( (dmf_file == NULL) && (testvar(SU_VAR_DMFFILE)) ) {
		dmf_file = getval(SU_VAR_DMFFILE);
	}

	if (dmf_file) {
		mibdmf_parse_file(dmf_file, dmp);
	} else {
		if (dmf_dir) {
			mibdmf_parse_dir(dmf_dir, dmp);
		} else {
# ifdef DEFAULT_DMFSNMP_DIR
			mibdmf_parse_dir(DEFAULT_DMFSNMP_DIR, dmp);
# else /* not defined DEFAULT_DMFSNMP_DIR */
			/* Use some reasonable hardcoded fallback default(s) */
			if (! mibdmf_parse_dir("/usr/share/nut/dmfsnmp.d/", dmp) ) {
				mibdmf_parse_dir("./", dmp);
			}
# endif /* DEFAULT_DMFSNMP_DIR */
		}
	}

	upsdebugx(2,"Trying to access the mib2nut table parsed from DMF library");
	if ( !(mibdmf_get_mib2nut_table(dmp)) )
	{
		upsdebugx(1,"FATAL: Can not access the mib2nut table parsed from DMF library");
		return;
	}
	{ /* scope the table loop vars */
		/* TODO: Change size detection to loop over array until NULLed sentinels? */
		int tablength = mibdmf_get_device_table_counter(dmp);
		upsdebugx(2,"Got access to the mib2nut table with %d entries parsed from DMF library",
			tablength);
		if (tablength<=1) {
			fatalx(EXIT_FAILURE, "FATAL: Did not find any DMF library data");
			return;
		}
		if ( mib2nut != NULL ) {
			upsdebugx(1,"mib2nut not NULL when expected to be...");
			free(mib2nut);
		}
		mib2nut = *(mibdmf_get_mib2nut_table_ptr)(dmp);
		if ( mib2nut == NULL ) {
			upsdebugx(1,"FATAL: Could not access the mib2nut index table");
			return;
		}
	} // scope the table loop vars
#else
	upsdebugx(1, "SNMP UPS driver: using built-in MIB-to-NUT mappings");
#endif /* WITH_DMFMIB */

	/* Retrieve user's parameters */
	mibs = testvar(SU_VAR_MIBS) ? getval(SU_VAR_MIBS) : "auto";
	if (!strcmp(mibs, "--list")) {
		printf("The 'mibs' argument is '%s', so just listing the mappings this driver knows,\n"
		       "and for 'mibs=auto' these mappings will be tried in the following order until\n"
		       "the first one matches your device\n\n", mibs);
		int i;
		printf("%7s\t%-23s\t%-7s\t%-31s\t%-s\n",
			"NUMBER", "MAPPING NAME", "VERSION",
			"ENTRY POINT OID", "AUTO CHECK OID");
		for (i=0; mib2nut[i] != NULL; i++) {
			printf(" %4d \t%-23s\t%7s\t%-31s\t%-s\n", (i+1),
				mib2nut[i]->mib_name		? mib2nut[i]->mib_name : "<NULL>" ,
				mib2nut[i]->mib_version 	? mib2nut[i]->mib_version : "<NULL>" ,
				mib2nut[i]->sysOID  		? mib2nut[i]->sysOID : "<NULL>" ,
				mib2nut[i]->oid_auto_check	? mib2nut[i]->oid_auto_check : "<NULL>" );
		}
		printf("\nOverall this driver has loaded %d MIB-to-NUT mapping tables\n", i);
		exit(EXIT_SUCCESS);
		/* fatalx(EXIT_FAILURE, "Marking the exit code as failure since the driver is not started now"); */
	}

	/* init SNMP library, etc... */
	nut_snmp_init(progname, device_path);

	/* FIXME: first test if the device is reachable to avoid timeouts! */

	/* Load the SNMP to NUT translation data */
	load_mib2nut(mibs);

	/* init polling frequency */
	if (getval(SU_VAR_POLLFREQ))
		pollfreq = atoi(getval(SU_VAR_POLLFREQ));
	else
		pollfreq = DEFAULT_POLLFREQ;

	/* Get UPS Model node to see if there's a MIB */
/* FIXME: extend and use match_model_OID(char *model) */
	su_info_p = su_find_info("ups.model");
	/* Try to get device.model if ups.model is not available */
	if (su_info_p == NULL)
		su_info_p = su_find_info("device.model");

	if (su_info_p != NULL) {
		/* Daisychain specific: we may have a template (including formatting
		 * string) that needs to be adapted! */
		if (strchr(su_info_p->OID, '%') != NULL)
		{
			upsdebugx(2, "Found template, need to be adapted");
			cur_info_p = (snmp_info_t *)malloc(sizeof(snmp_info_t));
			cur_info_p->info_type = (char *)xmalloc(SU_INFOSIZE);
			cur_info_p->OID = (char *)xmalloc(SU_INFOSIZE);
			snprintf((char*)cur_info_p->info_type, SU_INFOSIZE, "%s", su_info_p->info_type);
			/* Use the daisychain master (0) / 1rst device index */
			snprintf((char*)cur_info_p->OID, SU_INFOSIZE, su_info_p->OID, 0);
		}
		else {
			upsdebugx(2, "Found entry, not a template %s", su_info_p->OID);
			/* Otherwise, just point at what we found */
			cur_info_p = su_info_p;
		}

		/* Actually get the data */
		status = nut_snmp_get_str(cur_info_p->OID, model, sizeof(model), NULL);

		/* Free our malloc, if it was dynamic */
		if (strchr(su_info_p->OID, '%') != NULL) {
			if (cur_info_p->info_type != NULL)
				free((char*)cur_info_p->info_type);
			if (cur_info_p->OID != NULL)
				free((char*)cur_info_p->OID);
			if (cur_info_p != NULL)
				free((char*)cur_info_p);
		}
	}

	if (status == TRUE)
		upslogx(0, "Detected %s on host %s (mib: %s %s)",
			 model, device_path, mibname, mibvers);
	else
		fatalx(EXIT_FAILURE, "%s MIB wasn't found on %s", mibs, g_snmp_sess.peername);
		/* FIXME: "No supported device detected" */

	/* Init daisychain and check if support is required */
	daisychain_init();

	/* Allocate / init the daisychain info structure (for phases only for now)
	 * daisychain_info[0] is the whole chain! (added +1) */
	daisychain_info = (daisychain_info_t**)malloc(sizeof(daisychain_info_t) * (devices_count + 1));
	for (curdev = 0 ; curdev <= devices_count ; curdev++) {
		daisychain_info[curdev] = (daisychain_info_t*)malloc(sizeof(daisychain_info_t));
		daisychain_info[curdev]->input_phases = (long)-1;
		daisychain_info[curdev]->output_phases = (long)-1;
		daisychain_info[curdev]->bypass_phases = (long)-1;
	}

	/* FIXME: also need daisychain awareness (so init)!
	 * i.e load.off.delay+load.off + device.1.load.off.delay+device.1.load.off + ... */
/* FIXME: daisychain commands support! */
	if (su_find_info("load.off.delay")) {
		/* Adds default with a delay value of '0' (= immediate) */
		dstate_addcmd("load.off");
	}

	if (su_find_info("load.on.delay")) {
		/* Adds default with a delay value of '0' (= immediate) */
		dstate_addcmd("load.on");
	}

	if (su_find_info("load.off.delay") && su_find_info("load.on.delay")) {
		/* Add composite instcmds (require setting multiple OID values) */
		dstate_addcmd("shutdown.return");
		dstate_addcmd("shutdown.stayoff");
	}
}

void upsdrv_cleanup(void)
{
	/* General cleanup */
	if (daisychain_info)
		free(daisychain_info);

	/* Net-SNMP specific cleanup */
	nut_snmp_cleanup();

#if WITH_DMFMIB
	/* DMF specific cleanup */
	mibdmf_parser_destroy(&dmp);
	mib2nut = NULL;
#endif
}

/* -----------------------------------------------------------
 * SNMP functions.
 * ----------------------------------------------------------- */

void nut_snmp_init(const char *type, const char *hostname)
{
	char *ns_options = NULL;
	const char *community, *version;
	const char *secLevel = NULL, *authPassword, *privPassword;
	const char *authProtocol, *privProtocol;
	int snmp_retries = DEFAULT_NETSNMP_RETRIES;
	long snmp_timeout = DEFAULT_NETSNMP_TIMEOUT;

	upsdebugx(2, "SNMP UPS driver: entering %s(%s)", __func__, type);

	/* Force numeric OIDs resolution (ie, do not resolve to textual names)
	 * This is mostly for the convenience of debug output */
	ns_options = snmp_out_toggle_options("n");
	if (ns_options != NULL) {
		upsdebugx(2, "Failed to enable numeric OIDs resolution");
	}

	/* Initialize the SNMP library */
	init_snmp(type);

	/* Initialize session */
	snmp_sess_init(&g_snmp_sess);

	g_snmp_sess.peername = xstrdup(hostname);

	/* Net-SNMP timeout and retries */
	if (testvar(SU_VAR_RETRIES)) {
		snmp_retries = atoi(getval(SU_VAR_RETRIES));
	}
	g_snmp_sess.retries = snmp_retries;
	upsdebugx(2, "Setting SNMP retries to %i", snmp_retries);

	if (testvar(SU_VAR_TIMEOUT)) {
		snmp_timeout = atol(getval(SU_VAR_TIMEOUT));
	}
	/* We have to convert from seconds to microseconds */
	g_snmp_sess.timeout = snmp_timeout * ONE_SEC;
	upsdebugx(2, "Setting SNMP timeout to %ld second(s)", snmp_timeout);

	/* Retrieve user parameters */
	version = testvar(SU_VAR_VERSION) ? getval(SU_VAR_VERSION) : "v1";

	if ((strcmp(version, "v1") == 0) || (strcmp(version, "v2c") == 0)) {
		g_snmp_sess.version = (strcmp(version, "v1") == 0) ? SNMP_VERSION_1 : SNMP_VERSION_2c;
		community = testvar(SU_VAR_COMMUNITY) ? getval(SU_VAR_COMMUNITY) : "public";
		g_snmp_sess.community = (unsigned char *)xstrdup(community);
		g_snmp_sess.community_len = strlen(community);
	}
	else if (strcmp(version, "v3") == 0) {
		/* SNMP v3 related init */
		g_snmp_sess.version = SNMP_VERSION_3;

		/* Security level */
		if (testvar(SU_VAR_SECLEVEL)) {
			secLevel = getval(SU_VAR_SECLEVEL);

			if (strcmp(secLevel, "noAuthNoPriv") == 0)
				g_snmp_sess.securityLevel = SNMP_SEC_LEVEL_NOAUTH;
			else if (strcmp(secLevel, "authNoPriv") == 0)
				g_snmp_sess.securityLevel = SNMP_SEC_LEVEL_AUTHNOPRIV;
			else if (strcmp(secLevel, "authPriv") == 0)
				g_snmp_sess.securityLevel = SNMP_SEC_LEVEL_AUTHPRIV;
			else
				fatalx(EXIT_FAILURE, "Bad SNMPv3 securityLevel: %s", secLevel);
		}
		else
			g_snmp_sess.securityLevel = SNMP_SEC_LEVEL_NOAUTH;

		/* Security name */
		if (testvar(SU_VAR_SECNAME)) {
			g_snmp_sess.securityName = xstrdup(getval(SU_VAR_SECNAME));
			g_snmp_sess.securityNameLen = strlen(g_snmp_sess.securityName);
		}
		else
			fatalx(EXIT_FAILURE, "securityName is required for SNMPv3");

		/* Process mandatory fields, based on the security level */
		authPassword = testvar(SU_VAR_AUTHPASSWD) ? getval(SU_VAR_AUTHPASSWD) : NULL;
		privPassword = testvar(SU_VAR_PRIVPASSWD) ? getval(SU_VAR_PRIVPASSWD) : NULL;

		switch (g_snmp_sess.securityLevel) {
			case SNMP_SEC_LEVEL_AUTHNOPRIV:
				if (authPassword == NULL)
					fatalx(EXIT_FAILURE, "authPassword is required for SNMPv3 in %s mode", secLevel);
				break;
			case SNMP_SEC_LEVEL_AUTHPRIV:
				if ((authPassword == NULL) || (privPassword == NULL))
					fatalx(EXIT_FAILURE, "authPassword and privPassword are required for SNMPv3 in %s mode", secLevel);
				break;
			default:
			case SNMP_SEC_LEVEL_NOAUTH:
				/* nothing else needed */
				break;
		}

		/* Process authentication protocol and key */
		g_snmp_sess.securityAuthKeyLen = USM_AUTH_KU_LEN;
		authProtocol = testvar(SU_VAR_AUTHPROT) ? getval(SU_VAR_AUTHPROT) : "MD5";

		if (strcmp(authProtocol, "MD5") == 0) {
			g_snmp_sess.securityAuthProto = usmHMACMD5AuthProtocol;
			g_snmp_sess.securityAuthProtoLen = sizeof(usmHMACMD5AuthProtocol)/sizeof(oid);
		}
		else if (strcmp(authProtocol, "SHA") == 0) {
			g_snmp_sess.securityAuthProto = usmHMACSHA1AuthProtocol;
			g_snmp_sess.securityAuthProtoLen = sizeof(usmHMACSHA1AuthProtocol)/sizeof(oid);
		}
		else
			fatalx(EXIT_FAILURE, "Bad SNMPv3 authProtocol: %s", authProtocol);

		/* set the authentication key to a MD5/SHA1 hashed version of our
		 * passphrase (must be at least 8 characters long) */
		if(g_snmp_sess.securityLevel != SNMP_SEC_LEVEL_NOAUTH) {
			if (generate_Ku(g_snmp_sess.securityAuthProto,
				g_snmp_sess.securityAuthProtoLen,
				(u_char *) authPassword, strlen(authPassword),
				g_snmp_sess.securityAuthKey,
				&g_snmp_sess.securityAuthKeyLen) !=
				SNMPERR_SUCCESS) {
				fatalx(EXIT_FAILURE, "Error generating Ku from authentication pass phrase");
			}
		}

		privProtocol = testvar(SU_VAR_PRIVPROT) ? getval(SU_VAR_PRIVPROT) : "DES";

		if (strcmp(privProtocol, "DES") == 0) {
			g_snmp_sess.securityPrivProto = usmDESPrivProtocol;
			g_snmp_sess.securityPrivProtoLen =  sizeof(usmDESPrivProtocol)/sizeof(oid);
		}
		else if (strcmp(privProtocol, "AES") == 0) {
			g_snmp_sess.securityPrivProto = usmAESPrivProtocol;
			g_snmp_sess.securityPrivProtoLen =  sizeof(usmAESPrivProtocol)/sizeof(oid);
		}
		else
			fatalx(EXIT_FAILURE, "Bad SNMPv3 authProtocol: %s", authProtocol);

		/* set the privacy key to a MD5/SHA1 hashed version of our
		 * passphrase (must be at least 8 characters long) */
		if(g_snmp_sess.securityLevel == SNMP_SEC_LEVEL_AUTHPRIV) {
			g_snmp_sess.securityPrivKeyLen = USM_PRIV_KU_LEN;
			if (generate_Ku(g_snmp_sess.securityAuthProto,
				g_snmp_sess.securityAuthProtoLen,
				(u_char *) privPassword, strlen(privPassword),
				g_snmp_sess.securityPrivKey,
				&g_snmp_sess.securityPrivKeyLen) !=
				SNMPERR_SUCCESS) {
				fatalx(EXIT_FAILURE, "Error generating Ku from privacy pass phrase");
			}
		}
	}
	else
		fatalx(EXIT_FAILURE, "Bad SNMP version: %s", version);

	/* Open the session */
	SOCK_STARTUP; /* MS Windows wrapper, not really needed on Unix! */
	g_snmp_sess_p = snmp_open(&g_snmp_sess);	/* establish the session */
	if (g_snmp_sess_p == NULL) {
		nut_snmp_perror(&g_snmp_sess, 0, NULL, "nut_snmp_init: snmp_open");
		fatalx(EXIT_FAILURE, "Unable to establish communication");
	}
}

void nut_snmp_cleanup(void)
{
	/* close snmp session. */
	if (g_snmp_sess_p) {
		snmp_close(g_snmp_sess_p);
		g_snmp_sess_p = NULL;
	}
	SOCK_CLEANUP; /* wrapper not needed on Unix! */
}

/* Free a struct snmp_pdu * returned by nut_snmp_walk */
void nut_snmp_free(struct snmp_pdu ** array_to_free)
{
	struct snmp_pdu ** current_element;

	if (array_to_free != NULL) {
		current_element = array_to_free;

		while (*current_element != NULL) {
			snmp_free_pdu(*current_element);
			current_element++;
		}

		free( array_to_free );
	}
}

/* Return a NULL terminated array of snmp_pdu * */
struct snmp_pdu **nut_snmp_walk(const char *OID, int max_iteration)
{
	int status;
	struct snmp_pdu *pdu, *response = NULL;
	oid name[MAX_OID_LEN];
	size_t name_len = MAX_OID_LEN;
	oid * current_name;
	size_t current_name_len;
	static unsigned int numerr = 0;
	int nb_iteration = 0;
	struct snmp_pdu ** ret_array = NULL;
	int type = SNMP_MSG_GET;

	upsdebugx(3, "%s(%s)", __func__, OID);
	upsdebugx(4, "%s: max. iteration = %i", __func__, max_iteration);

	/* create and send request. */
	if (!snmp_parse_oid(OID, name, &name_len)) {
		upsdebugx(2, "[%s] %s: %s: %s",
			upsname?upsname:device_name, __func__, OID, snmp_api_errstring(snmp_errno));
		return NULL;
	}

	current_name = name;
	current_name_len = name_len;

	while( nb_iteration < max_iteration ) {
		/* Going to a shorter OID means we are outside our sub-tree */
		if( current_name_len < name_len ) {
			break;
		}

		pdu = snmp_pdu_create(type);

		if (pdu == NULL) {
			fatalx(EXIT_FAILURE, "Not enough memory");
		}

		snmp_add_null_var(pdu, current_name, current_name_len);

		status = snmp_synch_response(g_snmp_sess_p, pdu, &response);

		if (!response) {
			break;
		}

		if (!((status == STAT_SUCCESS) && (response->errstat == SNMP_ERR_NOERROR))) {
			if (mibname == NULL) {
				/* We are probing for proper mib - ignore errors */
				snmp_free_pdu(response);
				nut_snmp_free(ret_array);
				return NULL;
			}

			numerr++;

			if ((numerr == SU_ERR_LIMIT) || ((numerr % SU_ERR_RATE) == 0)) {
				upslogx(LOG_WARNING, "[%s] Warning: excessive poll "
						"failures, limiting error reporting (OID = %s)",
						upsname?upsname:device_name, OID);
			}

			if ((numerr < SU_ERR_LIMIT) || ((numerr % SU_ERR_RATE) == 0)) {
				if (type == SNMP_MSG_GETNEXT) {
					upsdebugx(2, "=> No more OID, walk complete");
				}
				else {
					nut_snmp_perror(g_snmp_sess_p, status, response,
							"%s: %s", __func__, OID);
				}
			}

			snmp_free_pdu(response);
			break;
		} else {
			numerr = 0;
		}

		nb_iteration++;
		/* +1 is for the terminating NULL */
		struct snmp_pdu ** new_ret_array = realloc(ret_array,sizeof(struct snmp_pdu*)*(nb_iteration+1));
		if (new_ret_array == NULL) {
			upsdebugx(1, "%s: Failed to realloc thread", __func__);
			break;
		}
		else {
			ret_array = new_ret_array;
		}
		ret_array[nb_iteration-1] = response;
		ret_array[nb_iteration]=NULL;

		current_name = response->variables->name;
		current_name_len = response->variables->name_length;

		type = SNMP_MSG_GETNEXT;
	}

	return ret_array;
}

struct snmp_pdu *nut_snmp_get(const char *OID)
{
	struct snmp_pdu ** pdu_array;
	struct snmp_pdu * ret_pdu;

	if (OID == NULL)
		return NULL;

	upsdebugx(3, "%s(%s)", __func__, OID);

	pdu_array = nut_snmp_walk(OID,1);

	if(pdu_array == NULL) {
		return NULL;
	}

	ret_pdu = snmp_clone_pdu(*pdu_array);

	nut_snmp_free(pdu_array);

	return ret_pdu;
}

static bool_t decode_str(struct snmp_pdu *pdu, char *buf, size_t buf_len, info_lkp_t *oid2info)
{
	size_t len = 0;
	char tmp_buf[SU_LARGEBUF];

	/* zero out buffer. */
	memset(buf, 0, buf_len);

	switch (pdu->variables->type) {
	case ASN_OCTET_STR:
	case ASN_OPAQUE:
		len = pdu->variables->val_len > buf_len - 1 ?
			buf_len - 1 : pdu->variables->val_len;
		if (len > 0) {
			/* Test for hexadecimal values */
			if (!isprint(pdu->variables->val.string[0]))
				snprint_hexstring(buf, buf_len, pdu->variables->val.string, pdu->variables->val_len);
			else {
				memcpy(buf, pdu->variables->val.string, len);
				buf[len] = '\0';
			}
		}
		break;
	case ASN_INTEGER:
	case ASN_COUNTER:
	case ASN_GAUGE:
		if(oid2info) {
			const char *str;
			if((str=su_find_infoval(oid2info, *pdu->variables->val.integer))) {
				strncpy(buf, str, buf_len-1);
			}
			/* when oid2info returns NULL, don't publish the variable! */
			else {
				/* strncpy(buf, "UNKNOWN", buf_len-1); */
				return FALSE;
			}
			buf[buf_len-1]='\0';
		}
		else {
			len = snprintf(buf, buf_len, "%ld", *pdu->variables->val.integer);
		}
		break;
	case ASN_TIMETICKS:
		/* convert timeticks to seconds */
		len = snprintf(buf, buf_len, "%ld", *pdu->variables->val.integer / 100);
		break;
	case ASN_OBJECT_ID:
		snprint_objid (tmp_buf, sizeof(tmp_buf), pdu->variables->val.objid, pdu->variables->val_len / sizeof(oid));
		upsdebugx(2, "Received an OID value: %s", tmp_buf);
		/* Try to get the value of the pointed OID */
		if (nut_snmp_get_str(tmp_buf, buf, buf_len, oid2info) == FALSE) {
			upsdebugx(3, "Failed to retrieve OID value, using fallback");
			/* Otherwise return the last part of the returned OID (ex: 1.2.3 => 3) */
			char *oid_leaf = strrchr(tmp_buf, '.');
			snprintf(buf, buf_len, "%s", oid_leaf+1);
			upsdebugx(3, "Fallback value: %s", buf);
		}
		else
			snprintf(buf, buf_len, "%s", tmp_buf);
		break;
	default:
		return FALSE;
	}

	return TRUE;
}

bool_t nut_snmp_get_str(const char *OID, char *buf, size_t buf_len, info_lkp_t *oid2info)
{
	struct snmp_pdu *pdu;
	bool_t ret;

	upsdebugx(3, "Entering %s()", __func__);

	pdu = nut_snmp_get(OID);
	if (pdu == NULL)
		return FALSE;

	ret = decode_str(pdu,buf,buf_len,oid2info);

	if(ret == FALSE) {
		upsdebugx(2, "[%s] unhandled ASN 0x%x received from %s",
			upsname?upsname:device_name, pdu->variables->type, OID);
	}

	snmp_free_pdu(pdu);

	return ret;
}


static bool_t decode_oid(struct snmp_pdu *pdu, char *buf, size_t buf_len)
{
	/* zero out buffer. */
	memset(buf, 0, buf_len);

	switch (pdu->variables->type) {
		case ASN_OBJECT_ID:
			snprint_objid (buf, buf_len, pdu->variables->val.objid,
				pdu->variables->val_len / sizeof(oid));
			upsdebugx(2, "OID value: %s", buf);
			break;
		default:
			return FALSE;
	}

	return TRUE;
}

/* Return the value stored in OID, which is an OID (sysOID for example)
 * and don't try to get the value pointed by this OID (no follow).
 * To achieve the latter behavior, use standard nut_snmp_get_{str,int}() */
bool_t nut_snmp_get_oid(const char *OID, char *buf, size_t buf_len)
{
	struct snmp_pdu *pdu;
	bool_t ret = FALSE;

	/* zero out buffer. */
	memset(buf, 0, buf_len);

	upsdebugx(3, "Entering %s()", __func__);

	pdu = nut_snmp_get(OID);
	if (pdu == NULL)
		return FALSE;

	ret = decode_oid(pdu, buf, buf_len);

	if(ret == FALSE) {
		upsdebugx(2, "[%s] unhandled ASN 0x%x received from %s",
			upsname?upsname:device_name, pdu->variables->type, OID);
	}

	snmp_free_pdu(pdu);

	return ret;
}

bool_t nut_snmp_get_int(const char *OID, long *pval)
{
	char tmp_buf[SU_LARGEBUF];
	struct snmp_pdu *pdu;
	long value;
	char *buf;

	upsdebugx(3, "Entering %s()", __func__);

	pdu = nut_snmp_get(OID);
	if (pdu == NULL)
		return FALSE;

	switch (pdu->variables->type) {
	case ASN_OCTET_STR:
	case ASN_OPAQUE:
		buf = xmalloc(pdu->variables->val_len + 1);
		memcpy(buf, pdu->variables->val.string, pdu->variables->val_len);
		buf[pdu->variables->val_len] = '\0';
		value = strtol(buf, NULL, 0);
		free(buf);
		break;
	case ASN_INTEGER:
	case ASN_COUNTER:
	case ASN_GAUGE:
		value = *pdu->variables->val.integer;
		break;
	case ASN_TIMETICKS:
		/* convert timeticks to seconds */
		value = *pdu->variables->val.integer / 100;
		break;
	case ASN_OBJECT_ID:
		snprint_objid (tmp_buf, sizeof(tmp_buf), pdu->variables->val.objid, pdu->variables->val_len / sizeof(oid));
		upsdebugx(2, "Received an OID value: %s", tmp_buf);
		/* Try to get the value of the pointed OID */
		if (nut_snmp_get_int(tmp_buf, &value) == FALSE) {
			upsdebugx(3, "Failed to retrieve OID value, using fallback");
			/* Otherwise return the last part of the returned OID (ex: 1.2.3 => 3) */
			char *oid_leaf = strrchr(tmp_buf, '.');
			value = strtol(oid_leaf+1, NULL, 0);
			upsdebugx(3, "Fallback value: %ld", value);
		}
		break;
	default:
		upslogx(LOG_ERR, "[%s] unhandled ASN 0x%x received from %s",
			upsname?upsname:device_name, pdu->variables->type, OID);
		return FALSE;
	}

	snmp_free_pdu(pdu);

	if (pval != NULL)
		*pval = value;

	return TRUE;
}

bool_t nut_snmp_set(const char *OID, char type, const char *value)
{
	int status;
	bool_t ret = FALSE;
	struct snmp_pdu *pdu, *response = NULL;
	oid name[MAX_OID_LEN];
	size_t name_len = MAX_OID_LEN;

	upsdebugx(1, "entering %s(%s, %c, %s)", __func__, OID, type, value);

	if (!snmp_parse_oid(OID, name, &name_len)) {
		upslogx(LOG_ERR, "[%s] %s: %s: %s",
			upsname?upsname:device_name, __func__, OID, snmp_api_errstring(snmp_errno));
		return FALSE;
	}

	pdu = snmp_pdu_create(SNMP_MSG_SET);
	if (pdu == NULL)
		fatalx(EXIT_FAILURE, "Not enough memory");

	if (snmp_add_var(pdu, name, name_len, type, value)) {
		upslogx(LOG_ERR, "[%s] %s: %s: %s",
			upsname?upsname:device_name, __func__, OID, snmp_api_errstring(snmp_errno));

		return FALSE;
	}

	status = snmp_synch_response(g_snmp_sess_p, pdu, &response);

	if ((status == STAT_SUCCESS) && (response->errstat == SNMP_ERR_NOERROR))
		ret = TRUE;
	else
		nut_snmp_perror(g_snmp_sess_p, status, response,
			"%s: can't set %s", __func__, OID);

	snmp_free_pdu(response);
	return ret;
}

bool_t nut_snmp_set_str(const char *OID, const char *value)
{
	return nut_snmp_set(OID, 's', value);
}

bool_t nut_snmp_set_int(const char *OID, long value)
{
	char buf[SU_BUFSIZE];

	snprintf(buf, sizeof(buf), "%ld", value);
	return nut_snmp_set(OID, 'i', buf);
}

bool_t nut_snmp_set_time(const char *OID, long value)
{
	char buf[SU_BUFSIZE];

	snprintf(buf, SU_BUFSIZE, "%ld", value * 100);
	return nut_snmp_set(OID, 't', buf);
}

/* log descriptive SNMP error message. */
void nut_snmp_perror(struct snmp_session *sess, int status,
	struct snmp_pdu *response, const char *fmt, ...)
{
	va_list va;
	int cliberr, snmperr;
	char *snmperrstr;
	char buf[SU_LARGEBUF];

	va_start(va, fmt);
	vsnprintf(buf, sizeof(buf), fmt, va);
	va_end(va);

	if (response == NULL) {
		snmp_error(sess, &cliberr, &snmperr, &snmperrstr);
		upslogx(LOG_ERR, "[%s] %s: %s",
			upsname?upsname:device_name, buf, snmperrstr);
		free(snmperrstr);
	} else if (status == STAT_SUCCESS) {
		switch (response->errstat)
		{
		case SNMP_ERR_NOERROR:
			break;
		case SNMP_ERR_NOSUCHNAME:	/* harmless */
			upsdebugx(2, "[%s] %s: %s",
					 upsname?upsname:device_name, buf, snmp_errstring(response->errstat));
			break;
		default:
			upslogx(LOG_ERR, "[%s] %s: Error in packet: %s",
				upsname?upsname:device_name, buf, snmp_errstring(response->errstat));
			break;
		}
	} else if (status == STAT_TIMEOUT) {
		upslogx(LOG_ERR, "[%s] %s: Timeout: no response from %s",
			upsname?upsname:device_name, buf, sess->peername);
	} else {
		snmp_sess_error(sess, &cliberr, &snmperr, &snmperrstr);
		upslogx(LOG_ERR, "[%s] %s: %s",
			upsname?upsname:device_name, buf, snmperrstr);
		free(snmperrstr);
	}
}

/* -----------------------------------------------------------
 * utility functions.
 * ----------------------------------------------------------- */

/* deal with APCC weirdness on Symmetras */
static void disable_transfer_oids(void)
{
	snmp_info_t *su_info_p;

	upslogx(LOG_INFO, "Disabling transfer OIDs");

	for (su_info_p = &snmp_info[0]; su_info_p->info_type != NULL ; su_info_p++) {
		if (!strcasecmp(su_info_p->info_type, "input.transfer.low")) {
			su_info_p->flags &= ~SU_FLAG_OK;
			continue;
		}

		if (!strcasecmp(su_info_p->info_type, "input.transfer.high")) {
			su_info_p->flags &= ~SU_FLAG_OK;
			continue;
		}
	}
}

/* Universal function to add or update info element.
 * If value is NULL, use the default one (su_info_p->dfl) */
void su_setinfo(snmp_info_t *su_info_p, const char *value)
{
	info_lkp_t	*info_lkp;
	char info_type[128]; // We tweak incoming "su_info_p->info_type" value in some cases

/* FIXME: Replace hardcoded 128 with a macro above (use {SU_}LARGEBUF?),
 *and same macro or sizeof(info_type) below? */

	upsdebugx(1, "entering %s(%s)", __func__, su_info_p->info_type);

/* FIXME: This 20 seems very wrong (should be "128", macro or sizeof? see above) */
	memset(info_type, 0, 20);
	/* pre-fill with the device name for checking */
	snprintf(info_type, 128, "device.%i", current_device_number);

	if ((daisychain_enabled == TRUE) && (devices_count > 1)) {
		/* Only append "device.X" for master and slaves, if not already done! */
		if ((current_device_number > 0) && (strstr(su_info_p->info_type, info_type) == NULL)) {
			/* Special case: we remove "device" from the device collection not to
			 * get "device.X.device.<something>", but "device.X.<something>" */
			if (!strncmp(su_info_p->info_type, "device.", 7)) {
				snprintf(info_type, 128, "device.%i.%s",
					current_device_number, su_info_p->info_type + 7);
			}
			else {
				snprintf(info_type, 128, "device.%i.%s",
					current_device_number, su_info_p->info_type);
			}
		}
		else
			snprintf(info_type, 128, "%s", su_info_p->info_type);
	}
	else
		snprintf(info_type, 128, "%s", su_info_p->info_type);

	upsdebugx(1, "%s: using info_type '%s'", __func__, info_type);

	if (SU_TYPE(su_info_p) == SU_TYPE_CMD)
		return;

	/* ups.status and {ups, Lx, outlet, outlet.group}.alarm have special
	 * handling, not here! */
	if ((strcasecmp(su_info_p->info_type, "ups.status"))
		&& (strcasecmp(strrchr(su_info_p->info_type, '.'), ".alarm")))
	{
		if (value != NULL)
			dstate_setinfo(info_type, "%s", value);
		else
			dstate_setinfo(info_type, "%s", su_info_p->dfl);

		dstate_setflags(info_type, su_info_p->info_flags);
		dstate_setaux(info_type, su_info_p->info_len);

		/* Set enumerated values, only if the data has ST_FLAG_RW and there
		 * are lookup values */
/* FIXME: daisychain settings support: check if applicable */
		if ((su_info_p->info_flags & ST_FLAG_RW) && su_info_p->oid2info) {

			upsdebugx(3, "%s: adding enumerated values", __func__);

			/* Loop on all existing values */
			for (info_lkp = su_info_p->oid2info; info_lkp != NULL
				&& info_lkp->info_value != NULL; info_lkp++) {
					dstate_addenum(info_type, "%s", info_lkp->info_value);
			}
		}

		/* Commit the current value, to avoid staleness with huge
		 * data collections on slow devices */
		 dstate_dataok();
	}
}

void su_status_set(snmp_info_t *su_info_p, long value)
{
	const char *info_value = NULL;

	upsdebugx(2, "SNMP UPS driver: entering %s()", __func__);

	if ((info_value = su_find_infoval(su_info_p->oid2info, value)) != NULL)
	{
		if (strcmp(info_value, "")) {
			status_set(info_value);
		}
	}
	/* TODO: else */
}

void su_alarm_set(snmp_info_t *su_info_p, long value)
{
	const char *info_value = NULL;
	const char *info_type = NULL;
	char alarm_info_value[SU_LARGEBUF];
	/* number of the outlet or phase */
	int item_number = -1;

	upsdebugx(2, "SNMP UPS driver: entering %s(%s)", __func__, su_info_p->info_type);

	/* daisychain handling
	 * extract the template part to get the relevant 'info_type' part
	 * ex: device.6.L1.alarm => L1.alarm
	 * ex: device.6.outlet.1.alarm => outlet.1.alarm */
	if (!strncmp(su_info_p->info_type, "device.", 7)) {
		info_type = strchr(su_info_p->info_type + 7, '.') + 1;
	}
	else
		info_type = su_info_p->info_type;

	upsdebugx(2, "%s: using definition %s", __func__, info_type);

	if ((info_value = su_find_infoval(su_info_p->oid2info, value)) != NULL
		&& info_value[0] != 0)
	{
		/* Special handling for outlet & outlet groups alarms */
		if ((su_info_p->flags & SU_OUTLET)
			|| (su_info_p->flags & SU_OUTLET_GROUP)) {
			/* Extract template number */
			item_number = extract_template_number(su_info_p->flags, info_type);

			upsdebugx(2, "%s: appending %s %i", __func__,
				(su_info_p->flags & SU_OUTLET_GROUP) ? "outlet group" : "outlet", item_number);

			/* Inject in the alarm string */
			snprintf(alarm_info_value, sizeof(alarm_info_value),
				"outlet%s %i %s", (su_info_p->flags & SU_OUTLET_GROUP) ? " group" : "",
				item_number, info_value);
			info_value = &alarm_info_value[0];
		}
		/* Special handling for phase alarms
		 * Note that SU_*PHASE flags are cleared, so match the 'Lx'
		 * start of path */
		if (info_type[0] == 'L') {
			/* Extract phase number */
			item_number = atoi(info_type+1);

			upsdebugx(2, "%s: appending phase L%i", __func__, item_number);

			/* Inject in the alarm string */
			snprintf(alarm_info_value, sizeof(alarm_info_value),
				"phase L%i %s", item_number, info_value);
			info_value = &alarm_info_value[0];
		}

		/* Set the alarm value */
		alarm_set(info_value);
	}
	/* TODO: else */
}

/* find info element definition in my info array. */
snmp_info_t *su_find_info(const char *type)
{
	snmp_info_t *su_info_p;

	for (su_info_p = &snmp_info[0]; su_info_p->info_type != NULL ; su_info_p++)
		if (!strcasecmp(su_info_p->info_type, type)) {
			upsdebugx(3, "%s: \"%s\" found", __func__, type);
			return su_info_p;
		}

	upsdebugx(3, "%s: unknown info type (%s)", __func__, type);
	return NULL;
}

/* Counter match the sysOID using {device,ups}.model OID
 * Return TRUE if this OID can be retrieved, FALSE otherwise */
bool_t match_model_OID()
{
	bool_t retCode = FALSE;
	snmp_info_t *su_info_p, *cur_info_p;
	char testOID_buf[LARGEBUF];

	/* Try to get device.model first */
	su_info_p = su_find_info("device.model");
	/* Otherwise, try to get ups.model */
	if (su_info_p == NULL)
		su_info_p = su_find_info("ups.model");

	if (su_info_p != NULL) {
		/* Daisychain specific: we may have a template (including formatting
		 * string) that needs to be adapted! */
		if (strchr(su_info_p->OID, '%') != NULL)
		{
			upsdebugx(2, "Found template, need to be adapted");
			cur_info_p = (snmp_info_t *)malloc(sizeof(snmp_info_t));
			cur_info_p->info_type = (char *)xmalloc(SU_INFOSIZE);
			cur_info_p->OID = (char *)xmalloc(SU_INFOSIZE);
			snprintf((char*)cur_info_p->info_type, SU_INFOSIZE, "%s", su_info_p->info_type);
			/* Use the daisychain master (0) / 1rst device index */
			snprintf((char*)cur_info_p->OID, SU_INFOSIZE, su_info_p->OID, 0);
		}
		else {
			upsdebugx(2, "Found entry, not a template %s", su_info_p->OID);
			/* Otherwise, just point at what we found */
			cur_info_p = su_info_p;
		}

		upsdebugx(2, "Testing %s using OID %s", cur_info_p->info_type, cur_info_p->OID);
		retCode = nut_snmp_get_str(cur_info_p->OID, testOID_buf, LARGEBUF, NULL);

		/* Free our malloc, if it was dynamic */
		if (strchr(su_info_p->OID, '%') != NULL) {
			if (cur_info_p->info_type != NULL)
				free((char*)cur_info_p->info_type);
			if (cur_info_p->OID != NULL)
				free((char*)cur_info_p->OID);
			if (cur_info_p != NULL)
				free((char*)cur_info_p);
		}
	}

	return retCode;
}

/* Try to find the MIB using sysOID matching.
 * Return a pointer to a mib2nut definition if found, NULL otherwise */
mib2nut_info_t *match_sysoid()
{
	char sysOID_buf[LARGEBUF];
	oid device_sysOID[MAX_OID_LEN];
	size_t device_sysOID_len = MAX_OID_LEN;
	oid mib2nut_sysOID[MAX_OID_LEN];
	size_t mib2nut_sysOID_len = MAX_OID_LEN;
	int i;

	/* Retrieve sysOID value of this device */
	if (nut_snmp_get_oid(SYSOID_OID, sysOID_buf, sizeof(sysOID_buf)) == TRUE)
	{
		upsdebugx(1, "%s: device sysOID value = %s", __func__, sysOID_buf);

		/* Build OIDs for comparison */
		if (!read_objid(sysOID_buf, device_sysOID, &device_sysOID_len))
		{
			upsdebugx(2, "%s: can't build device_sysOID %s: %s",
				__func__, sysOID_buf, snmp_api_errstring(snmp_errno));

			return NULL;
		}

		/* Now, iterate on mib2nut definitions */
		for (i = 0; mib2nut[i] != NULL; i++)
		{
			upsdebugx(1, "%s: checking MIB %s", __func__, mib2nut[i]->mib_name);

			if (mib2nut[i]->sysOID == NULL)
				continue;

			/* Clear variables */
			memset(mib2nut_sysOID, 0, MAX_OID_LEN);
			mib2nut_sysOID_len = MAX_OID_LEN;

			if (!read_objid(mib2nut[i]->sysOID, mib2nut_sysOID, &mib2nut_sysOID_len))
			{
				upsdebugx(2, "%s: can't build OID %s: %s",
					__func__, sysOID_buf, snmp_api_errstring(snmp_errno));

				/* Try to continue anyway! */
				continue;
			}

			/* Now compare these */
			upsdebugx(1, "%s: comparing %s with %s", __func__, sysOID_buf, mib2nut[i]->sysOID);
			if (!netsnmp_oid_equals(device_sysOID, device_sysOID_len, mib2nut_sysOID, mib2nut_sysOID_len))
			{
				upsdebugx(2, "%s: sysOID matches MIB '%s'!", __func__, mib2nut[i]->mib_name);
				/* Counter verify, using {ups,device}.model */
				snmp_info = mib2nut[i]->snmp_info;

				if (match_model_OID() != TRUE)
				{
					upsdebugx(2, "%s: testOID provided and doesn't match MIB '%s'!", __func__, mib2nut[i]->mib_name);
					snmp_info = NULL;
					continue;
				}
				else
					upsdebugx(2, "%s: testOID provided and matches MIB '%s'!", __func__, mib2nut[i]->mib_name);

				return mib2nut[i];
			}
		}

		/* Yell all to call for user report */
		upslogx(LOG_ERR, "No matching MIB found for sysOID '%s'!\n" \
			"Please report it to NUT developers, with an 'upsc' output for your device.\n" \
			"Going back to the classic MIB detection method.",
			sysOID_buf);
	}
	else
		upsdebugx(2, "Can't get sysOID value");

	return NULL;
}

/* Load the right snmp_info_t structure matching mib parameter */
bool_t load_mib2nut(const char *mib)
{
	int	i;
	mib2nut_info_t *m2n = NULL;

	upsdebugx(2, "SNMP UPS driver: entering %s(%s)", __func__, mib);

	/* First, try to match against sysOID, if no MIB was provided.
	 * This should speed up init stage
	 * (Note: sysOID points the device main MIB entry point) */
	if (!strcmp(mib, "auto"))
	{
		upsdebugx(1, "load_mib2nut: trying the new match_sysoid() method with %s", mib);
		/* Retry at most 3 times, to maximise chances */
		for (i = 0; i < 3 ; i++) {
			upsdebugx(2, "load_mib2nut: trying the new match_sysoid() method: attempt #%d", (i+1));
			if ((m2n = match_sysoid()) != NULL)
				break;

			if (m2n == NULL)
				upsdebugx(1, "load_mib2nut: failed with new match_sysoid() method");
			else
				upsdebugx(1, "load_mib2nut: found something with new match_sysoid() method");
		}
	}

	/* Otherwise, revert to the classic method */
	if (m2n == NULL)
	{
		for (i = 0; mib2nut[i] != NULL; i++) {
			/* Is there already a MIB name provided? */
			if (strcmp(mib, "auto") && strcmp(mib, mib2nut[i]->mib_name)) {
				upsdebugx(2, "load_mib2nut: skip the \"auto\" entry");
				continue;
			}
			upsdebugx(1, "load_mib2nut: trying classic sysOID matching method with '%s' mib", mib2nut[i]->mib_name);

			/* Classic method: test an OID specific to this MIB */
			snmp_info = mib2nut[i]->snmp_info;

			if (match_model_OID() != TRUE)
			{
				upsdebugx(2, "%s: testOID provided and doesn't match MIB '%s'!", __func__, mib2nut[i]->mib_name);
				snmp_info = NULL;
				continue;
			}
			else
				upsdebugx(2, "%s: testOID provided and matches MIB '%s'!", __func__, mib2nut[i]->mib_name);

			/* MIB found */
			m2n = mib2nut[i];
			break;
		}
	}

	/* Store the result, if any */
	if (m2n != NULL)
	{
		snmp_info = m2n->snmp_info;
		OID_pwr_status = m2n->oid_pwr_status;
		mibname = m2n->mib_name;
		mibvers = m2n->mib_version;
		alarms_info = m2n->alarms_info;
		upsdebugx(1, "load_mib2nut: using %s mib", mibname);
		return TRUE;
	}

	/* Did we find something or is it really an unknown mib */
	if (strcmp(mib, "auto") != 0) {
		fatalx(EXIT_FAILURE, "Unknown mibs value: %s", mib);
	} else {
		fatalx(EXIT_FAILURE, "No supported device detected");
	}
}

/* find the OID value matching that INFO_* value */
long su_find_valinfo(info_lkp_t *oid2info, const char* value)
{
	info_lkp_t *info_lkp;

	for (info_lkp = oid2info; (info_lkp != NULL) &&
		(strcmp(info_lkp->info_value, "NULL")); info_lkp++) {

		if (!(strcmp(info_lkp->info_value, value))) {
			upsdebugx(1, "%s: found %s (value: %s)",
					__func__, info_lkp->info_value, value);

			return info_lkp->oid_value;
		}
	}
	upsdebugx(1, "%s: no matching INFO_* value for this OID value (%s)", __func__, value);
	return -1;
}

/* find the INFO_* value matching that OID value */
const char *su_find_infoval(info_lkp_t *oid2info, long value)
{
	info_lkp_t *info_lkp;

	for (info_lkp = oid2info; (info_lkp != NULL) &&
		 (info_lkp->info_value != NULL) && (strcmp(info_lkp->info_value, "NULL")); info_lkp++) {

		if (info_lkp->oid_value == value) {
			upsdebugx(1, "%s: found %s (value: %ld)",
					__func__, info_lkp->info_value, value);

			return info_lkp->info_value;
		}
	}
	upsdebugx(1, "%s: no matching INFO_* value for this OID value (%ld)", __func__, value);
	return NULL;
}

/* FIXME: doesn't work with templates! */
static void disable_competition(snmp_info_t *entry)
{
	snmp_info_t	*p;

	for(p=snmp_info; p->info_type!=NULL; p++) {
		if(p!=entry && !strcmp(p->info_type, entry->info_type)) {
			upsdebugx(2, "%s: disabling %s %s",
					__func__, p->info_type, p->OID);
			p->flags &= ~SU_FLAG_OK;
		}
	}
}

/***********************************************************************
 * Template handling functions
 **********************************************************************/

/* Test if the template is a multiple one, i.e. with a formatting string that
 * contains multiple "%i".
 * Return TRUE if yes (multiple "%i" found), FALSE otherwise */
bool_t is_multiple_template(const char *OID_template)
{
	bool_t retCode = FALSE;
	char *format_char = NULL;

	if (OID_template) {
		format_char = strchr(OID_template, '%');
		upsdebugx(4, "%s(%s)", __func__, OID_template);
	}
	else
		upsdebugx(4, "%s(NULL)", __func__);

	if (format_char != NULL) {
		if (strchr(format_char + 1, '%') != NULL) {
			retCode = TRUE;
		}
	}

	upsdebugx(4, "%s: has %smultiple template definition",
		__func__, (retCode == FALSE)?"not ":"");

	return retCode;
}

/* Instantiate an snmp_info_t from a template.
 * Useful for outlet and outlet.group templates.
 * Note: remember to adapt info_type, OID and optionaly dfl */
snmp_info_t *instantiate_info(snmp_info_t *info_template, snmp_info_t *new_instance)
{
	upsdebugx(1, "%s(%s)", __func__, info_template->info_type);

	/* sanity check */
	if (info_template == NULL)
		return NULL;

	if (new_instance == NULL)
		new_instance = (snmp_info_t *)xmalloc(sizeof(snmp_info_t));

	new_instance->info_type = (char *)xmalloc(SU_INFOSIZE);
	if (new_instance->info_type)
		memset((char *)new_instance->info_type, 0, SU_INFOSIZE);
	if (info_template->OID != NULL) {
		new_instance->OID = (char *)xmalloc(SU_INFOSIZE);
		if (new_instance->OID)
			memset((char *)new_instance->OID, 0, SU_INFOSIZE);
	}
	else
		new_instance->OID = NULL;
	new_instance->info_flags = info_template->info_flags;
	new_instance->info_len = info_template->info_len;
	/* FIXME: check if we need to adapt this one... */
	new_instance->dfl = info_template->dfl;
	new_instance->flags = info_template->flags;
	new_instance->oid2info = info_template->oid2info;
	new_instance->setvar = info_template->setvar;

	upsdebugx(2, "instantiate_info: template instantiated");
	return new_instance;
}

/* Free a dynamically allocated snmp_info_t.
 * Useful for outlet and outlet.group templates */
void free_info(snmp_info_t *su_info_p)
{
	/* sanity check */
	if (su_info_p == NULL)
		return;

	if (su_info_p->info_type != NULL)
		free ((char *)su_info_p->info_type);

	if (su_info_p->OID != NULL)
		free ((char *)su_info_p->OID);

	free (su_info_p);
}

/* return the base SNMP index (0 or 1) to start template iteration on
 * the MIB, based on a test using a template OID */
int base_snmp_template_index(const snmp_info_t *su_info_p)
{
	int base_index = template_index_base;
	char test_OID[SU_INFOSIZE];

	upsdebugx(3, "%s: OID template = %s", __func__, su_info_p->OID);

	/* FIXME: differentiate between template types (SU_OUTLET | SU_OUTLET_GROUP)
	 * which may have different indexes ; and store it to not redo it again */
// FIXME: for now, process every time the index, if it's a "device" template!
	if (!(su_info_p->flags & SU_OUTLET) && !(su_info_p->flags & SU_OUTLET_GROUP))
		template_index_base = -1;

	if (template_index_base == -1)
	{
		/* not initialised yet */
		for (base_index = 0 ; base_index < 2 ; base_index++) {
			/* Test if this template also includes daisychain, in which case
			 * we just use the current device index */
			if (is_multiple_template(su_info_p->OID) == TRUE) {
				if (su_info_p->flags & SU_TYPE_DAISY_1) {
					snprintf(test_OID, sizeof(test_OID), su_info_p->OID,
						current_device_number - 1, base_index);
				}
				else {
					snprintf(test_OID, sizeof(test_OID), su_info_p->OID,
						base_index, current_device_number - 1);
				}
			}
			else {
				snprintf(test_OID, sizeof(test_OID), su_info_p->OID, base_index);
			}

			if (nut_snmp_get(test_OID) != NULL)
				break;
		}
		/* Only store if it's a template for outlets or outlets groups,
		 * not for daisychain (which has different index) */
		if ((su_info_p->flags & SU_OUTLET) || (su_info_p->flags & SU_OUTLET_GROUP))
			template_index_base = base_index;
	}
	upsdebugx(3, "%s: %i", __func__, template_index_base);
	return base_index;
}

/* return the NUT offset (increment) based on template_index_base
 * ie (template_index_base == 0) => increment +1
 *    (template_index_base == 1) => increment +0 */
int base_nut_template_offset(void)
{
	return (template_index_base==0)?1:0;
}

/* Try to determine the number of items (outlets, outlet groups, ...),
 * using a template definition. Walk through the template until we can't
 * get anymore values. I.e., if we can iterate up to 8 item, return 8 */
static int guestimate_template_count(const char *OID_template)
{
	int base_index = 0;
	char test_OID[SU_INFOSIZE];
	int base_count;

	upsdebugx(1, "%s(%s)", __func__, OID_template);

	/* Determine if OID index starts from 0 or 1? */
	snprintf(test_OID, sizeof(test_OID), OID_template, base_index);
	if (nut_snmp_get(test_OID) == NULL)
		base_index++;

	/* Now, actually iterate */
	for (base_count = 0 ;  ; base_count++) {
		snprintf(test_OID, sizeof(test_OID), OID_template, base_index + base_count);
		if (nut_snmp_get(test_OID) == NULL)
			break;
	}

	upsdebugx(3, "%s: %i", __func__, base_count);
	return base_count;
}

/* Process template definition, instantiate and get data or register
 * command
 * type: outlet, outlet.group, device */
bool_t process_template(int mode, const char* type, snmp_info_t *su_info_p)
{
	/* Default to TRUE, and leave to get_and_process_data() to set
	 * to FALSE when actually getting data from devices, to avoid false
	 * negative with server side data */
	bool_t status = TRUE;
	int cur_template_number = 1;
	int cur_nut_index = 0;
	int template_count = 0;
	int base_snmp_index = 0;
	snmp_info_t cur_info_p;
	char template_count_var[SU_BUFSIZE];
	char tmp_buf[SU_INFOSIZE];

	upsdebugx(1, "%s template definition found (%s)...", type, su_info_p->info_type);

	if ((strncmp(type, "device", 6)) && (devices_count > 1) && (current_device_number > 0)) {
		snprintf(template_count_var, sizeof(template_count_var), "device.%i.%s.count", current_device_number, type);
	} else {
		snprintf(template_count_var, sizeof(template_count_var), "%s.count", type);
	}

	if(dstate_getinfo(template_count_var) == NULL) {
		/* FIXME: should we disable it?
		 * su_info_p->flags &= ~SU_FLAG_OK;
		 * or rely on guestimation? */
		template_count = guestimate_template_count(su_info_p->OID);
		/* Publish the count estimation */
		if (template_count > 0) {
			dstate_setinfo(template_count_var, "%i", template_count);
		}
	}
	else {
		template_count = atoi(dstate_getinfo(template_count_var));
	}

	/* Only instantiate templates if needed! */
	if (template_count > 0) {
		/* general init of data using the template */
		instantiate_info(su_info_p, &cur_info_p);

		base_snmp_index = base_snmp_template_index(su_info_p);

		for (cur_template_number = base_snmp_index ;
				cur_template_number < (template_count + base_snmp_index) ;
				cur_template_number++)
		{
			/* Special processing for daisychain:
			 * append 'device.x' to the NUT variable name, except for the
			 * whole daisychain ("device.0") */
			if (!strncmp(type, "device", 6))
			{
				/* Device(s) 1-N (master + slave(s)) need to append 'device.x' */
				if (current_device_number > 0) {
					char *ptr = NULL;
					/* Another special processing for daisychain
					 * device collection needs special appending */
					if (!strncmp(su_info_p->info_type, "device.", 7))
						ptr = (char*)&su_info_p->info_type[7];
					else
						ptr = (char*)su_info_p->info_type;

					snprintf((char*)cur_info_p.info_type, SU_INFOSIZE,
							"device.%i.%s", current_device_number, ptr);
				}
				else
				{
					/* Device 1 ("device.0", whole daisychain) needs no
					 * special processing */
					cur_nut_index = cur_template_number + base_nut_template_offset();
					snprintf((char*)cur_info_p.info_type, SU_INFOSIZE,
							su_info_p->info_type, cur_nut_index);
				}
			}
			else /* Outlet and outlet groups templates */
			{
				/* Get the index of the current template instance */
				cur_nut_index = cur_template_number + base_nut_template_offset();

				/* Special processing for daisychain */
				if (daisychain_enabled == TRUE) {
					/* Device(s) 1-N (master + slave(s)) need to append 'device.x' */
					if ((devices_count > 1) && (current_device_number > 0)) {
						memset(&tmp_buf[0], 0, SU_INFOSIZE);
						strcat(&tmp_buf[0], "device.%i.");
						strcat(&tmp_buf[0], su_info_p->info_type);

						upsdebugx(4, "FORMATTING STRING = %s", &tmp_buf[0]);
							snprintf((char*)cur_info_p.info_type, SU_INFOSIZE,
								&tmp_buf[0], current_device_number, cur_nut_index);
					}
					else {
						// FIXME: daisychain-whole, what to do?
						snprintf((char*)cur_info_p.info_type, SU_INFOSIZE,
							su_info_p->info_type, cur_nut_index);
					}
				}
				else {
					snprintf((char*)cur_info_p.info_type, SU_INFOSIZE,
						su_info_p->info_type, cur_nut_index);
				}
			}

			/* check if default value is also a template */
			if ((cur_info_p.dfl != NULL) &&
				(strstr(su_info_p->dfl, "%i") != NULL)) {
				cur_info_p.dfl = (char *)xmalloc(SU_INFOSIZE);
				snprintf((char *)cur_info_p.dfl, SU_INFOSIZE, su_info_p->dfl, cur_nut_index);
			}

			if (cur_info_p.OID != NULL) {
				/* Special processing for daisychain */
				if (!strncmp(type, "device", 6)) {
					if (current_device_number > 0) {
						snprintf((char *)cur_info_p.OID, SU_INFOSIZE, su_info_p->OID, current_device_number - 1);
					}
					//else
					// FIXME: daisychain-whole, what to do?
				}
				else {
					/* Special processing for daisychain:
					 * these outlet | outlet groups also include formatting info,
					 * so we have to check if the daisychain is enabled, and if
					 * the formatting info for it are in 1rst or 2nd position */
					if (daisychain_enabled == TRUE) {
						if (su_info_p->flags & SU_TYPE_DAISY_1) {
							snprintf((char *)cur_info_p.OID, SU_INFOSIZE,
								su_info_p->OID, current_device_number - 1, cur_template_number);
						}
						else {
							snprintf((char *)cur_info_p.OID, SU_INFOSIZE,
								su_info_p->OID, cur_template_number - 1, current_device_number - 1);
						}
					}
					else {
						snprintf((char *)cur_info_p.OID, SU_INFOSIZE, su_info_p->OID, cur_template_number);
					}
				}

				/* add instant commands to the info database. */
				if (SU_TYPE(su_info_p) == SU_TYPE_CMD) {
					upsdebugx(1, "Adding template command %s", cur_info_p.info_type);
					/* FIXME: only add if "su_ups_get(cur_info_p) == TRUE" */
					if (mode == SU_WALKMODE_INIT)
						dstate_addcmd(cur_info_p.info_type);
				}
				else /* get and process this data */
					status = get_and_process_data(mode, &cur_info_p);
			} else {
				/* server side (ABSENT) data */
				su_setinfo(&cur_info_p, NULL);
			}
			/* set back the flag */
			su_info_p->flags = cur_info_p.flags;
		}
		free((char*)cur_info_p.info_type);
		if (cur_info_p.OID != NULL)
			free((char*)cur_info_p.OID);
		if ((cur_info_p.dfl != NULL) &&
			(strstr(su_info_p->dfl, "%i") != NULL))
			free((char*)cur_info_p.dfl);
	}
	else {
		upsdebugx(1, "No %s present, discarding template definition...", type);
	}
	return status;
}

/* Return the type of template, according to a variable name.
 * Return: SU_OUTLET_GROUP, SU_OUTLET or 0 if not a template */
int get_template_type(const char* varname)
{
	/* Check if it is outlet / outlet.group */
	if (!strncmp(varname, "outlet.group", 12)) {
		return SU_OUTLET_GROUP;
	}
	else if (!strncmp(varname, "outlet", 6)) {
		return SU_OUTLET;
	}
	else if (!strncmp(varname, "device", 6)) {
		return SU_DAISY;
	}
	else {
		upsdebugx(2, "Unknown template type: %s", varname);
		return 0;
	}
}

/* Extract the id number of an instantiated template.
 * Example: return '1' for type = 'outlet.1.desc', -1 if unknown */
int extract_template_number(int template_type, const char* varname)
{
	const char* item_number_ptr = NULL;
	int item_number = -1;

	if (template_type & SU_OUTLET_GROUP)
		item_number_ptr = &varname[12];
	else if (template_type & SU_OUTLET)
		item_number_ptr = &varname[6];
	else if (template_type & SU_DAISY)
		item_number_ptr = &varname[6];
	else
		return -1;

	item_number = atoi(++item_number_ptr);
	upsdebugx(3, "%s: item %i", __func__, item_number);
	return item_number;
}

/* Extract the id number of a template from a variable name.
 * Example: return '1' for type = 'outlet.1.desc' */
int extract_template_number_from_snmp_info_t(const char* varname)
{
	return extract_template_number(get_template_type(varname), varname);
}

/* end of template functions */


/* process a single data from a walk */
bool_t get_and_process_data(int mode, snmp_info_t *su_info_p)
{
	bool_t status = FALSE;

	upsdebugx(1, "%s: %s (%s)", __func__, su_info_p->info_type, su_info_p->OID);

	/* ok, update this element. */
	status = su_ups_get(su_info_p);

	/* set stale flag if data is stale, clear if not. */
	if (status == TRUE) {
		if (su_info_p->flags & SU_FLAG_STALE) {
			upslogx(LOG_INFO, "[%s] %s: data resumed for %s",
				upsname?upsname:device_name, __func__, su_info_p->info_type);
			su_info_p->flags &= ~SU_FLAG_STALE;
		}
		if(su_info_p->flags & SU_FLAG_UNIQUE) {
			/* We should be the only provider of this */
			disable_competition(su_info_p);
			su_info_p->flags &= ~SU_FLAG_UNIQUE;
		}
		dstate_dataok();
	} else {
		if (mode == SU_WALKMODE_INIT) {
			/* handle unsupported vars */
			su_info_p->flags &= ~SU_FLAG_OK;
		} else	{
			if (!(su_info_p->flags & SU_FLAG_STALE)) {
				upslogx(LOG_INFO, "[%s] snmp_ups_walk: data stale for %s",
					upsname?upsname:device_name, su_info_p->info_type);
				su_info_p->flags |= SU_FLAG_STALE;
			}
			dstate_datastale();
		}
	}
	return status;
}

/***********************************************************************
 * Daisychain handling functions
 **********************************************************************/

/*!
 * Daisychained devices support init:
 * Determine the number of device(s) and if daisychain support has to be enabled
 * Set the values of devices_count (internal) and "device.count" (public)
 * Return TRUE if daisychain support is enabled, FALSE otherwise */
bool_t daisychain_init()
{
	snmp_info_t *su_info_p = NULL;

	upsdebugx(1, "Checking if daisychain support has to be enabled");

	su_info_p = su_find_info("device.count");

	if (su_info_p != NULL)
	{
		upsdebugx(1, "Found device.count entry...");

		/* Enable daisychain if there is a device.count entry.
		 * This means that will have templates for entries */
		daisychain_enabled = TRUE;

		/* Try to get the OID value, if it's not a template */
		if ((su_info_p->OID != NULL) &&
			(strstr(su_info_p->OID, "%i") == NULL))
		{
			if (nut_snmp_get_int(su_info_p->OID, &devices_count) == TRUE)
				upsdebugx(1, "There are %ld device(s) present", devices_count);
			else
			{
				upsdebugx(1, "Error: can't get the number of device(s) present!");
				upsdebugx(1, "Falling back to 1 device!");
				devices_count = 1;
			}
		}
		/* Otherwise (template), use the guesstimation function to get
		 * the number of devices present */
		else
		{
			devices_count = guestimate_template_count(su_info_p->OID);
			upsdebugx(1, "Guesstimation: there are %ld device(s) present", devices_count);
		}

		/* Sanity check before data publication */
		if (devices_count < 1) {
			devices_count = 1;
			daisychain_enabled = FALSE;
			upsdebugx(1, "Devices count is less than 1!");
			upsdebugx(1, "Falling back to 1 device and disabling daisychain support!");
		}

		/* Publish the device(s) count */
		if (devices_count > 1) {
			dstate_setinfo("device.count", "%ld", devices_count);

			/* Also publish the default value for mfr and a forged model
			 * for device.0 (whole daisychain) */
			su_info_p = su_find_info("device.mfr");
			if (su_info_p != NULL) {
				su_info_p = su_find_info("ups.mfr");
				if (su_info_p != NULL) {
					su_setinfo(su_info_p, NULL);
				}
			}
			/* Forge model using device.type and number */
			su_info_p = su_find_info("device.type");
			if ((su_info_p != NULL) && (su_info_p->dfl != NULL)) {
				dstate_setinfo("device.model", "daisychain %s (1+%ld)",
					su_info_p->dfl, devices_count - 1);
				dstate_setinfo("device.type", "%s", su_info_p->dfl);
			}
			else {
				dstate_setinfo("device.model", "daisychain (1+%ld)", devices_count - 1);
			}
		}
	}
	else {
		daisychain_enabled = FALSE;
		upsdebugx(1, "No device.count entry found, daisychain support not needed");
	}

	return daisychain_enabled;
}

/***********************************************************************
 * SNMP handling functions
 **********************************************************************/

/* Process a data with regard to SU_OUTPHASES, SU_INPHASES and SU_BYPPHASES.
 * 3phases related data are disabled if the unit is 1ph, and conversely.
 * If the related phases data (input, output, bypass) is not yet valued,
 * retrieve it first.
 *
 * type: input, output, bypass
 * su_info_p: variable to process flags on
 * Return 0 if OK, 1 if the caller needs to "continue" the walk loop (i.e.
 * skip the present data)
 */
int process_phase_data(const char* type, long *nb_phases, snmp_info_t *su_info_p)
{
	snmp_info_t *tmp_info_p;
	char tmpOID[SU_INFOSIZE];
	char tmpInfo[SU_INFOSIZE];
	long tmpValue;
	int phases_flag = 0, single_phase_flag = 0, three_phase_flag = 0;

	/* Phase specific data */
	if (!strncmp(type, "input", 5)) {
		phases_flag = SU_INPHASES;
		single_phase_flag = SU_INPUT_1;
		three_phase_flag = SU_INPUT_3;
	}
	else if (!strncmp(type, "output", 6)) {
		phases_flag = SU_OUTPHASES;
		single_phase_flag = SU_OUTPUT_1;
		three_phase_flag = SU_OUTPUT_3;
	}
	else if (!strncmp(type, "input.bypass", 12)) {
		phases_flag = SU_BYPPHASES;
		single_phase_flag = SU_BYPASS_1;
		three_phase_flag = SU_BYPASS_3;
	}
	else {
		upsdebugx(2, "%s: unknown type '%s'", __func__, type);
		return 1;
	}

	/* Init the phase(s) info for this device, if not already done */
	if (*nb_phases == -1) {
		upsdebugx(2, "%s phases information not initialized for device %i",
			type, current_device_number);

		memset(tmpInfo, 0, SU_INFOSIZE);

		/* daisychain specifics... */
		if ( (daisychain_enabled == TRUE) && (current_device_number > 0) ) {
			/* Device(s) 2-N (slave(s)) need to append 'device.x' */
			snprintf(tmpInfo, SU_INFOSIZE,
					"device.%i.%s.phases", current_device_number, type);
		}
		else {
			snprintf(tmpInfo, SU_INFOSIZE, "%s.phases", type);
		}

		if (dstate_getinfo(tmpInfo) == NULL) {
			/* {input,output,bypass}.phases is not yet published,
			 * try to get the template for it */
			snprintf(tmpInfo, SU_INFOSIZE, "%s.phases", type);
			tmp_info_p = su_find_info(tmpInfo);
			if (tmp_info_p != NULL) {
				memset(tmpOID, 0, SU_INFOSIZE);

				/* Daisychain specific: we may have a template (including
				 * formatting string) that needs to be adapted! */
				if (strchr(tmp_info_p->OID, '%') != NULL) {
					upsdebugx(2, "Found template, need to be adapted");
					snprintf((char*)tmpOID, SU_INFOSIZE, tmp_info_p->OID, current_device_number - 1);
				}
				else {
					/* Otherwise, just point at what we found */
					upsdebugx(2, "Found entry, not a template %s", tmp_info_p->OID);
					snprintf((char*)tmpOID, SU_INFOSIZE, "%s", tmp_info_p->OID);
				}
				/* Actually get the data */
				if (nut_snmp_get_int(tmpOID, &tmpValue) == TRUE) {
					*nb_phases = tmpValue;
				}
				else {
					upsdebugx(2, "Can't get %s value. Defaulting to 1 %s.phase", tmpInfo, type);
					*nb_phases = 1;
					/* FIXME: return something or process using default?! */
				}
			}
			else {
				upsdebugx(2, "No %s entry. Defaulting to 1 %s.phase", tmpInfo, type);
				*nb_phases = 1;
				/* FIXME: return something or process using default?! */
			}
		}
		else {
			*nb_phases = atoi(dstate_getinfo(tmpInfo));
		}
		/* Publish the number of phase(s) */
		dstate_setinfo(tmpInfo, "%ld", *nb_phases);
		upsdebugx(2, "device %i has %ld %s.phases", current_device_number, *nb_phases, type);
	}
	/* FIXME: what to do here?
	else if (*nb_phases == 0) {
		return 1;
	} */


	/* Actual processing of phases related data */
/* FIXME: don't clear SU_INPHASES in daisychain mode!!! ??? */
	if (su_info_p->flags & single_phase_flag) {
		if (*nb_phases == 1) {
			upsdebugx(1, "%s_phases is 1", type);
			su_info_p->flags &= ~phases_flag;
		} else {
			upsdebugx(1, "%s_phases is not 1", type);
			su_info_p->flags &= ~SU_FLAG_OK;
			return 1;
		}
	} else if (su_info_p->flags & three_phase_flag) {
		if (*nb_phases == 3) {
			upsdebugx(1, "%s_phases is 3", type);
			su_info_p->flags &= ~phases_flag;
		} else {
			upsdebugx(1, "%s_phases is not 3", type);
			su_info_p->flags &= ~SU_FLAG_OK;
			return 1;
		}
	} else {
		upsdebugx(1, "%s_phases is %ld", type, *nb_phases);
	}
	return 0; /* FIXME: remap EXIT_SUCCESS to RETURN_SUCCESS */
}

#if WITH_DMF_LUA
int publish_Lua_dstate(lua_State *L){
	const char *info_type = lua_tostring(L, 1);
	const char *value = lua_tostring(L, 2);

	if((info_type) && (value))
		dstate_setinfo(info_type, "%s", value);
	return 0;
}

int lua_C_gateway(lua_State *L){
	/* get number of arguments */
	const char *info_type = lua_tostring(L, 1);
	int current_device_number = lua_tointeger(L, 2);

	char *buf = (char *) malloc((strlen(info_type)+12) * sizeof(char));

	if(current_device_number > 0)
		sprintf(buf, "device.%d.%s", current_device_number, info_type);
	else
		sprintf(buf, "device.%s", info_type);

	const char *value = dstate_getinfo(buf);

	if(value)
		lua_pushstring(L, value);

	/* return the number of results */
	free(buf);
	return 1;
}
#endif /* WITH_DMF_LUA */

/* walk ups variables and set elements of the info array. */
bool_t snmp_ups_walk(int mode)
{
	long *input_phases, *output_phases, *bypass_phases;
	static unsigned long iterations = 0;
	snmp_info_t *su_info_p;
	bool_t status = FALSE;

	/* Loop through all device(s) */
	/* Note: considering "unitary" and "daisy-chained" devices, we have
	 * several variables (and their values) that can come into play:
	 *  devices_count == 1 (default) AND daisychain_enabled == FALSE => unitary
	 *  devices_count > 1 (AND/OR?) daisychain_enabled == TRUE => a daisy-chain
	 * The current_device_number == 0 in context of daisy-chain means the
	 * "whole device" with composite or summary values that refer to the
	 * chain as a virtual power device (e.g. might be a sum of outlet counts).
	 * If daisychain_enabled == TRUE and current_device_number == 1 then we
	 * are looking at the "master" device (one that we have direct/networked
	 * connectivity to; the current_device_number > 1 is a slave (chained by
	 * some proprietary link not visible from the outside) and represented
	 * through the master - the slaves are not addressable directly. If the
	 * master dies/reboots, connection to the whole chain is interrupted.
	 * The dstate string names for daisychained sub-devices have the prefix
	 * "device." and number embedded (e.g. "device.3.input.phases") except
	 * for the whole (#0) virtual device, so it *seems* similar to unitary.
	 */

	for (current_device_number = 0 ; current_device_number <= devices_count ; current_device_number++)
	{
		/* reinit the alarm buffer, before */
		if (devices_count > 1)
			device_alarm_init();

		/* Loop through all mapping entries for the current_device_number */
		for (su_info_p = &snmp_info[0]; su_info_p->info_type != NULL ; su_info_p++) {
#if WITH_DMF_FUNCTIONS
			if(su_info_p->flags & SU_FLAG_FUNCTION){
				if(su_info_p->function_code) {
					if( (su_info_p->function_language==NULL)
					    || (su_info_p->function_language[0]=='\0')
					    || (strcmp("lua-5.1", su_info_p->function_language)==0)
					    || (strcmp("lua", su_info_p->function_language)==0)
					) {
#if WITH_DMF_LUA
						if (su_info_p->luaContext){
							char *result = NULL;

							lua_register(su_info_p->luaContext, "lua_C_gateway", lua_C_gateway);
							lua_register(su_info_p->luaContext, "publish_Lua_dstate", publish_Lua_dstate);

							char *funcname = snmp_info_type_to_main_function_name(su_info_p->info_type);
							upsdebugx(4, "DMF-LUA: Going to call Lua funcname:\n%s\n", funcname ? funcname : "<null>" );
							upsdebugx(5, "DMF-LUA: Lua code block being interpreted:\n%s\n", su_info_p->function_code );
							lua_getglobal(su_info_p->luaContext, funcname);
							lua_pushnumber(su_info_p->luaContext, current_device_number);
							lua_pcall(su_info_p->luaContext,1,1,0);
							result = (char *) lua_tostring(su_info_p->luaContext, -1);
							upsdebugx(4, "Executing LUA for SNMP_INFO: %s\n\nResult: %s\n", funcname, result);
							free(funcname);

							if(result){
								char *buf = (char *) malloc((strlen(su_info_p->info_type)+3) * sizeof(char));
								int i = 0;
								while((su_info_p->info_type[i]) && (su_info_p->info_type[i]) != '.') i++;

								if(current_device_number > 0)
									sprintf(buf, "%.*s.%d%s",i , su_info_p->info_type, current_device_number, su_info_p->info_type + i);
								else
									sprintf(buf, "%s", su_info_p->info_type);

								dstate_setinfo(buf, "%s", result);
								free(buf);
							}
						} /* if (su_info_p->luaContext) */
#else
						upsdebugx(1, "SNMP_INFO entry backed by dynamic code in '%s' was skipped because support for this language is not compiled in",
							su_info_p->function_language ? su_info_p->function_language : "LUA");
#endif /* WITH_DMF_LUA */
					} /* if function_language resolved to "lua*" */
					else {
						upsdebugx(1, "SNMP_INFO entry backed by dynamic code in '%s' was skipped because support for this language is not compiled in",
							su_info_p->function_language);
					} /* no known function_language here */
				} /* if(su_info_p->function_code) was present */
				continue;
			} /* if(su_info_p->flags & SU_FLAG_FUNCTION) - otherwise fall through to static data */
#endif /* WITH_DMF_FUNCTIONS */

			/* FIXME:
			 * switch(current_device_number) {
			 * case 0: devtype = "daisychain whole"
			 * case 1: devtype = "daisychain master"
			 * default: devtype = "daisychain slave" */
			if (daisychain_enabled == TRUE) {
				upsdebugx(1, "%s: processing device %i (%s)", __func__,
					current_device_number,
					(current_device_number == 1)?"master":"slave"); // FIXME: daisychain
			}

			/* Check if we are asked to stop (reactivity++) */
			if (exit_flag != 0) {
				upsdebugx(1, "%s: aborting because exit_flag was set", __func__);
				return TRUE;
			}

			/* Skip daisychain data count */
			if (mode == SU_WALKMODE_INIT &&
				(!strncmp(su_info_p->info_type, "device.count", 12)))
			{
				su_info_p->flags &= ~SU_FLAG_OK;
				continue;
			}

/* FIXME: daisychain-whole, what to do? */
/* Note that when addressing the FIXME above, if (current_device_number == 0 && daisychain_enabled == FALSE) then we'd skip it still (unitary device is at current_device_number == 1)... */
			/* skip the whole-daisychain for now */
			if (current_device_number == 0) {
				upsdebugx(1, "Skipping daisychain device.0 for now...");
				continue;
			}

			/* skip instcmd, not linked to outlets */
			if ((SU_TYPE(su_info_p) == SU_TYPE_CMD)
				&& !(su_info_p->flags & SU_OUTLET)
				&& !(su_info_p->flags & SU_OUTLET_GROUP)) {
				upsdebugx(1, "SU_CMD_MASK => %s", su_info_p->OID);
				continue;
			}
			/* skip elements we shouldn't show in update mode */
			if ((mode == SU_WALKMODE_UPDATE) && !(su_info_p->flags & SU_FLAG_OK))
				continue;

			/* skip static elements in update mode */
			if ((mode == SU_WALKMODE_UPDATE) && (su_info_p->flags & SU_FLAG_STATIC))
				continue;

			/* Set default value if we cannot fetch it */
			/* and set static flag on this element.
			 * Not applicable to outlets (need SU_FLAG_STATIC tagging) */
			if ((su_info_p->flags & SU_FLAG_ABSENT)
				&& !(su_info_p->flags & SU_OUTLET)
				&& !(su_info_p->flags & SU_OUTLET_GROUP))
			{
				if (mode == SU_WALKMODE_INIT)
				{
					if (su_info_p->dfl)
					{
						if ((daisychain_enabled == TRUE) && (devices_count > 1))
						{
							if (current_device_number == 0)
							{
								su_setinfo(su_info_p, NULL); // FIXME: daisychain-whole, what to do?
							} else {
								status = process_template(mode, "device", su_info_p);
							}
						}
						else {
							/* Set default value if we cannot fetch it from ups. */
							su_setinfo(su_info_p, NULL);
						}
					}
					su_info_p->flags |= SU_FLAG_STATIC;
				}
				continue;
			}

			/* check stale elements only on each PN_STALE_RETRY iteration. */
	/*		if ((su_info_p->flags & SU_FLAG_STALE) &&
					(iterations % SU_STALE_RETRY) != 0)
				continue;
	*/
			/* Filter 1-phase Vs 3-phase according to {input,output,bypass}.phase.
			 * Non matching items are disabled, and flags are cleared at init
			 * time */
			/* Process input phases information */
			input_phases = &daisychain_info[current_device_number]->input_phases;
			if (su_info_p->flags & SU_INPHASES) {
				upsdebugx(1, "Check input_phases (%ld)", *input_phases);
				if (process_phase_data("input", input_phases, su_info_p) == 1)
					continue;
			}

			/* Process output phases information */
			output_phases = &daisychain_info[current_device_number]->output_phases;
			if (su_info_p->flags & SU_OUTPHASES) {
				upsdebugx(1, "Check output_phases (%ld)", *output_phases);
				if (process_phase_data("output", output_phases, su_info_p) == 1)
					continue;
			}

			/* Process bypass phases information */
			bypass_phases = &daisychain_info[current_device_number]->bypass_phases;
			if (su_info_p->flags & SU_BYPPHASES) {
				upsdebugx(1, "Check bypass_phases (%ld)", *bypass_phases);
				if (process_phase_data("input.bypass", bypass_phases, su_info_p) == 1)
					continue;
			}

			/* process template (outlet, outlet group, inc. daisychain) definition */
			if (su_info_p->flags & SU_OUTLET) {
				/* Skip commands after init */
				if ((SU_TYPE(su_info_p) == SU_TYPE_CMD) && (mode == SU_WALKMODE_UPDATE))
					continue;
				else
					status = process_template(mode, "outlet", su_info_p);
			}
			else if (su_info_p->flags & SU_OUTLET_GROUP) {
				/* Skip commands after init */
				if ((SU_TYPE(su_info_p) == SU_TYPE_CMD) && (mode == SU_WALKMODE_UPDATE))
					continue;
				else
					status = process_template(mode, "outlet.group", su_info_p);
			}
			else {
/*
//				if (daisychain_enabled == TRUE) {
//					status = process_template(mode, "device", su_info_p);
//				}
//				else {
*/
					/* get and process this data, including daisychain adaptation */
					status = get_and_process_data(mode, su_info_p);
/*
//				}
*/
			}
		}	/* for (su_info_p... */

		if (devices_count > 1) {
			/* commit the device alarm buffer */
			device_alarm_commit(current_device_number);

			/* reinit the alarm buffer, after, not to pollute "device.0" */
			device_alarm_init();
		}
	}
	iterations++;
	return status;
}

bool_t su_ups_get(snmp_info_t *su_info_p)
{
	static char buf[SU_INFOSIZE];
	bool_t status;
	long value;
	const char *strValue = NULL;
	struct snmp_pdu ** pdu_array;
	struct snmp_pdu * current_pdu;
	alarms_info_t * alarms;
	int index = 0;
	char *format_char = NULL;
	snmp_info_t *tmp_info_p = NULL;
	int daisychain_offset = 0;

	upsdebugx(2, "%s: %s %s", __func__, su_info_p->info_type, su_info_p->OID);

	if (daisychain_enabled == TRUE) {
		/* Only apply the "-1" offset for master and slaves! */
		if (current_device_number > 0)
			daisychain_offset = -1;
	}
	else
		daisychain_offset = -1;

	/* Check if this is a daisychain template */
	if ((format_char = strchr(su_info_p->OID, '%')) != NULL) {
		tmp_info_p = instantiate_info(su_info_p, tmp_info_p);
		if (tmp_info_p != NULL) {
			/* adapt the OID */
			if (su_info_p->OID != NULL) {
				snprintf((char *)tmp_info_p->OID, SU_INFOSIZE, su_info_p->OID,
					current_device_number + daisychain_offset);
			}
			else {
				free_info(tmp_info_p);
				return FALSE;
			}

			/* adapt info_type */
			if (su_info_p->info_type != NULL) {
				snprintf((char *)tmp_info_p->info_type, SU_INFOSIZE, "%s", su_info_p->info_type);
			}
			else {
				free_info(tmp_info_p);
				return FALSE;
			}

			su_info_p = tmp_info_p;
		}
		else {
			upsdebugx(2, "%s: can't instantiate template", __func__);
			return FALSE;
		}
	}

	if (!strcasecmp(su_info_p->info_type, "ups.status")) {
/* FIXME: daisychain status support! */
		status = nut_snmp_get_int(su_info_p->OID, &value);
		if (status == TRUE)
		{
			su_status_set(su_info_p, value);
			upsdebugx(2, "=> value: %ld", value);
		}
		else
			upsdebugx(2, "=> Failed");

		free_info(tmp_info_p);
		return status;
	}

	/* Handle 'ups.alarm', 'outlet.n.alarm' and 3phase 'Lx.alarm',
	 * nothing else! */
	if (!strcmp(strrchr(su_info_p->info_type, '.'), ".alarm")) {

		upsdebugx(2, "Processing alarm: %s", su_info_p->info_type);

/* FIXME: daisychain alarms support! */
		status = nut_snmp_get_int(su_info_p->OID, &value);
		if (status == TRUE)
		{
			su_alarm_set(su_info_p, value);
			upsdebugx(2, "=> value: %ld", value);
		}
		else upsdebugx(2, "=> Failed");

		free_info(tmp_info_p);
		return status;
	}

	/* Walk a subtree (array) of alarms, composed of OID references.
	 * The object referenced should not be accessible, but rather when
	 * present, this means that the alarm condition is TRUE.
	 * Only present in powerware-mib.c for now */
	if (!strcasecmp(su_info_p->info_type, "ups.alarms")) {
		status = nut_snmp_get_int(su_info_p->OID, &value);
		if (status == TRUE) {
			upsdebugx(2, "=> %ld alarms present", value);
			if( value > 0 ) {
				pdu_array = nut_snmp_walk(su_info_p->OID, INT_MAX);
				if(pdu_array == NULL) {
					upsdebugx(2, "=> Walk failed");
					return FALSE;
				}

				current_pdu = pdu_array[index];
				while(current_pdu) {
					/* Retrieve the OID name, for comparison */
					if (decode_oid(current_pdu, buf, sizeof(buf)) == TRUE) {
						alarms = alarms_info;
						while( alarms->OID ) {
							if(!strcmp(buf, alarms->OID)) {
								upsdebugx(3, "Alarm OID found => %s", alarms->OID);
								/* Check for ups.status value */
								if (alarms->status_value) {
									upsdebugx(3, "Alarm value (status) found => %s", alarms->status_value);
									status_set(alarms->status_value);
								}
								/* Check for ups.alarm value */
								if (alarms->alarm_value) {
									upsdebugx(3, "Alarm value (alarm) found => %s", alarms->alarm_value);
									alarm_set(alarms->alarm_value);
								}
								break;
							}
							alarms++;
						}
					}
					index++;
					current_pdu = pdu_array[index];
				}
				nut_snmp_free(pdu_array);
			}
		}
		else {
			upsdebugx(2, "=> Failed");
		}

		free_info(tmp_info_p);
		return status;
	}

	/* another special case */
	if (!strcasecmp(su_info_p->info_type, "ambient.temperature")) {
		float temp=0;

		status = nut_snmp_get_int(su_info_p->OID, &value);

		if(status != TRUE) {
			free_info(tmp_info_p);
			return status;
		}

		/* only do this if using the IEM sensor */
		if (!strcmp(su_info_p->OID, APCC_OID_IEM_TEMP)) {
			int	su;
			long	units;

			su = nut_snmp_get_int(APCC_OID_IEM_TEMP_UNIT, &units);

			/* no response, or units == F */
			if ((su == FALSE) || (units == APCC_IEM_FAHRENHEIT))
				temp = (value - 32) / 1.8;
			else
				temp = value;
		}
		else {
			temp = value * su_info_p->info_len;
		}

		snprintf(buf, sizeof(buf), "%.1f", temp);
		su_setinfo(su_info_p, buf);

		free_info(tmp_info_p);
		return TRUE;
	}

	if (su_info_p->info_flags & ST_FLAG_STRING) {
		status = nut_snmp_get_str(su_info_p->OID, buf, sizeof(buf), su_info_p->oid2info);
	} else {
		status = nut_snmp_get_int(su_info_p->OID, &value);
		if (status == TRUE) {
			if (su_info_p->flags&SU_FLAG_NEGINVALID && value<0) {
				su_info_p->flags &= ~SU_FLAG_OK;
				if(su_info_p->flags&SU_FLAG_UNIQUE) {
					disable_competition(su_info_p);
					su_info_p->flags &= ~SU_FLAG_UNIQUE;
				}
				free_info(tmp_info_p);
				return FALSE;
			}
			if (su_info_p->flags & SU_FLAG_SETINT) {
				upsdebugx(1, "setvar %s", su_info_p->OID);
				*su_info_p->setvar = value;
			}
			/* Check if there is a value to be looked up */
			if ((strValue = su_find_infoval(su_info_p->oid2info, value)) != NULL)
				snprintf(buf, sizeof(buf), "%s", strValue);
			else {
				/* Check if there is a need to publish decimal too,
				 * i.e. if switching to integer does not cause a
				 * loss of precision */
				value = value * su_info_p->info_len;
				if ((int)value == value)
					snprintf(buf, sizeof(buf), "%i", (int)value);
				else
					snprintf(buf, sizeof(buf), "%.2f", (float)value);
			}
		}
	}

	if (status == TRUE) {
		su_setinfo(su_info_p, buf);
		upsdebugx(2, "=> value: %s", buf);
	}
	else
		upsdebugx(2, "=> Failed");

	free_info(tmp_info_p);
	return status;
}

/* Common function for setting OIDs, from a NUT variable name,
 * used by su_setvar() and su_instcmd()
 * Params:
 * @mode: SU_MODE_INSTCMD for instant commands, SU_MODE_SETVAR for settings
 * @varname: name of variable or command to set the OID from
 * @val: value for settings, NULL for commands

 * Returns
 *   STAT_SET_HANDLED if OK,
 *   STAT_SET_INVALID or STAT_SET_UNKNOWN if the command / setting is not supported
 *   STAT_SET_FAILED otherwise
 */
int su_setOID(int mode, const char *varname, const char *val)
{
	snmp_info_t *su_info_p = NULL;
	bool_t status;
	int retval = STAT_SET_FAILED;
	int cmd_offset = 0;
	long value = -1;
	/* normal (default), outlet, or outlet group variable */
	int vartype = -1;
	int daisychain_device_number = -1;
	int OID_offset = 0; /* Set to "-1" for daisychain devices > 0, 0 otherwise */
	/* variable without the potential "device.X" prefix, to find the template */
	char *tmp_varname = NULL;
	char setOID[SU_INFOSIZE];
	/* Used for potentially appending "device.X." to {outlet,outlet.group}.count */
	char template_count_var[SU_BUFSIZE];

	upsdebugx(2, "entering %s(%s, %s, %s)", __func__,
		(mode==SU_MODE_INSTCMD)?"instcmd":"setvar", varname, val);

	memset(setOID, 0, SU_INFOSIZE);
	memset(template_count_var, 0, SU_BUFSIZE);

	/* Check if it's a daisychain setting */
	if (!strncmp(varname, "device", 6)) {
		/* Extract the device number */
		daisychain_device_number = atoi(&varname[7]);
		/* Point at the command, without the "device.x" prefix */
		tmp_varname = strdup(&varname[9]);
		snprintf(template_count_var, 10, "%s", varname);

		upsdebugx(2, "%s: got a daisychain %s (%s) for device %i",
			__func__, (mode==SU_MODE_INSTCMD)?"command":"setting",
			tmp_varname, daisychain_device_number);

		if (daisychain_device_number > devices_count)
			upsdebugx(2, "%s: item is out of bound (%i / %ld)",
				__func__, daisychain_device_number, devices_count);
	}
	else {
		daisychain_device_number = 0;
		OID_offset = 0;
		tmp_varname = strdup(varname);
	}

	/* skip the whole-daisychain for now:
	 * will send the settings to all devices in the daisychain */
	if ((daisychain_enabled == TRUE) && (devices_count > 1) && (daisychain_device_number == 0)) {
		upsdebugx(2, "daisychain %s for device.0 are not yet supported!",
			(mode==SU_MODE_INSTCMD)?"command":"setting");
		free(tmp_varname);
		return STAT_SET_INVALID;
	}

	/* Check if it is outlet / outlet.group, or standard variable */
	if (strncmp(tmp_varname, "outlet", 6))
		su_info_p = su_find_info(tmp_varname);
	else {
		snmp_info_t *tmp_info_p;
		/* Point the outlet or outlet group number in the string */
		const char *item_number_ptr = NULL;
		/* Store the target outlet or group number */
		int item_number = extract_template_number_from_snmp_info_t(tmp_varname);
		/* Store the total number of outlets or outlet groups */
		int total_items = -1;

		/* Check if it is outlet / outlet.group */
		vartype = get_template_type(tmp_varname);
		if (vartype == SU_OUTLET_GROUP) {
			snprintfcat(template_count_var, SU_BUFSIZE, "outlet.group.count");
			total_items = atoi(dstate_getinfo(template_count_var));
			item_number_ptr = &tmp_varname[12];
		}
		else {
			snprintfcat(template_count_var, SU_BUFSIZE, "outlet.count");
			total_items = atoi(dstate_getinfo(template_count_var));
			item_number_ptr = &tmp_varname[6];
		}
		upsdebugx(3, "Using count variable '%s'", template_count_var);
		item_number = atoi(++item_number_ptr);
		upsdebugx(3, "%s: item %i / %i", __func__, item_number, total_items);

		/* ensure the item number is supported (filtered upstream though)! */
		if (item_number > total_items) {
			/* out of bound item number */
			upsdebugx(2, "%s: item is out of bound (%i / %i)",
				__func__, item_number, total_items);
			return STAT_SET_INVALID;
		}
		/* find back the item template */
		char *item_varname = (char *)xmalloc(SU_INFOSIZE);
		snprintf(item_varname, SU_INFOSIZE, "%s.%s%s",
				(vartype == SU_OUTLET)?"outlet":"outlet.group",
				"%i", strchr(item_number_ptr++, '.'));

		upsdebugx(3, "%s: searching for template\"%s\"", __func__, item_varname);
		tmp_info_p = su_find_info(item_varname);
		free(item_varname);

		/* for an snmp_info_t instance */
		su_info_p = instantiate_info(tmp_info_p, su_info_p);

		/* check if default value is also a template */
		if ((su_info_p->dfl != NULL) &&
			(strstr(tmp_info_p->dfl, "%i") != NULL)) {
			su_info_p->dfl = (char *)xmalloc(SU_INFOSIZE);
			snprintf((char *)su_info_p->dfl, sizeof(su_info_p->dfl), tmp_info_p->dfl,
				item_number - base_nut_template_offset());
		}
		/* adapt the OID */
		if (su_info_p->OID != NULL) {
			if (mode==SU_MODE_INSTCMD) {
				/* Workaround buggy Eaton Pulizzi implementation
				 * which have different offsets index for data & commands! */
				if (su_info_p->flags & SU_CMD_OFFSET) {
					upsdebugx(3, "Adding command offset");
					cmd_offset++;
				}
			}

			/* Special processing for daisychain:
			 * these outlet | outlet groups also include formatting info,
			 * so we have to check if the daisychain is enabled, and if
			 * the formatting info for it are in 1rst or 2nd position */
			if (daisychain_enabled == TRUE) {
				if (su_info_p->flags & SU_TYPE_DAISY_1) {
					snprintf((char *)su_info_p->OID, SU_INFOSIZE, tmp_info_p->OID,
						daisychain_device_number + OID_offset, item_number - base_nut_template_offset());
				}
				else {
					snprintf((char *)su_info_p->OID, SU_INFOSIZE, tmp_info_p->OID,
						item_number - base_nut_template_offset(), daisychain_device_number + OID_offset);
				}
			}
			else {
				snprintf((char *)su_info_p->OID, SU_INFOSIZE, tmp_info_p->OID,
					item_number - base_nut_template_offset());
			}
		}
		/* else, don't return STAT_SET_INVALID for mode==SU_MODE_SETVAR since we
		 * can be setting a server side variable! */
		else {
			if (mode==SU_MODE_INSTCMD) {
				free_info(su_info_p);
				return STAT_INSTCMD_UNKNOWN;
			}
			else {
				/* adapt info_type */
				if (su_info_p->info_type != NULL)
					snprintf((char *)su_info_p->info_type, SU_INFOSIZE, "%s", tmp_varname);
			}
		}
	}

	/* Sanity check */
	if (!su_info_p || !su_info_p->info_type || !(su_info_p->flags & SU_FLAG_OK)) {

		upsdebugx(2, "%s: info element unavailable %s", __func__, varname);

		/* Free template (outlet and outlet.group) */
		free_info(su_info_p);

		if (tmp_varname != NULL)
			free(tmp_varname);

		return STAT_SET_UNKNOWN;
	}

	/* set value into the device, using the provided one, or the default one otherwise */
	if (su_info_p->info_flags & ST_FLAG_STRING) {
		status = nut_snmp_set_str(su_info_p->OID, val ? val : su_info_p->dfl);
	} else {
		if (mode==SU_MODE_INSTCMD) {
			status = nut_snmp_set_int(su_info_p->OID, val ? atoi(val) : su_info_p->info_len);
		}
		else {
			/* non string data may imply a value lookup */
			if (su_info_p->oid2info) {
				value = su_find_valinfo(su_info_p->oid2info, val);
			}
			else {
				/* Convert value and apply multiplier */
				value = atof(val) / su_info_p->info_len;
			}
			/* Actually apply the new value */
			status = nut_snmp_set_int(su_info_p->OID, value);
		}
	}

	/* Process result */
	if (status == FALSE) {
		if (mode==SU_MODE_INSTCMD)
			upsdebugx(1, "%s: cannot execute command '%s'", __func__, varname);
		else
			upsdebugx(1, "%s: cannot set value %s on OID %s", __func__, val, su_info_p->OID);

		retval = STAT_SET_FAILED;
	}
	else {
		retval = STAT_SET_HANDLED;
		if (mode==SU_MODE_INSTCMD)
			upsdebugx(1, "%s: successfully sent command %s", __func__, varname);
		else {
			upsdebugx(1, "%s: successfully set %s to \"%s\"", __func__, varname, val);

			/* update info array: call dstate_setinfo, since flags and aux are
			 * already published, and this saves us some processing */
			dstate_setinfo(varname, "%s", val);
		}
	}

	/* Free template (outlet and outlet.group) */
	if (!strncmp(tmp_varname, "outlet", 6))
		free_info(su_info_p);
	free(tmp_varname);

	return retval;
}

/* set r/w INFO_ element to a value. */
int su_setvar(const char *varname, const char *val)
{
	return su_setOID(SU_MODE_SETVAR, varname, val);
}

/* Daisychain-aware function to add instant commands:
 * Every command that is valid for a device has to be added for device.0
 * This then allows to composite commands, called on device.0 and executed
 * on all devices of the daisychain */
int su_addcmd(snmp_info_t *su_info_p)
{
	upsdebugx(2, "entering %s(%s)", __func__, su_info_p->info_type);

	if (daisychain_enabled == TRUE) {
/* FIXME?: daisychain */
		for (current_device_number = 1 ; current_device_number <= devices_count ;
			current_device_number++)
		{
			process_template(SU_WALKMODE_INIT, "device", su_info_p);
		}
	}
	else {
		if (nut_snmp_get(su_info_p->OID) != NULL) {
			dstate_addcmd(su_info_p->info_type);
			upsdebugx(1, "%s: adding command '%s'", __func__, su_info_p->info_type);
		}
	}
	return 0;
}

/* process instant command and take action. */
int su_instcmd(const char *cmdname, const char *extradata)
{
	return su_setOID(SU_MODE_INSTCMD, cmdname, extradata);
}

/* FIXME: the below functions can be removed since these were for loading
 * the mib2nut information from a file instead of the .h definitions... */
/* return 1 if usable, 0 if not */
static int parse_mibconf_args(int numargs, char **arg)
{
	bool_t ret;

	/* everything below here uses up through arg[1] */
	if (numargs < 6)
		return 0;

	/* <info type> <info flags> <info len> <OID name> <default value> <value lookup> */

	/* special case for setting some OIDs value at driver startup */
	if (!strcmp(arg[0], "init")) {
		/* set value. */
		if (!strcmp(arg[1], "str")) {
			ret = nut_snmp_set_str(arg[3], arg[4]);
		} else {
			ret = nut_snmp_set_int(arg[3], strtol(arg[4], NULL, 0));
		}

		if (ret == FALSE)
			upslogx(LOG_ERR, "%s: cannot set value %s for %s", __func__, arg[4], arg[3]);
		else
			upsdebugx(1, "%s: successfully set %s to \"%s\"", __func__, arg[0], arg[4]);

		return 1;
	}

	/* TODO: create the lookup table */
	upsdebugx(2, "%s, %s, %s, %s, %s, %s", arg[0], arg[1], arg[2], arg[3], arg[4], arg[5]);

	return 1;
}
/* called for fatal errors in parseconf like malloc failures */
static void mibconf_err(const char *errmsg)
{
	upslogx(LOG_ERR, "Fatal error in parseconf (*mib.conf): %s", errmsg);
}
/* load *mib.conf into an snmp_info_t structure */
void read_mibconf(char *mib)
{
	char	fn[SMALLBUF];
	PCONF_CTX_t	ctx;

	upsdebugx(2, "SNMP UPS driver: entering %s(%s)", __func__, mib);

	snprintf(fn, sizeof(fn), "%s/snmp/%s.conf", CONFPATH, mib);

	pconf_init(&ctx, mibconf_err);

	if (!pconf_file_begin(&ctx, fn))
		fatalx(EXIT_FAILURE, "%s", ctx.errmsg);

	while (pconf_file_next(&ctx)) {
		if (pconf_parse_error(&ctx)) {
			upslogx(LOG_ERR, "Parse error: %s:%d: %s",
				fn, ctx.linenum, ctx.errmsg);
			continue;
		}

		if (ctx.numargs < 1)
			continue;

		if (!parse_mibconf_args(ctx.numargs, ctx.arglist)) {
			unsigned int	i;
			char	errmsg[SMALLBUF];

			snprintf(errmsg, sizeof(errmsg),
				"mib.conf: invalid directive");

			for (i = 0; i < ctx.numargs; i++)
				snprintfcat(errmsg, sizeof(errmsg), " %s",
					ctx.arglist[i]);

			upslogx(LOG_WARNING, "%s", errmsg);
		}
	}
	pconf_finish(&ctx);
}<|MERGE_RESOLUTION|>--- conflicted
+++ resolved
@@ -157,17 +157,12 @@
 const char *mibname;
 const char *mibvers;
 
-<<<<<<< HEAD
 #if WITH_DMFMIB
 # define DRIVER_NAME	"Generic SNMP UPS driver (DMF)"
 #else
 # define DRIVER_NAME	"Generic SNMP UPS driver"
 #endif /* WITH_DMFMIB */
-#define DRIVER_VERSION		"0.100"
-=======
-#define DRIVER_NAME	"Generic SNMP UPS driver"
 #define DRIVER_VERSION		"1.00"
->>>>>>> 361dd31e
 
 /* driver description structure */
 upsdrv_info_t	upsdrv_info = {
