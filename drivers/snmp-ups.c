/*  snmp-ups.c - NUT Generic SNMP driver core (supports different MIBs)
 *  Can be compiled with built-in or loadable (DMF) MIB-to-NUT mapping tables
 *
 *  Based on NetSNMP API (Simple Network Management Protocol v1-2c-3)
 *
 *  Copyright (C)
 *	2002 - 2014	Arnaud Quette <arnaud.quette@free.fr>
 *	2015 - 2021	Eaton (author: Arnaud Quette <ArnaudQuette@Eaton.com>)
<<<<<<< HEAD
 *	2016 - 2019	Eaton (author: Jim Klimov <EvgenyKlimov@Eaton.com>)
 *	2016		Eaton (author: Carlos Dominguez <CarlosDominguez@Eaton.com>)
=======
 *	2016 - 2021	Eaton (author: Jim Klimov <EvgenyKlimov@Eaton.com>)
>>>>>>> f8013f1b
 *	2002 - 2006	Dmitry Frolov <frolov@riss-telecom.ru>
 *			J.W. Hoogervorst <jeroen@hoogervorst.net>
 *			Niels Baggesen <niels@baggesen.net>
 *	2009 - 2010	Arjen de Korte <adkorte-guest@alioth.debian.org>
 *
 *  Sponsored by Eaton <http://www.eaton.com>
 *   and originally by MGE UPS SYSTEMS <http://www.mgeups.com/>
 *
 *  This program is free software; you can redistribute it and/or modify
 *  it under the terms of the GNU General Public License as published by
 *  the Free Software Foundation; either version 2 of the License, or
 *  (at your option) any later version.
 *
 *  This program is distributed in the hope that it will be useful,
 *  but WITHOUT ANY WARRANTY; without even the implied warranty of
 *  MERCHANTABILITY or FITNESS FOR A PARTICULAR PURPOSE.  See the
 *  GNU General Public License for more details.
 *
 *
 *  You should have received a copy of the GNU General Public License
 *  along with this program; if not, write to the Free Software
 *  Foundation, Inc., 59 Temple Place, Suite 330, Boston, MA 02111-1307 USA
 *
 */

#include <ctype.h> /* for isprint() */

/* NUT SNMP common functions */
#include "main.h"
#include "nut_float.h"
#include "nut_stdint.h"
#include "snmp-ups.h"
#include "parseconf.h"

#if WITH_DMFMIB
# include "dmfsnmp.h"
# include "apc-iem-mib.h" /* For static builds, this one is    *
                           * included by "apc-mib.h", so there *
                           * is no explicit inclusion below    */
#else /* not WITH_DMFMIB */
/* include all known mib2nut lookup tables */
#include "apc-mib.h"
#include "mge-mib.h"
#include "netvision-mib.h"
#include "powerware-mib.h"
#include "eaton-pdu-genesis2-mib.h"
#include "eaton-pdu-marlin-mib.h"
#include "eaton-pdu-pulizzi-mib.h"
#include "eaton-pdu-revelation-mib.h"
#include "raritan-pdu-mib.h"
#include "raritan-px2-mib.h"
#include "baytech-mib.h"
#include "compaq-mib.h"
#include "bestpower-mib.h"
#include "cyberpower-mib.h"
#include "delta_ups-mib.h"
#include "huawei-mib.h"
#include "ietf-mib.h"
#include "xppc-mib.h"
#include "eaton-ats16-nmc-mib.h"
#include "eaton-ats16-nm2-mib.h"
#include "apc-ats-mib.h"
#include "apc-pdu-mib.h"
#include "eaton-ats30-mib.h"
#include "emerson-avocent-pdu-mib.h"
#include "hpe-pdu-mib.h"
#endif /* WITH_DMFMIB */

/* Address API change */
#if ( ! NUT_HAVE_LIBNETSNMP_usmAESPrivProtocol ) && ( ! defined usmAESPrivProtocol )
#define usmAESPrivProtocol usmAES128PrivProtocol
#endif

#ifdef USM_PRIV_PROTO_AES_LEN
# define NUT_securityPrivProtoLen USM_PRIV_PROTO_AES_LEN
#else
# ifdef USM_PRIV_PROTO_AES128_LEN
#  define NUT_securityPrivProtoLen USM_PRIV_PROTO_AES128_LEN
# else
/* FIXME: Find another way to get the size of array(?) to avoid:
 *   error: division 'sizeof (oid * {aka long unsigned int *}) / sizeof (oid {aka long unsigned int})' does not compute the number of array elements [-Werror=sizeof-pointer-div]
 * See also https://bugs.php.net/bug.php?id=37564 for context
 * which is due to most values in /usr/include/net-snmp/librarytransform_oids.h
 * being defined as "oid[10]" or similar arrays, and "backwards compatibility"
 * usmAESPrivProtocol name is an "oid *" pointer.
 */
#  define NUT_securityPrivProtoLen (sizeof(usmAESPrivProtocol)/sizeof(oid))
# endif
#endif

#if WITH_DMFMIB
// Array of pointers to singular instances of mib2nut_info_t
mib2nut_info_t **mib2nut = NULL;
mibdmf_parser_t *dmp = NULL;
char *dmf_dir = NULL;
char *dmf_file = NULL;
#else /* not WITH_DMFMIB */

# ifdef WITH_DMF_LUA
#  undef WITH_DMF_LUA
# endif
# define WITH_DMF_LUA 0

/* NOTE: In order for the DMF and non-DMF builds to match in behavior,
 * members of this array should be sorted same as mib2nut items in the
 * DMF files, including their end-user alphabetic sort in dmfsnmp.d/
 * directory. You can use this scriptlet to generate the contents below:
 *   cd scripts/DMF/dmfsnmp.d/ && grep '<mib2nut ' *.dmf | \
 *   sed 's,^.*S.._\(.*\)\.dmf:.* name="\([^"]*\).*$,\t\&\2\,\t// This struct comes from : \1.c,'
 * (note to keep "ietf" entry as the last one, manually) and copy-paste
 * them here in that resulting order.
 */
static mib2nut_info_t *mib2nut[] = {
	&apc_ats,			/* This struct comes from : apc-ats-mib.c */
	&apc_pdu_rpdu,		/* This struct comes from : apc-pdu-mib.c */
	&apc_pdu_rpdu2,		/* This struct comes from : apc-pdu-mib.c */
	&apc_pdu_msp,		/* This struct comes from : apc-pdu-mib.c */
	&apc,				/* This struct comes from : apc-mib.c */
	&baytech,			/* This struct comes from : baytech-mib.c */
	&bestpower,			/* This struct comes from : bestpower-mib.c */
	&compaq,			/* This struct comes from : compaq-mib.c */
	&cyberpower,		/* This struct comes from : cyberpower-mib.c */
	&delta_ups,			/* This struct comes from : delta_ups-mib.c */
	&eaton_ats16_nmc,		/* This struct comes from : eaton-ats16-nmc-mib.c */
	&eaton_ats16_nm2,	/* This struct comes from : eaton-ats16-nm2-mib.c */
	&eaton_ats30,		/* This struct comes from : eaton-ats30-mib.c */
	&eaton_marlin,		/* This struct comes from : eaton-mib.c */
	&emerson_avocent_pdu,	/* This struct comes from : emerson-avocent-pdu-mib.c */
	&aphel_revelation,	/* This struct comes from : eaton-mib.c */
	&aphel_genesisII,	/* This struct comes from : eaton-mib.c */
	&pulizzi_switched1,	/* This struct comes from : eaton-mib.c */
	&pulizzi_switched2,	/* This struct comes from : eaton-mib.c */
	&hpe_pdu,			/* This struct comes from : hpe-pdu-mib.c */
	&huawei,			/* This struct comes from : huawei-mib.c */
	&mge,				/* This struct comes from : mge-mib.c */
	&netvision,			/* This struct comes from : netvision-mib.c */
	&powerware,			/* This struct comes from : powerware-mib.c */
	&pxgx_ups,			/* This struct comes from : powerware-mib.c */
	&raritan,			/* This struct comes from : raritan-pdu-mib.c */
	&raritan_px2,		/* This struct comes from : raritan-px2-mib.c */
	&xppc,				/* This struct comes from : xppc-mib.c */
	/*
	 * Prepend vendor specific MIB mappings before IETF, so that
	 * if a device supports both IETF and vendor specific MIB,
	 * the vendor specific one takes precedence (when mibs=auto)
	 */
	&tripplite_ietf,	/* This struct comes from : ietf-mib.c */
	&ietf,				/* This struct comes from : ietf-mib.c */
	/* end of structure. */
	NULL
};
#endif /* not WITH_DMFMIB */

struct snmp_session g_snmp_sess, *g_snmp_sess_p;
const char *OID_pwr_status;
int g_pwr_battery;
int pollfreq; /* polling frequency */
int semistaticfreq; /* semistatic entry update frequency */
static int semistatic_countdown = 0;

static int quirk_symmetra_threephase = 0;

/* Number of device(s): standard is "1", but daisychain means more than 1 */
static long devices_count = 1;
static int current_device_number = 0;      /* global var to handle daisychain iterations - changed by loops in snmp_ups_walk() and su_addcmd() */
static bool_t daisychain_enabled = FALSE;  /* global var to handle daisychain iterations */
static daisychain_info_t **daisychain_info = NULL;

/* pointer to the Snmp2Nut lookup table */
mib2nut_info_t *mib2nut_info;
/* FIXME: to be trashed */
snmp_info_t *snmp_info;
alarms_info_t *alarms_info;
static const char *mibname;
static const char *mibvers;

#if WITH_DMFMIB
# define DRIVER_NAME	"Generic SNMP UPS driver (DMF)"
#else
# define DRIVER_NAME	"Generic SNMP UPS driver"
#endif /* WITH_DMFMIB */
#define DRIVER_VERSION		"1.16"

/* driver description structure */
upsdrv_info_t	upsdrv_info = {
	DRIVER_NAME,
	DRIVER_VERSION,
	"Arnaud Quette <arnaud.quette@free.fr>\n" \
	"Arnaud Quette <ArnaudQuette@Eaton.com>\n" \
	"Dmitry Frolov <frolov@riss-telecom.ru>\n" \
	"J.W. Hoogervorst <jeroen@hoogervorst.net>\n" \
	"Niels Baggesen <niels@baggesen.net>\n" \
	"Jim Klimov <EvgenyKlimov@Eaton.com>\n" \
	"Carlos Dominguez <CarlosDominguez@Eaton.com>\n" \
	"Arjen de Korte <adkorte-guest@alioth.debian.org>",
	DRV_STABLE,
	{ NULL }
};
/* FIXME: integrate MIBs info? do the same as for usbhid-ups! */

static time_t lastpoll = 0;

/* Communication status handling */
#define COMM_UNKNOWN 0
#define COMM_OK      1
#define COMM_LOST    2
int comm_status = COMM_UNKNOWN;

/* template OIDs index start with 0 or 1 (estimated stable for a MIB),
 * automatically guessed at the first pass */
static int template_index_base = -1;
/* Not that stable in the end... */
static int device_template_index_base = -1; /* OID index of the 1rst daisychained device */
static int outlet_template_index_base = -1;
static int outletgroup_template_index_base = -1;
static int ambient_template_index_base = -1;
static int device_template_offset = -1;

/* Temperature handling, to convert back to Celsius */
int temperature_unit = TEMPERATURE_UNKNOWN;

/* sysOID location */
#define SYSOID_OID	".1.3.6.1.2.1.1.2.0"

/* Forward functions declarations */
static void disable_transfer_oids(void);
bool_t get_and_process_data(int mode, snmp_info_t *su_info_p);
int extract_template_number(int template_type, const char* varname);
int get_template_type(const char* varname);

<<<<<<< HEAD

/***********************************************************************
 * Subdrivers shared helpers functions
 **********************************************************************/

static char su_scratch_buf[255];

/* Convert a US formated date (mm/dd/yyyy) to an ISO 8601 Calendar date (yyyy-mm-dd) */
const char *su_usdate_to_isodate_info_fun(void *raw_date)
{
	const char *usdate = (char *)raw_date;
	struct tm tm;
	memset(&tm, 0, sizeof(struct tm));
	memset(&su_scratch_buf, 0, sizeof(su_scratch_buf));

	upsdebugx(3, "%s: US date = %s", __func__, usdate);

	/* Try to convert from US date string to time */
	/* Note strptime returns NULL upon failure, and a ptr to the last
	   null char of the string upon success. Just try blindly the conversion! */
	strptime(usdate, "%m/%d/%Y", &tm);
	if (strftime(su_scratch_buf, 254, "%F", &tm) != 0) {
		upsdebugx(3, "%s: successfully reformated: %s", __func__, su_scratch_buf);
		return su_scratch_buf;
	}

	return NULL;
}

info_lkp_t su_convert_to_iso_date_info[] = {
	/* array index = FUNMAP_USDATE_TO_ISODATE: */
	{ 1, "dummy"
#if WITH_SNMP_LKP_FUN
		, su_usdate_to_isodate_info_fun, NULL
#endif
	},
	{ 0, NULL
#if WITH_SNMP_LKP_FUN
		, NULL, NULL, NULL, NULL
#endif
	}
};

/* Process temperature value according to 'temperature_unit' */
const char *su_temperature_read_fun(void *raw_snmp_value)
{
	const long snmp_value = *((long*)raw_snmp_value);
	long celsius_value = snmp_value;

	memset(su_scratch_buf, 0, sizeof(su_scratch_buf));

	switch (temperature_unit) {
		case TEMPERATURE_KELVIN:
			celsius_value = (snmp_value / 10) - 273.15;
			snprintf(su_scratch_buf, sizeof(su_scratch_buf), "%.1ld", celsius_value);
			break;
		case TEMPERATURE_CELSIUS:
			snprintf(su_scratch_buf, sizeof(su_scratch_buf), "%.1ld", (snmp_value / 10));
			break;
		case TEMPERATURE_FAHRENHEIT:
			celsius_value = (((snmp_value / 10) - 32) * 5) / 9;
			snprintf(su_scratch_buf, sizeof(su_scratch_buf), "%.1ld", celsius_value);
			break;
		case TEMPERATURE_UNKNOWN:
		default:
			upsdebugx(1, "%s: not a known temperature unit for conversion!", __func__);
			break;
	}
	upsdebugx(2, "%s: %.1ld => %s", __func__, (snmp_value / 10), su_scratch_buf);
	return su_scratch_buf;
}

=======
>>>>>>> f8013f1b
/* ---------------------------------------------
 * driver functions implementations
 * --------------------------------------------- */
void upsdrv_initinfo(void)
{
	snmp_info_t *su_info_p;

	upsdebugx(1, "SNMP UPS driver: entering %s()", __func__);

	dstate_setinfo("driver.version.data", "%s MIB %s", mibname, mibvers);

	/* add instant commands to the info database.
	 * outlet (and groups) commands are processed later, during initial walk */
	for (su_info_p = &snmp_info[0]; su_info_p->info_type != NULL ; su_info_p++)
	{
		su_info_p->flags |= SU_FLAG_OK;
		if ((SU_TYPE(su_info_p) == SU_TYPE_CMD)
			&& !(su_info_p->flags & SU_OUTLET)
			&& !(su_info_p->flags & SU_OUTLET_GROUP))
		{
			/* first check that this OID actually exists */
// FIXME: daisychain commands support!
			su_addcmd(su_info_p);
/*
			if (nut_snmp_get(su_info_p->OID) != NULL) {
				dstate_addcmd(su_info_p->info_type);
				upsdebugx(1, "upsdrv_initinfo(): adding command '%s'", su_info_p->info_type);
			}
*/
		}
	}

	if (testvar("notransferoids"))
		disable_transfer_oids();

	if (testvar("symmetrathreephase"))
		quirk_symmetra_threephase = 1;
	else
		quirk_symmetra_threephase = 0;

	/* initialize all other INFO_ fields from list */
	if (snmp_ups_walk(SU_WALKMODE_INIT) == TRUE) {
		dstate_dataok();
		comm_status = COMM_OK;
	}
	else {
		dstate_datastale();
		comm_status = COMM_LOST;
	}

	/* setup handlers for instcmd and setvar functions */
	upsh.setvar = su_setvar;
	upsh.instcmd = su_instcmd;
}

void upsdrv_updateinfo(void)
{
	upsdebugx(1,"SNMP UPS driver: entering %s()", __func__);

	/* only update every pollfreq */
	/* FIXME: only update status (SU_STATUS_*), à la usbhid-ups, in between */
	if (time(NULL) > (lastpoll + pollfreq)) {

		alarm_init();
		status_init();

		/* update all dynamic info fields */
		if (snmp_ups_walk(SU_WALKMODE_UPDATE)) {
			dstate_dataok();
			comm_status = COMM_OK;
		}
		else {
			dstate_datastale();
			comm_status = COMM_LOST;
		}

		/* Commit status first, otherwise in daisychain mode, "device.0" may
		 * clear the alarm count since it has an empty alarm buffer and if there
		 * is only one device that has alarms! */
		if (daisychain_enabled == FALSE)
			alarm_commit();
		status_commit();
		if (daisychain_enabled == TRUE)
			alarm_commit();

		/* store timestamp */
		lastpoll = time(NULL);
	}
	else {
		/* Just tell the same status to upsd */
		if (comm_status == COMM_OK)
			dstate_dataok();
		else
			dstate_datastale();
	}
}

void upsdrv_shutdown(void)
{
	/*
	This driver will probably never support this. In order to
	be any use, the driver should be called near the end of
	the system halt script. By that time we in all likelyhood
	we won't have network capabilities anymore, so we could
	never send this command to the UPS. This is not an error,
	but a limitation of the interface used.
	*/

	upsdebugx(1, "%s...", __func__);

	/* Try to shutdown with delay */
	if (su_instcmd("shutdown.return", NULL) == STAT_INSTCMD_HANDLED) {
		/* Shutdown successful */
		return;
	}

	/* If the above doesn't work, try shutdown.reboot */
	if (su_instcmd("shutdown.reboot", NULL) == STAT_INSTCMD_HANDLED) {
		/* Shutdown successful */
		return;
	}

	/* If the above doesn't work, try load.off.delay */
	if (su_instcmd("load.off.delay", NULL) == STAT_INSTCMD_HANDLED) {
		/* Shutdown successful */
		return;
	}

	fatalx(EXIT_FAILURE, "Shutdown failed!");
}

void upsdrv_help(void)
{
	upsdebugx(1, "entering %s", __func__);
}

/* list flags and values that you want to receive via -x */
void upsdrv_makevartable(void)
{
	upsdebugx(1, "entering %s()", __func__);

	addvar(VAR_VALUE, SU_VAR_MIBS,
		"NOTE: You can run the driver binary with '-x mibs=--list' for an up to date listing)\n"
		"Set MIB compliance (default=ietf, allowed: mge,apcc,netvision,pw,cpqpower,...)");
	addvar(VAR_VALUE | VAR_SENSITIVE, SU_VAR_COMMUNITY,
		"Set community name (default=public)");
	addvar(VAR_VALUE, SU_VAR_VERSION,
		"Set SNMP version (default=v1, allowed v2c)");
	addvar(VAR_VALUE, SU_VAR_POLLFREQ,
		"Set polling frequency in seconds, to reduce network flow (default=30)");
	addvar(VAR_VALUE, SU_VAR_SEMISTATICFREQ,
		"Set semistatic value update frequency in update cycles, to reduce network flow (default=10)");
	addvar(VAR_VALUE, SU_VAR_RETRIES,
		"Specifies the number of Net-SNMP retries to be used in the requests (default=5)");
	addvar(VAR_VALUE, SU_VAR_TIMEOUT,
		"Specifies the Net-SNMP timeout in seconds between retries (default=1)");
	addvar(VAR_FLAG, "notransferoids",
		"Disable transfer OIDs (use on APCC Symmetras)");
	addvar(VAR_FLAG, "symmetrathreephase",
		"Enable APCC three phase Symmetra quirks (use on APCC three phase Symmetras)");
	addvar(VAR_VALUE, SU_VAR_SECLEVEL,
		"Set the securityLevel used for SNMPv3 messages (default=noAuthNoPriv, allowed: authNoPriv,authPriv)");
	addvar(VAR_VALUE | VAR_SENSITIVE, SU_VAR_SECNAME,
		"Set the securityName used for authenticated SNMPv3 messages (no default)");
	addvar(VAR_VALUE | VAR_SENSITIVE, SU_VAR_AUTHPASSWD,
		"Set the authentication pass phrase used for authenticated SNMPv3 messages (no default)");
	addvar(VAR_VALUE | VAR_SENSITIVE, SU_VAR_PRIVPASSWD,
		"Set the privacy pass phrase used for encrypted SNMPv3 messages (no default)");
	addvar(VAR_VALUE, SU_VAR_AUTHPROT,
		"Set the authentication protocol (MD5 or SHA) used for authenticated SNMPv3 messages (default=MD5)");
	addvar(VAR_VALUE, SU_VAR_PRIVPROT,
		"Set the privacy protocol (DES or AES) used for encrypted SNMPv3 messages (default=DES)");
#if WITH_DMFMIB
	addvar(VAR_VALUE, SU_VAR_DMFFILE,
		"Set path to the Data Mapping Format file to use");
	addvar(VAR_VALUE, SU_VAR_DMFDIR,
		"Set path to the directory of Data Mapping Format files to use");
#endif
}

void upsdrv_initups(void)
{
	snmp_info_t *su_info_p, *cur_info_p;
	char model[SU_INFOSIZE];
	bool_t status= FALSE;
	const char *mibs;
	int curdev = 0;

	upsdebugx(1, "SNMP UPS driver: entering %s()", __func__);

#if WITH_DMFMIB
	upsdebugx(1, "SNMP UPS driver: preparing to load dynamic MIB-to-NUT mappings from DMF");

	dmp = mibdmf_parser_new();
	if (!dmp)
		fatalx(EXIT_FAILURE, "FATAL: Can not allocate the DMF parsing structures");

	/* NOTE: If both `dmffile` and `dmfdir` are specified, the `dmffile` wins */
	/* Otherwise try the built-in fallbacks (configure-time or hardcoded) */
	if ( (dmf_dir == NULL) && (testvar(SU_VAR_DMFDIR)) ) {
		dmf_dir = getval(SU_VAR_DMFDIR);
	}
	if ( (dmf_file == NULL) && (testvar(SU_VAR_DMFFILE)) ) {
		dmf_file = getval(SU_VAR_DMFFILE);
	}

	if (dmf_file) {
		mibdmf_parse_file(dmf_file, dmp);
	} else {
		if (dmf_dir) {
			mibdmf_parse_dir(dmf_dir, dmp);
		} else {
# ifdef DEFAULT_DMFSNMP_DIR
			mibdmf_parse_dir(DEFAULT_DMFSNMP_DIR, dmp);
# else /* not defined DEFAULT_DMFSNMP_DIR */
			/* Use some reasonable hardcoded fallback default(s) */
			if (! mibdmf_parse_dir("/usr/share/nut/dmfsnmp.d/", dmp) ) {
				mibdmf_parse_dir("./", dmp);
			}
# endif /* DEFAULT_DMFSNMP_DIR */
		}
	}

	upsdebugx(2,"Trying to access the mib2nut table parsed from DMF library");
	if ( !(mibdmf_get_mib2nut_table(dmp)) )
	{
		upsdebugx(1,"FATAL: Can not access the mib2nut table parsed from DMF library");
		return;
	}
	{ /* scope the table loop vars */
		/* TODO: Change size detection to loop over array until NULLed sentinels? */
		int tablength = mibdmf_get_device_table_counter(dmp);
		upsdebugx(2,"Got access to the mib2nut table with %d entries parsed from DMF library",
			tablength);
		if (tablength<=1) {
			fatalx(EXIT_FAILURE, "FATAL: Did not find any DMF library data");
			return;
		}
		if ( mib2nut != NULL ) {
			upsdebugx(1,"mib2nut not NULL when expected to be...");
			free(mib2nut);
		}
		mib2nut = *(mibdmf_get_mib2nut_table_ptr)(dmp);
		if ( mib2nut == NULL ) {
			upsdebugx(1,"FATAL: Could not access the mib2nut index table");
			return;
		}
	} // scope the table loop vars
#else
	upsdebugx(1, "SNMP UPS driver: using built-in MIB-to-NUT mappings");
#endif /* WITH_DMFMIB */

	/* Retrieve user's parameters */
	mibs = testvar(SU_VAR_MIBS) ? getval(SU_VAR_MIBS) : "auto";
	if (!strcmp(mibs, "--list")) {
		printf("The 'mibs' argument is '%s', so just listing the mappings this driver knows,\n"
		       "and for 'mibs=auto' these mappings will be tried in the following order until\n"
		       "the first one matches your device\n\n", mibs);
		int i;
		printf("%7s\t%-23s\t%-7s\t%-31s\t%-s\n",
			"NUMBER", "MAPPING NAME", "VERSION",
			"ENTRY POINT OID", "AUTO CHECK OID");
		for (i=0; mib2nut[i] != NULL; i++) {
			printf(" %4d \t%-23s\t%7s\t%-31s\t%-s\n", (i+1),
				mib2nut[i]->mib_name		? mib2nut[i]->mib_name : "<NULL>" ,
				mib2nut[i]->mib_version 	? mib2nut[i]->mib_version : "<NULL>" ,
				mib2nut[i]->sysOID  		? mib2nut[i]->sysOID : "<NULL>" ,
				mib2nut[i]->oid_auto_check	? mib2nut[i]->oid_auto_check : "<NULL>" );
		}
		printf("\nOverall this driver has loaded %d MIB-to-NUT mapping tables\n", i);
		exit(EXIT_SUCCESS);
		/* fatalx(EXIT_FAILURE, "Marking the exit code as failure since the driver is not started now"); */
	}

	/* init SNMP library, etc... */
	nut_snmp_init(progname, device_path);

	/* FIXME: first test if the device is reachable to avoid timeouts! */

	/* Load the SNMP to NUT translation data */
	load_mib2nut(mibs);

	/* init polling frequency */
	if (getval(SU_VAR_POLLFREQ))
		pollfreq = atoi(getval(SU_VAR_POLLFREQ));
	else
		pollfreq = DEFAULT_POLLFREQ;

	/* init semistatic update frequency */
	if (getval(SU_VAR_SEMISTATICFREQ))
		semistaticfreq = atoi(getval(SU_VAR_SEMISTATICFREQ));
	else
		semistaticfreq = DEFAULT_SEMISTATICFREQ;
	if (semistaticfreq < 1) {
		upsdebugx(1, "Bad %s value provided, setting to default", SU_VAR_SEMISTATICFREQ);
		semistaticfreq = DEFAULT_SEMISTATICFREQ;
	}
	semistatic_countdown = semistaticfreq;

	/* Get UPS Model node to see if there's a MIB */
/* FIXME: extend and use match_model_OID(char *model) */
	su_info_p = su_find_info("ups.model");
	/* Try to get device.model if ups.model is not available */
	if (su_info_p == NULL)
		su_info_p = su_find_info("device.model");

	if (su_info_p != NULL) {
		/* Daisychain specific: we may have a template (including formatting
		 * string) that needs to be adapted! */
		if (strchr(su_info_p->OID, '%') != NULL)
		{
			upsdebugx(2, "Found template, need to be adapted");
			cur_info_p = (snmp_info_t *)malloc(sizeof(snmp_info_t));
			cur_info_p->info_type = (char *)xmalloc(SU_INFOSIZE);
			cur_info_p->OID = (char *)xmalloc(SU_INFOSIZE);
			snprintf((char*)cur_info_p->info_type, SU_INFOSIZE, "%s", su_info_p->info_type);
			/* Use the daisychain master (0) / 1rst device index */
#ifdef HAVE_PRAGMAS_FOR_GCC_DIAGNOSTIC_IGNORED_FORMAT_NONLITERAL
#pragma GCC diagnostic push
#endif
#ifdef HAVE_PRAGMA_GCC_DIAGNOSTIC_IGNORED_FORMAT_NONLITERAL
#pragma GCC diagnostic ignored "-Wformat-nonliteral"
#endif
#ifdef HAVE_PRAGMA_GCC_DIAGNOSTIC_IGNORED_FORMAT_SECURITY
#pragma GCC diagnostic ignored "-Wformat-security"
#endif
			snprintf((char*)cur_info_p->OID, SU_INFOSIZE, su_info_p->OID, 0);
#ifdef HAVE_PRAGMAS_FOR_GCC_DIAGNOSTIC_IGNORED_FORMAT_NONLITERAL
#pragma GCC diagnostic pop
#endif
		}
		else {
			upsdebugx(2, "Found entry, not a template %s", su_info_p->OID);
			/* Otherwise, just point at what we found */
			cur_info_p = su_info_p;
		}

		/* Actually get the data */
		status = nut_snmp_get_str(cur_info_p->OID, model, sizeof(model), NULL);

		/* Free our malloc, if it was dynamic */
		if (strchr(su_info_p->OID, '%') != NULL) {
			if (cur_info_p->info_type != NULL)
				free((char*)cur_info_p->info_type);
			if (cur_info_p->OID != NULL)
				free((char*)cur_info_p->OID);
			if (cur_info_p != NULL)
				free((char*)cur_info_p);
		}
	}

	if (status == TRUE)
		upslogx(0, "Detected %s on host %s (mib: %s %s)",
			 model, device_path, mibname, mibvers);
	else
		fatalx(EXIT_FAILURE, "%s MIB wasn't found on %s", mibs, g_snmp_sess.peername);
		/* FIXME: "No supported device detected" */

	/* Init daisychain and check if support is required */
	daisychain_init();

	/* Allocate / init the daisychain info structure (for phases only for now)
	 * daisychain_info[0] is the whole chain! (added +1) */
	daisychain_info = (daisychain_info_t**)malloc(sizeof(daisychain_info_t) * (devices_count + 1));
	for (curdev = 0 ; curdev <= devices_count ; curdev++) {
		daisychain_info[curdev] = (daisychain_info_t*)malloc(sizeof(daisychain_info_t));
		daisychain_info[curdev]->input_phases = (long)-1;
		daisychain_info[curdev]->output_phases = (long)-1;
		daisychain_info[curdev]->bypass_phases = (long)-1;
	}

	/* FIXME: also need daisychain awareness (so init)!
	 * i.e load.off.delay+load.off + device.1.load.off.delay+device.1.load.off + ... */
/* FIXME: daisychain commands support! */
	if (su_find_info("load.off.delay")) {
		/* Adds default with a delay value of '0' (= immediate) */
		dstate_addcmd("load.off");
	}

	if (su_find_info("load.on.delay")) {
		/* Adds default with a delay value of '0' (= immediate) */
		dstate_addcmd("load.on");
	}

	if (su_find_info("load.off.delay") && su_find_info("load.on.delay")) {
		/* Add composite instcmds (require setting multiple OID values) */
		dstate_addcmd("shutdown.return");
		dstate_addcmd("shutdown.stayoff");
	}
	/* Publish sysContact and sysLocation for all subdrivers */
	/* sysContact.0 */
	if (nut_snmp_get_str(".1.3.6.1.2.1.1.4.0", model, sizeof(model), NULL) == TRUE)
		dstate_setinfo("device.contact", "%s", model);
	else
		upsdebugx(2, "Can't get and publish sysContact for device.contact");

	/* sysLocation.0 */
	if (nut_snmp_get_str(".1.3.6.1.2.1.1.6.0", model, sizeof(model), NULL) == TRUE)
		dstate_setinfo("device.location", "%s", model);
	else
		upsdebugx(2, "Can't get and publish sysLocation for device.location");
}

void upsdrv_cleanup(void)
{
	/* General cleanup */
	if (daisychain_info)
		free(daisychain_info);

	/* Net-SNMP specific cleanup */
	nut_snmp_cleanup();

#if WITH_DMFMIB
	/* DMF specific cleanup */
	mibdmf_parser_destroy(&dmp);
	mib2nut = NULL;
#endif
}

/* -----------------------------------------------------------
 * SNMP functions.
 * ----------------------------------------------------------- */

void nut_snmp_init(const char *type, const char *hostname)
{
	char *ns_options = NULL;
	const char *community, *version;
	const char *secLevel = NULL, *authPassword, *privPassword;
	const char *authProtocol, *privProtocol;
	int snmp_retries = DEFAULT_NETSNMP_RETRIES;
	long snmp_timeout = DEFAULT_NETSNMP_TIMEOUT;

	upsdebugx(2, "SNMP UPS driver: entering %s(%s)", __func__, type);

	/* Force numeric OIDs resolution (ie, do not resolve to textual names)
	 * This is mostly for the convenience of debug output */
	ns_options = snmp_out_toggle_options("n");
	if (ns_options != NULL) {
		upsdebugx(2, "Failed to enable numeric OIDs resolution");
	}

	/* Initialize the SNMP library */
	init_snmp(type);

	/* Initialize session */
	snmp_sess_init(&g_snmp_sess);

	g_snmp_sess.peername = xstrdup(hostname);

	/* Net-SNMP timeout and retries */
	if (testvar(SU_VAR_RETRIES)) {
		snmp_retries = atoi(getval(SU_VAR_RETRIES));
	}
	g_snmp_sess.retries = snmp_retries;
	upsdebugx(2, "Setting SNMP retries to %i", snmp_retries);

	if (testvar(SU_VAR_TIMEOUT)) {
		snmp_timeout = atol(getval(SU_VAR_TIMEOUT));
	}
	/* We have to convert from seconds to microseconds */
	g_snmp_sess.timeout = snmp_timeout * ONE_SEC;
	upsdebugx(2, "Setting SNMP timeout to %ld second(s)", snmp_timeout);

	/* Retrieve user parameters */
	version = testvar(SU_VAR_VERSION) ? getval(SU_VAR_VERSION) : "v1";

	if ((strcmp(version, "v1") == 0) || (strcmp(version, "v2c") == 0)) {
		g_snmp_sess.version = (strcmp(version, "v1") == 0) ? SNMP_VERSION_1 : SNMP_VERSION_2c;
		community = testvar(SU_VAR_COMMUNITY) ? getval(SU_VAR_COMMUNITY) : "public";
		g_snmp_sess.community = (unsigned char *)xstrdup(community);
		g_snmp_sess.community_len = strlen(community);
	}
	else if (strcmp(version, "v3") == 0) {
		/* SNMP v3 related init */
		g_snmp_sess.version = SNMP_VERSION_3;

		/* Security level */
		if (testvar(SU_VAR_SECLEVEL)) {
			secLevel = getval(SU_VAR_SECLEVEL);

			if (strcmp(secLevel, "noAuthNoPriv") == 0)
				g_snmp_sess.securityLevel = SNMP_SEC_LEVEL_NOAUTH;
			else if (strcmp(secLevel, "authNoPriv") == 0)
				g_snmp_sess.securityLevel = SNMP_SEC_LEVEL_AUTHNOPRIV;
			else if (strcmp(secLevel, "authPriv") == 0)
				g_snmp_sess.securityLevel = SNMP_SEC_LEVEL_AUTHPRIV;
			else
				fatalx(EXIT_FAILURE, "Bad SNMPv3 securityLevel: %s", secLevel);
		}
		else
			g_snmp_sess.securityLevel = SNMP_SEC_LEVEL_NOAUTH;

		/* Security name */
		if (testvar(SU_VAR_SECNAME)) {
			g_snmp_sess.securityName = xstrdup(getval(SU_VAR_SECNAME));
			g_snmp_sess.securityNameLen = strlen(g_snmp_sess.securityName);
		}
		else
			fatalx(EXIT_FAILURE, "securityName is required for SNMPv3");

		/* Process mandatory fields, based on the security level */
		authPassword = testvar(SU_VAR_AUTHPASSWD) ? getval(SU_VAR_AUTHPASSWD) : NULL;
		privPassword = testvar(SU_VAR_PRIVPASSWD) ? getval(SU_VAR_PRIVPASSWD) : NULL;

		switch (g_snmp_sess.securityLevel) {
			case SNMP_SEC_LEVEL_AUTHNOPRIV:
				if (authPassword == NULL)
					fatalx(EXIT_FAILURE, "authPassword is required for SNMPv3 in %s mode", secLevel);
				break;
			case SNMP_SEC_LEVEL_AUTHPRIV:
				if ((authPassword == NULL) || (privPassword == NULL))
					fatalx(EXIT_FAILURE, "authPassword and privPassword are required for SNMPv3 in %s mode", secLevel);
				break;
			default:
			case SNMP_SEC_LEVEL_NOAUTH:
				/* nothing else needed */
				break;
		}

		/* Process authentication protocol and key */
		g_snmp_sess.securityAuthKeyLen = USM_AUTH_KU_LEN;
		authProtocol = testvar(SU_VAR_AUTHPROT) ? getval(SU_VAR_AUTHPROT) : "MD5";

		if (strcmp(authProtocol, "MD5") == 0) {
			g_snmp_sess.securityAuthProto = usmHMACMD5AuthProtocol;
			g_snmp_sess.securityAuthProtoLen = sizeof(usmHMACMD5AuthProtocol)/sizeof(oid);
		}
		else if (strcmp(authProtocol, "SHA") == 0) {
			g_snmp_sess.securityAuthProto = usmHMACSHA1AuthProtocol;
			g_snmp_sess.securityAuthProtoLen = sizeof(usmHMACSHA1AuthProtocol)/sizeof(oid);
		}
		else
			fatalx(EXIT_FAILURE, "Bad SNMPv3 authProtocol: %s", authProtocol);

		/* set the authentication key to a MD5/SHA1 hashed version of our
		 * passphrase (must be at least 8 characters long) */
		if(g_snmp_sess.securityLevel != SNMP_SEC_LEVEL_NOAUTH) {
			if (generate_Ku(g_snmp_sess.securityAuthProto,
				g_snmp_sess.securityAuthProtoLen,
				(const unsigned char *) authPassword, strlen(authPassword),
				g_snmp_sess.securityAuthKey,
				&g_snmp_sess.securityAuthKeyLen) !=
				SNMPERR_SUCCESS) {
				fatalx(EXIT_FAILURE, "Error generating Ku from authentication pass phrase");
			}
		}

		privProtocol = testvar(SU_VAR_PRIVPROT) ? getval(SU_VAR_PRIVPROT) : "DES";

		if (strcmp(privProtocol, "DES") == 0) {
			g_snmp_sess.securityPrivProto = usmDESPrivProtocol;
			g_snmp_sess.securityPrivProtoLen =  sizeof(usmDESPrivProtocol)/sizeof(oid);
		}
		else if (strcmp(privProtocol, "AES") == 0) {
			g_snmp_sess.securityPrivProto = usmAESPrivProtocol;
			g_snmp_sess.securityPrivProtoLen = NUT_securityPrivProtoLen;
		}
		else
			fatalx(EXIT_FAILURE, "Bad SNMPv3 privProtocol: %s", privProtocol);

		/* set the privacy key to a MD5/SHA1 hashed version of our
		 * passphrase (must be at least 8 characters long) */
		if(g_snmp_sess.securityLevel == SNMP_SEC_LEVEL_AUTHPRIV) {
			g_snmp_sess.securityPrivKeyLen = USM_PRIV_KU_LEN;
			if (generate_Ku(g_snmp_sess.securityAuthProto,
				g_snmp_sess.securityAuthProtoLen,
				(const unsigned char *) privPassword, strlen(privPassword),
				g_snmp_sess.securityPrivKey,
				&g_snmp_sess.securityPrivKeyLen) !=
				SNMPERR_SUCCESS) {
				fatalx(EXIT_FAILURE, "Error generating Ku from privacy pass phrase");
			}
		}
	}
	else
		fatalx(EXIT_FAILURE, "Bad SNMP version: %s", version);

	/* Open the session */
	SOCK_STARTUP; /* MS Windows wrapper, not really needed on Unix! */
	g_snmp_sess_p = snmp_open(&g_snmp_sess);	/* establish the session */
	if (g_snmp_sess_p == NULL) {
		nut_snmp_perror(&g_snmp_sess, 0, NULL, "nut_snmp_init: snmp_open");
		fatalx(EXIT_FAILURE, "Unable to establish communication");
	}
}

void nut_snmp_cleanup(void)
{
	/* close snmp session. */
	if (g_snmp_sess_p) {
		snmp_close(g_snmp_sess_p);
		g_snmp_sess_p = NULL;
	}
	SOCK_CLEANUP; /* wrapper not needed on Unix! */
}

/* Free a struct snmp_pdu * returned by nut_snmp_walk */
static void nut_snmp_free(struct snmp_pdu ** array_to_free)
{
	struct snmp_pdu ** current_element;

	if (array_to_free != NULL) {
		current_element = array_to_free;

		while (*current_element != NULL) {
			snmp_free_pdu(*current_element);
			current_element++;
		}

		free( array_to_free );
	}
}

/* Return a NULL terminated array of snmp_pdu * */
static struct snmp_pdu **nut_snmp_walk(const char *OID, int max_iteration)
{
	int status;
	struct snmp_pdu *pdu, *response = NULL;
	oid name[MAX_OID_LEN];
	size_t name_len = MAX_OID_LEN;
	oid * current_name;
	size_t current_name_len;
	static unsigned int numerr = 0;
	int nb_iteration = 0;
	struct snmp_pdu ** ret_array = NULL;
	int type = SNMP_MSG_GET;

	upsdebugx(3, "%s(%s)", __func__, OID);
	upsdebugx(4, "%s: max. iteration = %i", __func__, max_iteration);

	/* create and send request. */
	if (!snmp_parse_oid(OID, name, &name_len)) {
		upsdebugx(2, "[%s] %s: %s: %s",
			upsname?upsname:device_name, __func__, OID, snmp_api_errstring(snmp_errno));
		return NULL;
	}

	current_name = name;
	current_name_len = name_len;

	while( nb_iteration < max_iteration ) {
		/* Going to a shorter OID means we are outside our sub-tree */
		if( current_name_len < name_len ) {
			break;
		}

		pdu = snmp_pdu_create(type);

		if (pdu == NULL) {
			fatalx(EXIT_FAILURE, "Not enough memory");
		}

		snmp_add_null_var(pdu, current_name, current_name_len);

		status = snmp_synch_response(g_snmp_sess_p, pdu, &response);

		if (!response) {
			break;
		}

		if (!((status == STAT_SUCCESS) && (response->errstat == SNMP_ERR_NOERROR))) {
			if (mibname == NULL) {
				/* We are probing for proper mib - ignore errors */
				snmp_free_pdu(response);
				nut_snmp_free(ret_array);
				return NULL;
			}

			numerr++;

			if ((numerr == SU_ERR_LIMIT) || ((numerr % SU_ERR_RATE) == 0)) {
				upslogx(LOG_WARNING, "[%s] Warning: excessive poll "
						"failures, limiting error reporting (OID = %s)",
						upsname?upsname:device_name, OID);
			}

			if ((numerr < SU_ERR_LIMIT) || ((numerr % SU_ERR_RATE) == 0)) {
				if (type == SNMP_MSG_GETNEXT) {
					upsdebugx(2, "=> No more OID, walk complete");
				}
				else {
					nut_snmp_perror(g_snmp_sess_p, status, response,
							"%s: %s", __func__, OID);
				}
			}

			snmp_free_pdu(response);
			break;
		} else {
			numerr = 0;
		}

		nb_iteration++;
		/* +1 is for the terminating NULL */
		struct snmp_pdu ** new_ret_array = realloc(ret_array,sizeof(struct snmp_pdu*)*(nb_iteration+1));
		if (new_ret_array == NULL) {
			upsdebugx(1, "%s: Failed to realloc thread", __func__);
			break;
		}
		else {
			ret_array = new_ret_array;
		}
		ret_array[nb_iteration-1] = response;
		ret_array[nb_iteration]=NULL;

		current_name = response->variables->name;
		current_name_len = response->variables->name_length;

		type = SNMP_MSG_GETNEXT;
	}

	return ret_array;
}

struct snmp_pdu *nut_snmp_get(const char *OID)
{
	struct snmp_pdu ** pdu_array;
	struct snmp_pdu * ret_pdu;

	if (OID == NULL)
		return NULL;

	upsdebugx(3, "%s(%s)", __func__, OID);

	pdu_array = nut_snmp_walk(OID,1);

	if(pdu_array == NULL) {
		return NULL;
	}

	ret_pdu = snmp_clone_pdu(*pdu_array);

	nut_snmp_free(pdu_array);

	return ret_pdu;
}

static bool_t decode_str(struct snmp_pdu *pdu, char *buf, size_t buf_len, info_lkp_t *oid2info)
{
	size_t len = 0;
	char tmp_buf[SU_LARGEBUF];

	/* zero out buffer. */
	memset(buf, 0, buf_len);

	switch (pdu->variables->type) {
	case ASN_OCTET_STR:
	case ASN_OPAQUE:
		len = pdu->variables->val_len > buf_len - 1 ?
			buf_len - 1 : pdu->variables->val_len;
		/* Test for hexadecimal values */
		int hex = 0, x;
		unsigned char *cp;
		for(cp = pdu->variables->val.string, x = 0; x < (int)pdu->variables->val_len; x++, cp++) {
			if (!(isprint(*cp) || isspace(*cp))) {
				hex = 1;
			}
		}
		if (hex)
			snprint_hexstring(buf, buf_len, pdu->variables->val.string, pdu->variables->val_len);
		else {
			memcpy(buf, pdu->variables->val.string, len);
			buf[len] = '\0';
		}
		break;
	case ASN_INTEGER:
	case ASN_COUNTER:
	case ASN_GAUGE:
		if(oid2info) {
			const char *str;
			/* See union netsnmp_vardata in net-snmp/types.h: "integer" is a "long*" */
			assert(sizeof(pdu->variables->val.integer) == sizeof(long*));
			/* If in future net-snmp headers val becomes not-a-pointer,
			 * compiler should complain about (void*) arg casting here */
			if((str = su_find_infoval(oid2info, pdu->variables->val.integer))) {
				strncpy(buf, str, buf_len-1);
			}
			/* when oid2info returns NULL, don't publish the variable! */
			else {
				/* strncpy(buf, "UNKNOWN", buf_len-1); */
				return FALSE;
			}
			buf[buf_len-1]='\0';
		}
		else {
			len = snprintf(buf, buf_len, "%ld", *pdu->variables->val.integer);
		}
		break;
	case ASN_TIMETICKS:
		/* convert timeticks to seconds */
		len = snprintf(buf, buf_len, "%ld", *pdu->variables->val.integer / 100);
		break;
	case ASN_OBJECT_ID:
		snprint_objid (tmp_buf, sizeof(tmp_buf), pdu->variables->val.objid, pdu->variables->val_len / sizeof(oid));
		upsdebugx(2, "Received an OID value: %s", tmp_buf);
		/* Try to get the value of the pointed OID */
		if (nut_snmp_get_str(tmp_buf, buf, buf_len, oid2info) == FALSE) {
			upsdebugx(3, "Failed to retrieve OID value, using fallback");
			/* Otherwise return the last part of the returned OID (ex: 1.2.3 => 3) */
			char *oid_leaf = strrchr(tmp_buf, '.');
			snprintf(buf, buf_len, "%s", oid_leaf+1);
			upsdebugx(3, "Fallback value: %s", buf);
		}
		break;
	default:
		return FALSE;
	}

	return TRUE;
}

bool_t nut_snmp_get_str(const char *OID, char *buf, size_t buf_len, info_lkp_t *oid2info)
{
	struct snmp_pdu *pdu;
	bool_t ret;

	upsdebugx(3, "Entering %s()", __func__);

	pdu = nut_snmp_get(OID);
	if (pdu == NULL)
		return FALSE;

	ret = decode_str(pdu,buf,buf_len,oid2info);

	if(ret == FALSE) {
		upsdebugx(2, "[%s] unhandled ASN 0x%x received from %s",
			upsname?upsname:device_name, pdu->variables->type, OID);
	}

	snmp_free_pdu(pdu);

	return ret;
}


static bool_t decode_oid(struct snmp_pdu *pdu, char *buf, size_t buf_len)
{
	/* zero out buffer. */
	memset(buf, 0, buf_len);

	switch (pdu->variables->type) {
		case ASN_OBJECT_ID:
			snprint_objid (buf, buf_len, pdu->variables->val.objid,
				pdu->variables->val_len / sizeof(oid));
			upsdebugx(2, "OID value: %s", buf);
			break;
		default:
			return FALSE;
	}

	return TRUE;
}

/* Return the value stored in OID, which is an OID (sysOID for example)
 * and don't try to get the value pointed by this OID (no follow).
 * To achieve the latter behavior, use standard nut_snmp_get_{str,int}() */
bool_t nut_snmp_get_oid(const char *OID, char *buf, size_t buf_len)
{
	struct snmp_pdu *pdu;
	bool_t ret = FALSE;

	/* zero out buffer. */
	memset(buf, 0, buf_len);

	upsdebugx(3, "Entering %s()", __func__);

	pdu = nut_snmp_get(OID);
	if (pdu == NULL)
		return FALSE;

	ret = decode_oid(pdu, buf, buf_len);

	if(ret == FALSE) {
		upsdebugx(2, "[%s] unhandled ASN 0x%x received from %s",
			upsname?upsname:device_name, pdu->variables->type, OID);
	}

	snmp_free_pdu(pdu);

	return ret;
}

bool_t nut_snmp_get_int(const char *OID, long *pval)
{
	char tmp_buf[SU_LARGEBUF];
	struct snmp_pdu *pdu;
	long value;
	char *buf;

	upsdebugx(3, "Entering %s()", __func__);

	pdu = nut_snmp_get(OID);
	if (pdu == NULL)
		return FALSE;

	switch (pdu->variables->type) {
	case ASN_OCTET_STR:
	case ASN_OPAQUE:
		buf = xmalloc(pdu->variables->val_len + 1);
		memcpy(buf, pdu->variables->val.string, pdu->variables->val_len);
		buf[pdu->variables->val_len] = '\0';
		value = strtol(buf, NULL, 0);
		free(buf);
		break;
	case ASN_INTEGER:
	case ASN_COUNTER:
	case ASN_GAUGE:
		value = *pdu->variables->val.integer;
		break;
	case ASN_TIMETICKS:
		/* convert timeticks to seconds */
		value = *pdu->variables->val.integer / 100;
		break;
	case ASN_OBJECT_ID:
		snprint_objid (tmp_buf, sizeof(tmp_buf), pdu->variables->val.objid, pdu->variables->val_len / sizeof(oid));
		upsdebugx(2, "Received an OID value: %s", tmp_buf);
		/* Try to get the value of the pointed OID */
		if (nut_snmp_get_int(tmp_buf, &value) == FALSE) {
			upsdebugx(3, "Failed to retrieve OID value, using fallback");
			/* Otherwise return the last part of the returned OID (ex: 1.2.3 => 3) */
			char *oid_leaf = strrchr(tmp_buf, '.');
			value = strtol(oid_leaf+1, NULL, 0);
			upsdebugx(3, "Fallback value: %ld", value);
		}
		break;
	default:
		upslogx(LOG_ERR, "[%s] unhandled ASN 0x%x received from %s",
			upsname?upsname:device_name, pdu->variables->type, OID);
		return FALSE;
	}

	snmp_free_pdu(pdu);

	if (pval != NULL)
		*pval = value;

	return TRUE;
}

bool_t nut_snmp_set(const char *OID, char type, const char *value)
{
	int status;
	bool_t ret = FALSE;
	struct snmp_pdu *pdu, *response = NULL;
	oid name[MAX_OID_LEN];
	size_t name_len = MAX_OID_LEN;

	upsdebugx(1, "entering %s(%s, %c, %s)", __func__, OID, type, value);

	if (!snmp_parse_oid(OID, name, &name_len)) {
		upslogx(LOG_ERR, "[%s] %s: %s: %s",
			upsname?upsname:device_name, __func__, OID, snmp_api_errstring(snmp_errno));
		return FALSE;
	}

	pdu = snmp_pdu_create(SNMP_MSG_SET);
	if (pdu == NULL)
		fatalx(EXIT_FAILURE, "Not enough memory");

	if (snmp_add_var(pdu, name, name_len, type, value)) {
		upslogx(LOG_ERR, "[%s] %s: %s: %s",
			upsname?upsname:device_name, __func__, OID, snmp_api_errstring(snmp_errno));

		return FALSE;
	}

	status = snmp_synch_response(g_snmp_sess_p, pdu, &response);

	if ((status == STAT_SUCCESS) && (response->errstat == SNMP_ERR_NOERROR))
		ret = TRUE;
	else
		nut_snmp_perror(g_snmp_sess_p, status, response,
			"%s: can't set %s", __func__, OID);

	snmp_free_pdu(response);
	return ret;
}

bool_t nut_snmp_set_str(const char *OID, const char *value)
{
	return nut_snmp_set(OID, 's', value);
}

bool_t nut_snmp_set_int(const char *OID, long value)
{
	char buf[SU_BUFSIZE];

	snprintf(buf, sizeof(buf), "%ld", value);
	return nut_snmp_set(OID, 'i', buf);
}

bool_t nut_snmp_set_time(const char *OID, long value)
{
	char buf[SU_BUFSIZE];

	snprintf(buf, SU_BUFSIZE, "%ld", value * 100);
	return nut_snmp_set(OID, 't', buf);
}

/* log descriptive SNMP error message. */
void nut_snmp_perror(struct snmp_session *sess, int status,
	struct snmp_pdu *response, const char *fmt, ...)
{
	va_list va;
	int cliberr, snmperr;
	char *snmperrstr;
	char buf[SU_LARGEBUF];

	va_start(va, fmt);
	vsnprintf(buf, sizeof(buf), fmt, va);
	va_end(va);

	if (response == NULL) {
		snmp_error(sess, &cliberr, &snmperr, &snmperrstr);
		upslogx(LOG_ERR, "[%s] %s: %s",
			upsname?upsname:device_name, buf, snmperrstr);
		free(snmperrstr);
	} else if (status == STAT_SUCCESS) {
		switch (response->errstat)
		{
		case SNMP_ERR_NOERROR:
			break;
		case SNMP_ERR_NOSUCHNAME:	/* harmless */
			upsdebugx(2, "[%s] %s: %s",
					 upsname?upsname:device_name, buf, snmp_errstring(response->errstat));
			break;
		default:
			upslogx(LOG_ERR, "[%s] %s: Error in packet: %s",
				upsname?upsname:device_name, buf, snmp_errstring(response->errstat));
			break;
		}
	} else if (status == STAT_TIMEOUT) {
		upslogx(LOG_ERR, "[%s] %s: Timeout: no response from %s",
			upsname?upsname:device_name, buf, sess->peername);
	} else {
		snmp_sess_error(sess, &cliberr, &snmperr, &snmperrstr);
		upslogx(LOG_ERR, "[%s] %s: %s",
			upsname?upsname:device_name, buf, snmperrstr);
		free(snmperrstr);
	}
}

/* -----------------------------------------------------------
 * utility functions.
 * ----------------------------------------------------------- */

/* deal with APCC weirdness on Symmetras */
static void disable_transfer_oids(void)
{
	snmp_info_t *su_info_p;

	upslogx(LOG_INFO, "Disabling transfer OIDs");

	for (su_info_p = &snmp_info[0]; su_info_p->info_type != NULL ; su_info_p++) {
		if (!strcasecmp(su_info_p->info_type, "input.transfer.low")) {
			su_info_p->flags &= ~SU_FLAG_OK;
			continue;
		}

		if (!strcasecmp(su_info_p->info_type, "input.transfer.high")) {
			su_info_p->flags &= ~SU_FLAG_OK;
			continue;
		}
	}
}

/* Universal function to add or update info element.
 * If value is NULL, use the default one (su_info_p->dfl) if provided */
void su_setinfo(snmp_info_t *su_info_p, const char *value)
{
	info_lkp_t	*info_lkp;
	char info_type[128]; // We tweak incoming "su_info_p->info_type" value in some cases

/* FIXME: Replace hardcoded 128 with a macro above (use {SU_}LARGEBUF?),
 *and same macro or sizeof(info_type) below? */

	upsdebugx(1, "entering %s(%s, %s)", __func__, su_info_p->info_type, (value)?value:"");

/* FIXME: This 20 seems very wrong (should be "128", macro or sizeof? see above) */
	memset(info_type, 0, 20);
	/* pre-fill with the device name for checking */
	snprintf(info_type, 128, "device.%i", current_device_number);

	if ((daisychain_enabled == TRUE) && (devices_count > 1)) {
		/* Only append "device.X" for master and slaves, if not already done! */
		if ((current_device_number > 0) && (strstr(su_info_p->info_type, info_type) == NULL)) {
			/* Special case: we remove "device" from the device collection not to
			 * get "device.X.device.<something>", but "device.X.<something>" */
			if (!strncmp(su_info_p->info_type, "device.", 7)) {
				snprintf(info_type, 128, "device.%i.%s",
					current_device_number, su_info_p->info_type + 7);
			}
			else {
				snprintf(info_type, 128, "device.%i.%s",
					current_device_number, su_info_p->info_type);
			}
		}
		else
			snprintf(info_type, 128, "%s", su_info_p->info_type);
	}
	else
		snprintf(info_type, 128, "%s", su_info_p->info_type);

	upsdebugx(1, "%s: using info_type '%s'", __func__, info_type);

	if (SU_TYPE(su_info_p) == SU_TYPE_CMD)
		return;

	/* ups.status and {ups, Lx, outlet, outlet.group}.alarm have special
	 * handling, not here! */
	if ((strcasecmp(su_info_p->info_type, "ups.status"))
		&& (strcasecmp(strrchr(su_info_p->info_type, '.'), ".alarm")))
	{
		if (value != NULL)
			dstate_setinfo(info_type, "%s", value);
		else if (su_info_p->dfl != NULL)
			dstate_setinfo(info_type, "%s", su_info_p->dfl);
		else {
			upsdebugx(3, "%s: no value nor default provided, aborting...", __func__);
			return;
		}

		dstate_setflags(info_type, su_info_p->info_flags);
		dstate_setaux(info_type, su_info_p->info_len);

		/* Set enumerated values, only if the data has ST_FLAG_RW and there
		 * are lookup values */
/* FIXME: daisychain settings support: check if applicable */
		if ((su_info_p->info_flags & ST_FLAG_RW) && su_info_p->oid2info) {

			upsdebugx(3, "%s: adding enumerated values", __func__);

			/* Loop on all existing values */
			for (info_lkp = su_info_p->oid2info; info_lkp != NULL
				&& info_lkp->info_value != NULL; info_lkp++) {
					dstate_addenum(info_type, "%s", info_lkp->info_value);
			}
		}

		/* Commit the current value, to avoid staleness with huge
		 * data collections on slow devices */
		 dstate_dataok();
	}
}

void su_status_set(snmp_info_t *su_info_p, long value)
{
	const char *info_value = NULL;

	upsdebugx(2, "SNMP UPS driver: entering %s()", __func__);

	if ((info_value = su_find_infoval(su_info_p->oid2info, &value)) != NULL)
	{
		if (strcmp(info_value, "")) {
			status_set(info_value);
		}
	}
	/* TODO: else */
}

void su_alarm_set(snmp_info_t *su_info_p, long value)
{
	const char *info_value = NULL;
	const char *info_type = NULL;
	char alarm_info_value[SU_LARGEBUF];
	/* number of the outlet or phase */
	int item_number = -1;

	upsdebugx(2, "SNMP UPS driver: entering %s(%s)", __func__, su_info_p->info_type);

	/* daisychain handling
	 * extract the template part to get the relevant 'info_type' part
	 * ex: device.6.L1.alarm => L1.alarm
	 * ex: device.6.outlet.1.alarm => outlet.1.alarm */
	if (!strncmp(su_info_p->info_type, "device.", 7)) {
		info_type = strchr(su_info_p->info_type + 7, '.') + 1;
	}
	else
		info_type = su_info_p->info_type;

	upsdebugx(2, "%s: using definition %s", __func__, info_type);

	if ((info_value = su_find_infoval(su_info_p->oid2info, &value)) != NULL
		&& info_value[0] != 0)
	{
		/* Special handling for outlet & outlet groups alarms */
		if ((su_info_p->flags & SU_OUTLET)
			|| (su_info_p->flags & SU_OUTLET_GROUP)) {
			/* Extract template number */
			item_number = extract_template_number(su_info_p->flags, info_type);

			upsdebugx(2, "%s: appending %s %i", __func__,
				(su_info_p->flags & SU_OUTLET_GROUP) ? "outlet group" : "outlet", item_number);

			/* Inject in the alarm string */
			snprintf(alarm_info_value, sizeof(alarm_info_value),
				"outlet%s %i %s", (su_info_p->flags & SU_OUTLET_GROUP) ? " group" : "",
				item_number, info_value);
			info_value = &alarm_info_value[0];
		}
		/* Special handling for phase alarms
		 * Note that SU_*PHASE flags are cleared, so match the 'Lx'
		 * start of path */
		if (info_type[0] == 'L') {
			/* Extract phase number */
			item_number = atoi(info_type+1);
			char alarm_info_value_more[SU_LARGEBUF + 32]; /* can sprintf() SU_LARGEBUF plus markup into here */

			upsdebugx(2, "%s: appending phase L%i", __func__, item_number);

			/* Inject in the alarm string */
			snprintf(alarm_info_value_more, sizeof(alarm_info_value_more),
				"phase L%i %s", item_number, info_value);
			info_value = &alarm_info_value_more[0];
		}

		/* Set the alarm value */
		alarm_set(info_value);
	}
	/* TODO: else */
}

/* find info element definition in my info array. */
snmp_info_t *su_find_info(const char *type)
{
	snmp_info_t *su_info_p;

	for (su_info_p = &snmp_info[0]; su_info_p->info_type != NULL ; su_info_p++)
		if (!strcasecmp(su_info_p->info_type, type)) {
			upsdebugx(3, "%s: \"%s\" found", __func__, type);
			return su_info_p;
		}

	upsdebugx(3, "%s: unknown info type (%s)", __func__, type);
	return NULL;
}

/* Counter match the sysOID using {device,ups}.model OID
 * Return TRUE if this OID can be retrieved, FALSE otherwise */
static bool_t match_model_OID()
{
	bool_t retCode = FALSE;
	snmp_info_t *su_info_p, *cur_info_p;
	char testOID_buf[LARGEBUF];

	/* Try to get device.model first */
	su_info_p = su_find_info("device.model");
	/* Otherwise, try to get ups.model */
	if (su_info_p == NULL)
		su_info_p = su_find_info("ups.model");

	if (su_info_p != NULL) {
		/* Daisychain specific: we may have a template (including formatting
		 * string) that needs to be adapted! */
		if (strchr(su_info_p->OID, '%') != NULL)
		{
			upsdebugx(2, "Found template, need to be adapted");
			cur_info_p = (snmp_info_t *)malloc(sizeof(snmp_info_t));
			cur_info_p->info_type = (char *)xmalloc(SU_INFOSIZE);
			cur_info_p->OID = (char *)xmalloc(SU_INFOSIZE);
			snprintf((char*)cur_info_p->info_type, SU_INFOSIZE, "%s", su_info_p->info_type);
			/* Use the daisychain master (0) / 1rst device index */
#ifdef HAVE_PRAGMAS_FOR_GCC_DIAGNOSTIC_IGNORED_FORMAT_NONLITERAL
#pragma GCC diagnostic push
#endif
#ifdef HAVE_PRAGMA_GCC_DIAGNOSTIC_IGNORED_FORMAT_NONLITERAL
#pragma GCC diagnostic ignored "-Wformat-nonliteral"
#endif
#ifdef HAVE_PRAGMA_GCC_DIAGNOSTIC_IGNORED_FORMAT_SECURITY
#pragma GCC diagnostic ignored "-Wformat-security"
#endif
			snprintf((char*)cur_info_p->OID, SU_INFOSIZE, su_info_p->OID, 0);
#ifdef HAVE_PRAGMAS_FOR_GCC_DIAGNOSTIC_IGNORED_FORMAT_NONLITERAL
#pragma GCC diagnostic pop
#endif
		}
		else {
			upsdebugx(2, "Found entry, not a template %s", su_info_p->OID);
			/* Otherwise, just point at what we found */
			cur_info_p = su_info_p;
		}

		upsdebugx(2, "Testing %s using OID %s", cur_info_p->info_type, cur_info_p->OID);
		retCode = nut_snmp_get_str(cur_info_p->OID, testOID_buf, LARGEBUF, NULL);

		/* Free our malloc, if it was dynamic */
		if (strchr(su_info_p->OID, '%') != NULL) {
			if (cur_info_p->info_type != NULL)
				free((char*)cur_info_p->info_type);
			if (cur_info_p->OID != NULL)
				free((char*)cur_info_p->OID);
			if (cur_info_p != NULL)
				free((char*)cur_info_p);
		}
	}

	return retCode;
}

/* Try to find the MIB using sysOID matching.
 * Return a pointer to a mib2nut definition if found, NULL otherwise */
static mib2nut_info_t *match_sysoid()
{
	char sysOID_buf[LARGEBUF];
	oid device_sysOID[MAX_OID_LEN];
	size_t device_sysOID_len = MAX_OID_LEN;
	oid mib2nut_sysOID[MAX_OID_LEN];
	size_t mib2nut_sysOID_len = MAX_OID_LEN;
	int i;

	/* Retrieve sysOID value of this device */
	if (nut_snmp_get_oid(SYSOID_OID, sysOID_buf, sizeof(sysOID_buf)) == TRUE)
	{
		upsdebugx(1, "%s: device sysOID value = %s", __func__, sysOID_buf);

		/* Build OIDs for comparison */
		if (!read_objid(sysOID_buf, device_sysOID, &device_sysOID_len))
		{
			upsdebugx(2, "%s: can't build device_sysOID %s: %s",
				__func__, sysOID_buf, snmp_api_errstring(snmp_errno));

			return NULL;
		}

		/* Now, iterate on mib2nut definitions */
		for (i = 0; mib2nut[i] != NULL; i++)
		{
			upsdebugx(1, "%s: checking MIB %s", __func__, mib2nut[i]->mib_name);

			if (mib2nut[i]->sysOID == NULL)
				continue;

			/* Clear variables */
			memset(mib2nut_sysOID, 0, sizeof(mib2nut_sysOID));
			mib2nut_sysOID_len = MAX_OID_LEN;

			if (!read_objid(mib2nut[i]->sysOID, mib2nut_sysOID, &mib2nut_sysOID_len))
			{
				upsdebugx(2, "%s: can't build OID %s: %s",
					__func__, sysOID_buf, snmp_api_errstring(snmp_errno));

				/* Try to continue anyway! */
				continue;
			}

			/* Now compare these */
			upsdebugx(1, "%s: comparing %s with %s", __func__, sysOID_buf, mib2nut[i]->sysOID);
			if (!netsnmp_oid_equals(device_sysOID, device_sysOID_len, mib2nut_sysOID, mib2nut_sysOID_len))
			{
				upsdebugx(2, "%s: sysOID matches MIB '%s'!", __func__, mib2nut[i]->mib_name);
				/* Counter verify, using {ups,device}.model */
				snmp_info = mib2nut[i]->snmp_info;

				if (match_model_OID() != TRUE)
				{
					upsdebugx(2, "%s: testOID provided and doesn't match MIB '%s'!", __func__, mib2nut[i]->mib_name);
					snmp_info = NULL;
					continue;
				}
				else
					upsdebugx(2, "%s: testOID provided and matches MIB '%s'!", __func__, mib2nut[i]->mib_name);

				return mib2nut[i];
			}
		}

		/* Yell all to call for user report */
		upslogx(LOG_ERR, "No matching MIB found for sysOID '%s'!\n" \
			"Please report it to NUT developers, with an 'upsc' output for your device.\n" \
			"Going back to the classic MIB detection method.",
			sysOID_buf);
	}
	else
		upsdebugx(2, "Can't get sysOID value");

	return NULL;
}

/* Load the right snmp_info_t structure matching mib parameter */
bool_t load_mib2nut(const char *mib)
{
	int	i;
	mib2nut_info_t *m2n = NULL;

	upsdebugx(2, "SNMP UPS driver: entering %s(%s)", __func__, mib);

	/* First, try to match against sysOID, if no MIB was provided.
	 * This should speed up init stage
	 * (Note: sysOID points the device main MIB entry point) */
	if (!strcmp(mib, "auto"))
	{
		upsdebugx(1, "load_mib2nut: trying the new match_sysoid() method with %s", mib);
		/* Retry at most 3 times, to maximise chances */
		for (i = 0; i < 3 ; i++) {
			upsdebugx(2, "load_mib2nut: trying the new match_sysoid() method: attempt #%d", (i+1));
			if ((m2n = match_sysoid()) != NULL)
				break;

			if (m2n == NULL)
				upsdebugx(1, "load_mib2nut: failed with new match_sysoid() method");
			else
				upsdebugx(1, "load_mib2nut: found something with new match_sysoid() method");
		}
	}

	/* Otherwise, revert to the classic method */
	if (m2n == NULL)
	{
		for (i = 0; mib2nut[i] != NULL; i++) {
			/* Is there already a MIB name provided? */
			if (strcmp(mib, "auto") && strcmp(mib, mib2nut[i]->mib_name)) {
				upsdebugx(2, "load_mib2nut: skip the \"auto\" entry");
				continue;
			}
			upsdebugx(1, "load_mib2nut: trying classic sysOID matching method with '%s' mib", mib2nut[i]->mib_name);

			/* Classic method: test an OID specific to this MIB */
			snmp_info = mib2nut[i]->snmp_info;

			if (match_model_OID() != TRUE)
			{
				upsdebugx(2, "%s: testOID provided and doesn't match MIB '%s'!", __func__, mib2nut[i]->mib_name);
				snmp_info = NULL;
				continue;
			}
			else
				upsdebugx(2, "%s: testOID provided and matches MIB '%s'!", __func__, mib2nut[i]->mib_name);

			/* MIB found */
			m2n = mib2nut[i];
			break;
		}
	}

	/* Store the result, if any */
	if (m2n != NULL)
	{
		snmp_info = m2n->snmp_info;
		OID_pwr_status = m2n->oid_pwr_status;
		mibname = m2n->mib_name;
		mibvers = m2n->mib_version;
		alarms_info = m2n->alarms_info;
		upsdebugx(1, "load_mib2nut: using %s mib", mibname);
		return TRUE;
	}

	/* Did we find something or is it really an unknown mib */
	if (strcmp(mib, "auto") != 0) {
		fatalx(EXIT_FAILURE, "Unknown mibs value: %s", mib);
	} else {
		fatalx(EXIT_FAILURE, "No supported device detected");
	}

	/* Should not get here thanks to fatalx() above, but need to silence a warning */
	return FALSE;
}

/* find the OID value matching that INFO_* value */
long su_find_valinfo(info_lkp_t *oid2info, const char* value)
{
	info_lkp_t *info_lkp;

	for (info_lkp = oid2info; (info_lkp != NULL) &&
		(strcmp(info_lkp->info_value, "NULL")); info_lkp++) {

		if (!(strcmp(info_lkp->info_value, value))) {
			upsdebugx(1, "%s: found %s (value: %s)",
					__func__, info_lkp->info_value, value);

			return info_lkp->oid_value;
		}
	}
	upsdebugx(1, "%s: no matching INFO_* value for this OID value (%s)", __func__, value);
	return -1;
}

/* String reformating function */
const char *su_find_strval(info_lkp_t *oid2info, void *value)
{
#if WITH_SNMP_LKP_FUN
	/* First test if we have a generic lookup function */
	if ( (oid2info != NULL) && (oid2info->fun_vp2s != NULL) ) {
		upsdebugx(2, "%s: using generic lookup function (string reformatting)", __func__);
		const char * retvalue = oid2info->fun_vp2s(value);
		upsdebugx(2, "%s: got value '%s'", __func__, retvalue);
		return retvalue;
	}
	upsdebugx(1, "%s: no result value for this OID string value (%s)", __func__, (char*)value);
#else
	upsdebugx(1, "%s: no mapping function for this OID string value (%s)", __func__, (char*)value);
#endif // WITH_SNMP_LKP_FUN
	return NULL;
}

/* find the INFO_* value matching that OID numeric (long) value */
const char *su_find_infoval(info_lkp_t *oid2info, void *raw_value)
{
	info_lkp_t *info_lkp;
	long value = *((long *)raw_value);

#if WITH_SNMP_LKP_FUN
	/* First test if we have a generic lookup function */
	if ( (oid2info != NULL) && (oid2info->fun_vp2s != NULL) ) {
		upsdebugx(2, "%s: using generic lookup function", __func__);
		const char * retvalue = oid2info->fun_vp2s(raw_value);
		upsdebugx(2, "%s: got value '%s'", __func__, retvalue);
		return retvalue;
	}
#endif // WITH_SNMP_LKP_FUN

	/* Otherwise, use the simple values mapping */
	for (info_lkp = oid2info; (info_lkp != NULL) &&
		 (info_lkp->info_value != NULL) && (strcmp(info_lkp->info_value, "NULL")); info_lkp++) {

		if (info_lkp->oid_value == value) {
			upsdebugx(1, "%s: found %s (value: %ld)",
					__func__, info_lkp->info_value, value);

			return info_lkp->info_value;
		}
	}
	upsdebugx(1, "%s: no matching INFO_* value for this OID value (%ld)", __func__, value);
	return NULL;
}

/* FIXME: doesn't work with templates! */
static void disable_competition(snmp_info_t *entry)
{
	snmp_info_t	*p;

	for(p=snmp_info; p->info_type!=NULL; p++) {
		if(p!=entry && !strcmp(p->info_type, entry->info_type)) {
			upsdebugx(2, "%s: disabling %s %s",
					__func__, p->info_type, p->OID);
			p->flags &= ~SU_FLAG_OK;
		}
	}
}

/***********************************************************************
 * Template handling functions
 **********************************************************************/

/* Test if the template is a multiple one, i.e. with a formatting string that
 * contains multiple "%i".
 * Return TRUE if yes (multiple "%i" found), FALSE otherwise */
static bool_t is_multiple_template(const char *OID_template)
{
	bool_t retCode = FALSE;
	char *format_char = NULL;

	if (OID_template) {
		format_char = strchr(OID_template, '%');
		upsdebugx(4, "%s(%s)", __func__, OID_template);
	}
	else
		upsdebugx(4, "%s(NULL)", __func__);

	if (format_char != NULL) {
		if (strchr(format_char + 1, '%') != NULL) {
			retCode = TRUE;
		}
	}

	upsdebugx(4, "%s: has %smultiple template definition",
		__func__, (retCode == FALSE)?"not ":"");

	return retCode;
}

/* Instantiate an snmp_info_t from a template.
 * Useful for device, outlet, outlet.group and ambient templates.
 * Note: remember to adapt info_type, OID and optionaly dfl */
static snmp_info_t *instantiate_info(snmp_info_t *info_template, snmp_info_t *new_instance)
{
	upsdebugx(1, "%s(%s)", __func__, info_template ? info_template->info_type : "n/a");

	/* sanity check */
	if (info_template == NULL)
		return NULL;

	if (new_instance == NULL)
		new_instance = (snmp_info_t *)xmalloc(sizeof(snmp_info_t));

	new_instance->info_type = (char *)xmalloc(SU_INFOSIZE);
	if (new_instance->info_type)
		memset((char *)new_instance->info_type, 0, SU_INFOSIZE);
	if (info_template->OID != NULL) {
		new_instance->OID = (char *)xmalloc(SU_INFOSIZE);
		if (new_instance->OID)
			memset((char *)new_instance->OID, 0, SU_INFOSIZE);
	}
	else
		new_instance->OID = NULL;
	new_instance->info_flags = info_template->info_flags;
	new_instance->info_len = info_template->info_len;
	/* FIXME: check if we need to adapt this one... */
	new_instance->dfl = info_template->dfl;
	new_instance->flags = info_template->flags;
	new_instance->oid2info = info_template->oid2info;

	upsdebugx(2, "instantiate_info: template instantiated");
	return new_instance;
}

/* Free a dynamically allocated snmp_info_t.
 * Useful for outlet and outlet.group templates */
static void free_info(snmp_info_t *su_info_p)
{
	/* sanity check */
	if (su_info_p == NULL)
		return;

	if (su_info_p->info_type != NULL)
		free ((char *)su_info_p->info_type);

	if (su_info_p->OID != NULL)
		free ((char *)su_info_p->OID);

	free (su_info_p);
}

/* return the base SNMP index (0 or 1) to start template iteration on
 * the MIB, based on a test using a template OID */
static int base_snmp_template_index(const snmp_info_t *su_info_p)
{
	if (!su_info_p)
		return -1;

	int base_index = -1;
	char test_OID[SU_INFOSIZE];
	int template_type = get_template_type(su_info_p->info_type);

	if (!su_info_p->OID)
		return base_index;

	upsdebugx(3, "%s: OID template = %s", __func__, su_info_p->OID);

	/* Try to differentiate between template types which may have
	 * different indexes ; and store it to not redo it again */
	switch (template_type) {
		case SU_OUTLET:
			template_index_base = outlet_template_index_base;
			break;
		case SU_OUTLET_GROUP:
			template_index_base = outletgroup_template_index_base;
			break;
		case SU_DAISY:
			template_index_base = device_template_index_base;
			break;
		case SU_AMBIENT_TEMPLATE:
			template_index_base = ambient_template_index_base;
			break;
		default:
			/* we should never fall here! */
			upsdebugx(3, "%s: unknown template type '%i' for %s",
				__func__, template_type, su_info_p->info_type);
		}
	base_index = template_index_base;

	if (template_index_base == -1)
	{
		/* not initialised yet */
		for (base_index = 0 ; base_index < 2 ; base_index++) {
#ifdef HAVE_PRAGMAS_FOR_GCC_DIAGNOSTIC_IGNORED_FORMAT_NONLITERAL
#pragma GCC diagnostic push
#endif
#ifdef HAVE_PRAGMA_GCC_DIAGNOSTIC_IGNORED_FORMAT_NONLITERAL
#pragma GCC diagnostic ignored "-Wformat-nonliteral"
#endif
#ifdef HAVE_PRAGMA_GCC_DIAGNOSTIC_IGNORED_FORMAT_SECURITY
#pragma GCC diagnostic ignored "-Wformat-security"
#endif
			/* Test if this template also includes daisychain, in which case
			 * we just use the current device index */
			if (is_multiple_template(su_info_p->OID) == TRUE) {
				if (su_info_p->flags & SU_TYPE_DAISY_1) {
					snprintf(test_OID, sizeof(test_OID), su_info_p->OID,
						current_device_number + device_template_offset, base_index);
				}
				else {
					snprintf(test_OID, sizeof(test_OID), su_info_p->OID,
						base_index, current_device_number + device_template_offset);
				}
			}
			else {
				snprintf(test_OID, sizeof(test_OID), su_info_p->OID, base_index);
			}
#ifdef HAVE_PRAGMAS_FOR_GCC_DIAGNOSTIC_IGNORED_FORMAT_NONLITERAL
#pragma GCC diagnostic pop
#endif

			if (nut_snmp_get(test_OID) != NULL) {
				if (su_info_p->flags & SU_FLAG_ZEROINVALID) {
					long value;
					if ((nut_snmp_get_int(test_OID, &value)) && (value!=0)) {
						break;
					}
				}
				else if (su_info_p->flags & SU_FLAG_NAINVALID) {
					char value[SU_BUFSIZE];
					if ((nut_snmp_get_str(test_OID, value, SU_BUFSIZE, NULL))
						&& (strncmp(value, "N/A", 3))) {
						break;
					}
				}
				else {
					break;
				}
			}
		}
		/* Only store if it's a template for outlets or outlets groups,
		 * not for daisychain (which has different index) */
		if (su_info_p->flags & SU_OUTLET)
			outlet_template_index_base = base_index;
		else if (su_info_p->flags & SU_OUTLET_GROUP)
			outletgroup_template_index_base = base_index;
		else if (su_info_p->flags & SU_AMBIENT_TEMPLATE)
			ambient_template_index_base = base_index;
		else
			device_template_index_base = base_index;
	}
	upsdebugx(3, "%s: template_index_base = %i", __func__, base_index);
	return base_index;
}

/* Try to determine the number of items (outlets, outlet groups, ...),
 * using a template definition. Walk through the template until we can't
 * get anymore values. I.e., if we can iterate up to 8 item, return 8 */
static int guestimate_template_count(snmp_info_t *su_info_p)
{
	int base_index = 0;
	char test_OID[SU_INFOSIZE];
	int base_count;
	const char *OID_template = su_info_p->OID;

	upsdebugx(1, "%s(%s)", __func__, OID_template);

	/* Determine if OID index starts from 0 or 1? */
#ifdef HAVE_PRAGMAS_FOR_GCC_DIAGNOSTIC_IGNORED_FORMAT_NONLITERAL
#pragma GCC diagnostic push
#endif
#ifdef HAVE_PRAGMA_GCC_DIAGNOSTIC_IGNORED_FORMAT_NONLITERAL
#pragma GCC diagnostic ignored "-Wformat-nonliteral"
#endif
#ifdef HAVE_PRAGMA_GCC_DIAGNOSTIC_IGNORED_FORMAT_SECURITY
#pragma GCC diagnostic ignored "-Wformat-security"
#endif
	snprintf(test_OID, sizeof(test_OID), OID_template, base_index);
#ifdef HAVE_PRAGMAS_FOR_GCC_DIAGNOSTIC_IGNORED_FORMAT_NONLITERAL
#pragma GCC diagnostic pop
#endif
	if (nut_snmp_get(test_OID) == NULL) {
		base_index++;
	}
	else {
		if (su_info_p->flags & SU_FLAG_ZEROINVALID) {
			long value;
			if ((nut_snmp_get_int(test_OID, &value)) && (value==0)) {
				base_index++;
			}
		}
	}

	/* Now, actually iterate */
	for (base_count = 0 ;  ; base_count++) {
#ifdef HAVE_PRAGMAS_FOR_GCC_DIAGNOSTIC_IGNORED_FORMAT_NONLITERAL
#pragma GCC diagnostic push
#endif
#ifdef HAVE_PRAGMA_GCC_DIAGNOSTIC_IGNORED_FORMAT_NONLITERAL
#pragma GCC diagnostic ignored "-Wformat-nonliteral"
#endif
#ifdef HAVE_PRAGMA_GCC_DIAGNOSTIC_IGNORED_FORMAT_SECURITY
#pragma GCC diagnostic ignored "-Wformat-security"
#endif
		snprintf(test_OID, sizeof(test_OID), OID_template, base_index + base_count);
#ifdef HAVE_PRAGMAS_FOR_GCC_DIAGNOSTIC_IGNORED_FORMAT_NONLITERAL
#pragma GCC diagnostic pop
#endif
		if (nut_snmp_get(test_OID) == NULL)
			break;
	}

	upsdebugx(3, "%s: %i", __func__, base_count);
	return base_count;
}

/* Process template definition, instantiate and get data or register
 * command
 * type: outlet, outlet.group, device */
static bool_t process_template(int mode, const char* type, snmp_info_t *su_info_p)
{
	/* Default to TRUE, and leave to get_and_process_data() to set
	 * to FALSE when actually getting data from devices, to avoid false
	 * negative with server side data */
	bool_t status = TRUE;
	int cur_template_number = 1;
	int cur_nut_index = 0;
	int template_count = 0;
	int base_snmp_index = 0;
	snmp_info_t cur_info_p;
	char template_count_var[SU_BUFSIZE];
	char tmp_buf[SU_INFOSIZE];

	upsdebugx(1, "%s template definition found (%s)...", type, su_info_p->info_type);

	if ((strncmp(type, "device", 6)) && (devices_count > 1) && (current_device_number > 0)) {
		snprintf(template_count_var, sizeof(template_count_var), "device.%i.%s.count", current_device_number, type);
	} else {
		snprintf(template_count_var, sizeof(template_count_var), "%s.count", type);
	}

	if(dstate_getinfo(template_count_var) == NULL) {
		/* FIXME: should we disable it?
		 * su_info_p->flags &= ~SU_FLAG_OK;
		 * or rely on guestimation? */
		template_count = guestimate_template_count(su_info_p);
		/* Publish the count estimation */
		if (template_count > 0) {
			dstate_setinfo(template_count_var, "%i", template_count);
		}
	}
	else {
		template_count = atoi(dstate_getinfo(template_count_var));
	}
	upsdebugx(1, "%i instances found...", template_count);

	/* Only instantiate templates if needed! */
	if (template_count > 0) {
		/* general init of data using the template */
		instantiate_info(su_info_p, &cur_info_p);

		base_snmp_index = base_snmp_template_index(su_info_p);

		for (cur_template_number = base_snmp_index ;
				cur_template_number < (template_count + base_snmp_index) ;
				cur_template_number++)
		{
			upsdebugx(1, "Processing instance %i/%i...", cur_template_number, template_count);
			/* Special processing for daisychain:
			 * append 'device.x' to the NUT variable name, except for the
			 * whole daisychain ("device.0") */
			if (!strncmp(type, "device", 6))
			{
				/* Device(s) 1-N (master + slave(s)) need to append 'device.x' */
				if (current_device_number > 0) {
					char *ptr = NULL;
					/* Another special processing for daisychain
					 * device collection needs special appending */
					if (!strncmp(su_info_p->info_type, "device.", 7))
						ptr = (char*)&su_info_p->info_type[7];
					else
						ptr = (char*)su_info_p->info_type;

					snprintf((char*)cur_info_p.info_type, SU_INFOSIZE,
							"device.%i.%s", current_device_number, ptr);
				}
				else
				{
					/* Device 1 ("device.0", whole daisychain) needs no
					 * special processing */
					cur_nut_index = cur_template_number;
#ifdef HAVE_PRAGMAS_FOR_GCC_DIAGNOSTIC_IGNORED_FORMAT_NONLITERAL
#pragma GCC diagnostic push
#endif
#ifdef HAVE_PRAGMA_GCC_DIAGNOSTIC_IGNORED_FORMAT_NONLITERAL
#pragma GCC diagnostic ignored "-Wformat-nonliteral"
#endif
#ifdef HAVE_PRAGMA_GCC_DIAGNOSTIC_IGNORED_FORMAT_SECURITY
#pragma GCC diagnostic ignored "-Wformat-security"
#endif
					snprintf((char*)cur_info_p.info_type, SU_INFOSIZE,
							su_info_p->info_type, cur_nut_index);
#ifdef HAVE_PRAGMAS_FOR_GCC_DIAGNOSTIC_IGNORED_FORMAT_NONLITERAL
#pragma GCC diagnostic pop
#endif
				}
			}
			else if (!strncmp(type, "outlet", 6)) /* Outlet and outlet groups templates */
			{
				/* Get the index of the current template instance */
				cur_nut_index = cur_template_number;

#ifdef HAVE_PRAGMAS_FOR_GCC_DIAGNOSTIC_IGNORED_FORMAT_NONLITERAL
#pragma GCC diagnostic push
#endif
#ifdef HAVE_PRAGMA_GCC_DIAGNOSTIC_IGNORED_FORMAT_NONLITERAL
#pragma GCC diagnostic ignored "-Wformat-nonliteral"
#endif
#ifdef HAVE_PRAGMA_GCC_DIAGNOSTIC_IGNORED_FORMAT_SECURITY
#pragma GCC diagnostic ignored "-Wformat-security"
#endif
				/* Special processing for daisychain */
				if (daisychain_enabled == TRUE) {
					/* Device(s) 1-N (master + slave(s)) need to append 'device.x' */
					if ((devices_count > 1) && (current_device_number > 0)) {
						memset(&tmp_buf[0], 0, SU_INFOSIZE);
						strcat(&tmp_buf[0], "device.%i.");
						strcat(&tmp_buf[0], su_info_p->info_type);

						upsdebugx(4, "FORMATTING STRING = %s", &tmp_buf[0]);
						snprintf((char*)cur_info_p.info_type, SU_INFOSIZE,
							&tmp_buf[0], current_device_number, cur_nut_index);
					}
					else {
						// FIXME: daisychain-whole, what to do?
						snprintf((char*)cur_info_p.info_type, SU_INFOSIZE,
							su_info_p->info_type, cur_nut_index);
					}
				}
				else {
					snprintf((char*)cur_info_p.info_type, SU_INFOSIZE,
						su_info_p->info_type, cur_nut_index);
				}
			}
			else if (!strncmp(type, "ambient", 7))
			{
				/* FIXME: can be grouped with outlet* above */
				/* Get the index of the current template instance */
				cur_nut_index = cur_template_number;

				/* Special processing for daisychain */
				if (daisychain_enabled == TRUE) {
					/* Only publish on the daisychain host */
					if ( (su_info_p->flags & SU_TYPE_DAISY_MASTER_ONLY)
						&& (current_device_number != 1) ) {
							upsdebugx(2, "discarding variable due to daisychain master flag");
							continue;
						}

					/* Device(s) 1-N (master + slave(s)) need to append 'device.x' */
					if ((devices_count > 1) && (current_device_number > 0)) {
						memset(&tmp_buf[0], 0, SU_INFOSIZE);
						strcat(&tmp_buf[0], "device.%i.");
						strcat(&tmp_buf[0], su_info_p->info_type);

						upsdebugx(4, "FORMATTING STRING = %s", &tmp_buf[0]);
							snprintf((char*)cur_info_p.info_type, SU_INFOSIZE,
								&tmp_buf[0], current_device_number, cur_nut_index);
					}
					else {
						/* FIXME: daisychain-whole, what to do? */
						snprintf((char*)cur_info_p.info_type, SU_INFOSIZE,
							su_info_p->info_type, cur_nut_index);
					}
				}
				else {
					snprintf((char*)cur_info_p.info_type, SU_INFOSIZE,
						su_info_p->info_type, cur_nut_index);
				}
			}
			else
				upsdebugx(4, "Error: unknown template type '%s", type);

			/* check if default value is also a template */
			if ((cur_info_p.dfl != NULL) &&
				(strstr(su_info_p->dfl, "%i") != NULL)) {
				cur_info_p.dfl = (char *)xmalloc(SU_INFOSIZE);
				snprintf((char *)cur_info_p.dfl, SU_INFOSIZE, su_info_p->dfl, cur_nut_index);
			}

			if (cur_info_p.OID != NULL) {
				/* Special processing for daisychain */
				if (!strncmp(type, "device", 6)) {
					if (current_device_number > 0) {
						snprintf((char *)cur_info_p.OID, SU_INFOSIZE, su_info_p->OID, current_device_number + device_template_offset);
					}
					//else
					// FIXME: daisychain-whole, what to do?
				}
				else {
					/* Special processing for daisychain:
					 * these outlet | outlet groups also include formatting info,
					 * so we have to check if the daisychain is enabled, and if
					 * the formatting info for it are in 1rst or 2nd position */
					if (daisychain_enabled == TRUE) {
						if (su_info_p->flags & SU_TYPE_DAISY_1) {
							snprintf((char *)cur_info_p.OID, SU_INFOSIZE,
								su_info_p->OID, current_device_number + device_template_offset, cur_template_number);
						}
						else if (su_info_p->flags & SU_TYPE_DAISY_2) {
							snprintf((char *)cur_info_p.OID, SU_INFOSIZE,
								su_info_p->OID, cur_template_number + device_template_offset,
								current_device_number - device_template_offset);
						}
						else {
							/* Note: no device daisychain templating (SU_TYPE_DAISY_MASTER_ONLY)! */
							snprintf((char *)cur_info_p.OID, SU_INFOSIZE, su_info_p->OID, cur_template_number);
						}
					}
					else {
						snprintf((char *)cur_info_p.OID, SU_INFOSIZE, su_info_p->OID, cur_template_number);
					}
				}
#ifdef HAVE_PRAGMAS_FOR_GCC_DIAGNOSTIC_IGNORED_FORMAT_NONLITERAL
#pragma GCC diagnostic pop
#endif

				/* add instant commands to the info database. */
				if (SU_TYPE(su_info_p) == SU_TYPE_CMD) {
					upsdebugx(1, "Adding template command %s", cur_info_p.info_type);
					/* FIXME: only add if "su_ups_get(cur_info_p) == TRUE" */
					if (mode == SU_WALKMODE_INIT)
						dstate_addcmd(cur_info_p.info_type);
				}
				else /* get and process this data */
					status = get_and_process_data(mode, &cur_info_p);
			} else {
				/* server side (ABSENT) data */
				su_setinfo(&cur_info_p, NULL);
			}
			/* set back the flag */
			su_info_p->flags = cur_info_p.flags;
		}
		free((char*)cur_info_p.info_type);
		if (cur_info_p.OID != NULL)
			free((char*)cur_info_p.OID);
		if ((cur_info_p.dfl != NULL) &&
			(strstr(su_info_p->dfl, "%i") != NULL))
			free((char*)cur_info_p.dfl);
	}
	else {
		upsdebugx(1, "No %s present, discarding template definition...", type);
	}
	return status;
}

/* Return the type of template, according to a variable name.
 * Return: SU_OUTLET_GROUP, SU_OUTLET or 0 if not a template */
int get_template_type(const char* varname)
{
	if (!strncmp(varname, "outlet.group", 12)) {
		upsdebugx(4, "outlet.group template");
		return SU_OUTLET_GROUP;
	}
	else if (!strncmp(varname, "outlet", 6)) {
		upsdebugx(4, "outlet template");
		return SU_OUTLET;
	}
	else if (!strncmp(varname, "device", 6)) {
		upsdebugx(4, "device template");
		return SU_DAISY;
	}
	else if (!strncmp(varname, "ambient", 7)) {
		upsdebugx(4, "ambient template");
		return SU_AMBIENT_TEMPLATE;
	}
	else {
		upsdebugx(2, "Unknown template type: %s", varname);
		return 0;
	}
}

/* Extract the id number of an instantiated template.
 * Example: return '1' for type = 'outlet.1.desc', -1 if unknown */
int extract_template_number(int template_type, const char* varname)
{
	const char* item_number_ptr = NULL;
	int item_number = -1;

	if (template_type & SU_OUTLET_GROUP)
		item_number_ptr = &varname[12];
	else if (template_type & SU_OUTLET)
		item_number_ptr = &varname[6];
	else if (template_type & SU_DAISY)
		item_number_ptr = &varname[6];
	else if (template_type & SU_AMBIENT_TEMPLATE)
		item_number_ptr = &varname[7];
	else
		return -1;

	item_number = atoi(++item_number_ptr);
	upsdebugx(3, "%s: item %i", __func__, item_number);
	return item_number;
}

/* Extract the id number of a template from a variable name.
 * Example: return '1' for type = 'outlet.1.desc' */
static int extract_template_number_from_snmp_info_t(const char* varname)
{
	return extract_template_number(get_template_type(varname), varname);
}

/* end of template functions */


/* process a single data from a walk */
bool_t get_and_process_data(int mode, snmp_info_t *su_info_p)
{
	bool_t status = FALSE;

	upsdebugx(1, "%s: %s (%s)", __func__, su_info_p->info_type, su_info_p->OID);

	/* ok, update this element. */
	status = su_ups_get(su_info_p);

	/* set stale flag if data is stale, clear if not. */
	if (status == TRUE) {
		if (su_info_p->flags & SU_FLAG_STALE) {
			upslogx(LOG_INFO, "[%s] %s: data resumed for %s",
				upsname?upsname:device_name, __func__, su_info_p->info_type);
			su_info_p->flags &= ~SU_FLAG_STALE;
		}
		if(su_info_p->flags & SU_FLAG_UNIQUE) {
			/* We should be the only provider of this */
			disable_competition(su_info_p);
			su_info_p->flags &= ~SU_FLAG_UNIQUE;
		}
		dstate_dataok();
	} else {
		if (mode == SU_WALKMODE_INIT) {
			/* handle unsupported vars */
			su_info_p->flags &= ~SU_FLAG_OK;
		} else	{
			if (!(su_info_p->flags & SU_FLAG_STALE)) {
				upslogx(LOG_INFO, "[%s] snmp_ups_walk: data stale for %s",
					upsname?upsname:device_name, su_info_p->info_type);
				su_info_p->flags |= SU_FLAG_STALE;
			}
			dstate_datastale();
		}
	}
	return status;
}

/***********************************************************************
 * Daisychain handling functions
 **********************************************************************/

/*!
 * Daisychained devices support init:
 * Determine the number of device(s) and if daisychain support has to be enabled
 * Set the values of devices_count (internal) and "device.count" (public)
 * Return TRUE if daisychain support is enabled, FALSE otherwise */
bool_t daisychain_init()
{
	snmp_info_t *su_info_p = NULL;

	upsdebugx(1, "Checking if daisychain support has to be enabled");

	su_info_p = su_find_info("device.count");

	if (su_info_p != NULL)
	{
		upsdebugx(1, "Found device.count entry...");

		/* Enable daisychain if there is a device.count entry.
		 * This means that will have templates for entries */
		daisychain_enabled = TRUE;

		/* Try to get the OID value, if it's not a template */
		if ((su_info_p->OID != NULL) &&
			(strstr(su_info_p->OID, "%i") == NULL))
		{
#if WITH_SNMP_LKP_FUN
			devices_count = -1;
			/* First test if we have a generic lookup function */
			if ( (su_info_p->oid2info != NULL) && (su_info_p->oid2info->fun_s2l != NULL) ) {
				char buf[1024];
				upsdebugx(2, "%s: using generic string-to-long lookup function", __func__);
				if (TRUE == nut_snmp_get_str(su_info_p->OID, buf, sizeof(buf), su_info_p->oid2info)) {
					devices_count = su_info_p->oid2info->fun_s2l(buf);
					upsdebugx(2, "%s: got value '%ld'", __func__, devices_count);
				}
			}

			if (devices_count == -1) {
#endif // WITH_SNMP_LKP_FUN

			if (nut_snmp_get_int(su_info_p->OID, &devices_count) == TRUE)
				upsdebugx(1, "There are %ld device(s) present", devices_count);
			else
			{
				upsdebugx(1, "Error: can't get the number of device(s) present!");
				upsdebugx(1, "Falling back to 1 device!");
				devices_count = 1;
			}
#if WITH_SNMP_LKP_FUN
			}
#endif // WITH_SNMP_LKP_FUN
		}
		/* Otherwise (template), use the guesstimation function to get
		 * the number of devices present */
		else
		{
			devices_count = guestimate_template_count(su_info_p);
			upsdebugx(1, "Guesstimation: there are %ld device(s) present", devices_count);
		}

		/* Sanity check before data publication */

		if (devices_count < 1) {
			devices_count = 1;
			daisychain_enabled = FALSE;
			upsdebugx(1, "Devices count is less than 1!");
			upsdebugx(1, "Falling back to 1 device and disabling daisychain support!");
		} else {
			/* Publish the device(s) count - even if just one
			 * device was recognized at this moment */
			dstate_setinfo("device.count", "%ld", devices_count);

			/* Also publish the default value for mfr and a forged model
			 * for device.0 (whole daisychain) */
			su_info_p = su_find_info("device.mfr");
			if (su_info_p != NULL) {
				su_info_p = su_find_info("ups.mfr");
				if (su_info_p != NULL) {
					su_setinfo(su_info_p, NULL);
				}
			}
			/* Forge model using device.type and number */
			su_info_p = su_find_info("device.type");
			if ((su_info_p != NULL) && (su_info_p->dfl != NULL)) {
				dstate_setinfo("device.model", "daisychain %s (1+%ld)",
					su_info_p->dfl, devices_count - 1);
				dstate_setinfo("device.type", "%s", su_info_p->dfl);
			}
			else {
				dstate_setinfo("device.model", "daisychain (1+%ld)", devices_count - 1);
			}
		}
	}
	else {
		daisychain_enabled = FALSE;
		upsdebugx(1, "No device.count entry found, daisychain support not needed");
	}

	/* Finally, compute and store the base OID index and NUT offset */
	su_info_p = su_find_info("device.model");
	if (su_info_p != NULL) {
		device_template_index_base = base_snmp_template_index(su_info_p);
		upsdebugx(1, "%s: device_template_index_base = %i", __func__, device_template_index_base);
		device_template_offset = device_template_index_base - 1;
		upsdebugx(1, "%s: device_template_offset = %i", __func__, device_template_offset);
	}
	else {
		upsdebugx(1, "%s: No device.model entry found.", __func__);
	}

	upsdebugx(1, "%s: daisychain support is %s", __func__,
		(daisychain_enabled==TRUE)?"enabled":"disabled");

	return daisychain_enabled;
}

/***********************************************************************
 * SNMP handling functions
 **********************************************************************/

/* Process a data with regard to SU_OUTPHASES, SU_INPHASES and SU_BYPPHASES.
 * 3phases related data are disabled if the unit is 1ph, and conversely.
 * If the related phases data (input, output, bypass) is not yet valued,
 * retrieve it first.
 *
 * type: input, output, bypass
 * su_info_p: variable to process flags on
 * Return 0 if OK, 1 if the caller needs to "continue" the walk loop (i.e.
 * skip the present data)
 */
static int process_phase_data(const char* type, long *nb_phases, snmp_info_t *su_info_p)
{
	snmp_info_t *tmp_info_p;
	char tmpOID[SU_INFOSIZE];
	char tmpInfo[SU_INFOSIZE];
	long tmpValue;
	int phases_flag = 0, single_phase_flag = 0, three_phase_flag = 0;

	/* Phase specific data */
	if (!strncmp(type, "input", 5)) {
		phases_flag = SU_INPHASES;
		single_phase_flag = SU_INPUT_1;
		three_phase_flag = SU_INPUT_3;
	}
	else if (!strncmp(type, "output", 6)) {
		phases_flag = SU_OUTPHASES;
		single_phase_flag = SU_OUTPUT_1;
		three_phase_flag = SU_OUTPUT_3;
	}
	else if (!strncmp(type, "input.bypass", 12)) {
		phases_flag = SU_BYPPHASES;
		single_phase_flag = SU_BYPASS_1;
		three_phase_flag = SU_BYPASS_3;
	}
	else {
		upsdebugx(2, "%s: unknown type '%s'", __func__, type);
		return 1;
	}

	/* Init the phase(s) info for this device, if not already done */
	if (*nb_phases == -1) {
		upsdebugx(2, "%s phases information not initialized for device %i",
			type, current_device_number);

		memset(tmpInfo, 0, SU_INFOSIZE);

		/* daisychain specifics... */
		if ( (daisychain_enabled == TRUE) && (current_device_number > 0) ) {
			/* Device(s) 2-N (slave(s)) need to append 'device.x' */
			snprintf(tmpInfo, SU_INFOSIZE,
					"device.%i.%s.phases", current_device_number, type);
		}
		else {
			snprintf(tmpInfo, SU_INFOSIZE, "%s.phases", type);
		}

		if (dstate_getinfo(tmpInfo) == NULL) {
			/* {input,output,bypass}.phases is not yet published,
			 * try to get the template for it */
			snprintf(tmpInfo, SU_INFOSIZE, "%s.phases", type);
			tmp_info_p = su_find_info(tmpInfo);
			if (tmp_info_p != NULL) {
				memset(tmpOID, 0, SU_INFOSIZE);

				/* Daisychain specific: we may have a template (including
				 * formatting string) that needs to be adapted! */
				if (strchr(tmp_info_p->OID, '%') != NULL) {
					upsdebugx(2, "Found template, need to be adapted");
#ifdef HAVE_PRAGMAS_FOR_GCC_DIAGNOSTIC_IGNORED_FORMAT_NONLITERAL
#pragma GCC diagnostic push
#endif
#ifdef HAVE_PRAGMA_GCC_DIAGNOSTIC_IGNORED_FORMAT_NONLITERAL
#pragma GCC diagnostic ignored "-Wformat-nonliteral"
#endif
#ifdef HAVE_PRAGMA_GCC_DIAGNOSTIC_IGNORED_FORMAT_SECURITY
#pragma GCC diagnostic ignored "-Wformat-security"
#endif
					snprintf((char*)tmpOID, SU_INFOSIZE, tmp_info_p->OID, current_device_number + device_template_offset);
#ifdef HAVE_PRAGMAS_FOR_GCC_DIAGNOSTIC_IGNORED_FORMAT_NONLITERAL
#pragma GCC diagnostic pop
#endif
				}
				else {
					/* Otherwise, just point at what we found */
					upsdebugx(2, "Found entry, not a template %s", tmp_info_p->OID);
					snprintf((char*)tmpOID, SU_INFOSIZE, "%s", tmp_info_p->OID);
				}
				/* Actually get the data */
				if (nut_snmp_get_int(tmpOID, &tmpValue) == TRUE) {
					*nb_phases = tmpValue;
				}
				else {
					upsdebugx(2, "Can't get %s value. Defaulting to 1 %s.phase", tmpInfo, type);
					*nb_phases = 1;
					/* FIXME: return something or process using default?! */
				}
			}
			else {
				upsdebugx(2, "No %s entry. Defaulting to 1 %s.phase", tmpInfo, type);
				*nb_phases = 1;
				/* FIXME: return something or process using default?! */
			}
		}
		else {
			*nb_phases = atoi(dstate_getinfo(tmpInfo));
		}
		/* Publish the number of phase(s) */
		dstate_setinfo(tmpInfo, "%ld", *nb_phases);
		upsdebugx(2, "device %i has %ld %s.phases", current_device_number, *nb_phases, type);
	}
	/* FIXME: what to do here?
	else if (*nb_phases == 0) {
		return 1;
	} */


	/* Actual processing of phases related data */
/* FIXME: don't clear SU_INPHASES in daisychain mode!!! ??? */
	if (su_info_p->flags & single_phase_flag) {
		if (*nb_phases == 1) {
			upsdebugx(1, "%s_phases is 1", type);
			su_info_p->flags &= ~phases_flag;
		} else {
			upsdebugx(1, "%s_phases is not 1", type);
			su_info_p->flags &= ~SU_FLAG_OK;
			return 1;
		}
	} else if (su_info_p->flags & three_phase_flag) {
		if (*nb_phases == 3) {
			upsdebugx(1, "%s_phases is 3", type);
			su_info_p->flags &= ~phases_flag;
		} else {
			upsdebugx(1, "%s_phases is not 3", type);
			su_info_p->flags &= ~SU_FLAG_OK;
			return 1;
		}
	} else {
		upsdebugx(1, "%s_phases is %ld", type, *nb_phases);
	}
	return 0; /* FIXME: remap EXIT_SUCCESS to RETURN_SUCCESS */
}

#if WITH_DMF_LUA
int publish_Lua_dstate(lua_State *L){
	const char *info_type = lua_tostring(L, 1);
	const char *value = lua_tostring(L, 2);

	if((info_type) && (value))
		dstate_setinfo(info_type, "%s", value);
	return 0;
}

int lua_C_gateway(lua_State *L){
	/* get number of arguments */
	const char *info_type = lua_tostring(L, 1);
	int current_device_number = lua_tointeger(L, 2);

	char *buf = (char *) malloc((strlen(info_type)+12) * sizeof(char));

	if(current_device_number > 0)
		sprintf(buf, "device.%d.%s", current_device_number, info_type);
	else
		sprintf(buf, "device.%s", info_type);

	const char *value = dstate_getinfo(buf);

	if(value)
		lua_pushstring(L, value);

	/* return the number of results */
	free(buf);
	return 1;
}
#endif /* WITH_DMF_LUA */

/* walk ups variables and set elements of the info array. */
bool_t snmp_ups_walk(int mode)
{
	long *walked_input_phases, *walked_output_phases, *walked_bypass_phases;
	static unsigned long iterations = 0;
	snmp_info_t *su_info_p;
	bool_t status = FALSE;

	if (mode == SU_WALKMODE_UPDATE) {
		semistatic_countdown--;
		if (semistatic_countdown < 0)
			semistatic_countdown = semistaticfreq;
	}

	/* Loop through all device(s) */
	/* Note: considering "unitary" and "daisy-chained" devices, we have
	 * several variables (and their values) that can come into play:
	 *  devices_count == 1 (default) AND daisychain_enabled == FALSE => unitary
	 *  devices_count > 1 (AND/OR?) daisychain_enabled == TRUE => a daisy-chain
	 * The current_device_number == 0 in context of daisy-chain means the
	 * "whole device" with composite or summary values that refer to the
	 * chain as a virtual power device (e.g. might be a sum of outlet counts).
	 * If daisychain_enabled == TRUE and current_device_number == 1 then we
	 * are looking at the "master" device (one that we have direct/networked
	 * connectivity to; the current_device_number > 1 is a slave (chained by
	 * some proprietary link not visible from the outside) and represented
	 * through the master - the slaves are not addressable directly. If the
	 * master dies/reboots, connection to the whole chain is interrupted.
	 * The dstate string names for daisychained sub-devices have the prefix
	 * "device." and number embedded (e.g. "device.3.input.phases") except
	 * for the whole (#0) virtual device, so it *seems* similar to unitary.
	 */

	for (current_device_number = 0 ; current_device_number <= devices_count ; current_device_number++)
	{
		/* reinit the alarm buffer, before */
		if (devices_count > 1)
			device_alarm_init();

		/* Loop through all mapping entries for the current_device_number */
		for (su_info_p = &snmp_info[0]; su_info_p->info_type != NULL ; su_info_p++) {
#if WITH_DMF_FUNCTIONS
			if(su_info_p->flags & SU_FLAG_FUNCTION){
				if(su_info_p->function_code) {
					if( (su_info_p->function_language==NULL)
					    || (su_info_p->function_language[0]=='\0')
					    || (strcmp("lua-5.1", su_info_p->function_language)==0)
					    || (strcmp("lua", su_info_p->function_language)==0)
					) {
#if WITH_DMF_LUA
						if (su_info_p->luaContext){
							char *result = NULL;

							lua_register(su_info_p->luaContext, "lua_C_gateway", lua_C_gateway);
							lua_register(su_info_p->luaContext, "publish_Lua_dstate", publish_Lua_dstate);

							char *funcname = snmp_info_type_to_main_function_name(su_info_p->info_type);
							upsdebugx(4, "DMF-LUA: Going to call Lua funcname:\n%s\n", funcname ? funcname : "<null>" );
							upsdebugx(5, "DMF-LUA: Lua code block being interpreted:\n%s\n", su_info_p->function_code );
							lua_getglobal(su_info_p->luaContext, funcname);
							lua_pushnumber(su_info_p->luaContext, current_device_number);
							lua_pcall(su_info_p->luaContext,1,1,0);
							result = (char *) lua_tostring(su_info_p->luaContext, -1);
							upsdebugx(4, "Executing LUA for SNMP_INFO: %s\n\nResult: %s\n", funcname, result);
							free(funcname);

							if(result){
								char *buf = (char *) malloc((strlen(su_info_p->info_type)+3) * sizeof(char));
								int i = 0;
								while((su_info_p->info_type[i]) && (su_info_p->info_type[i]) != '.') i++;

								if(current_device_number > 0)
									sprintf(buf, "%.*s.%d%s",i , su_info_p->info_type, current_device_number, su_info_p->info_type + i);
								else
									sprintf(buf, "%s", su_info_p->info_type);

								dstate_setinfo(buf, "%s", result);
								free(buf);
							}
						} /* if (su_info_p->luaContext) */
#else
						upsdebugx(1, "SNMP_INFO entry backed by dynamic code in '%s' was skipped because support for this language is not compiled in",
							su_info_p->function_language ? su_info_p->function_language : "LUA");
#endif /* WITH_DMF_LUA */
					} /* if function_language resolved to "lua*" */
					else {
						upsdebugx(1, "SNMP_INFO entry backed by dynamic code in '%s' was skipped because support for this language is not compiled in",
							su_info_p->function_language);
					} /* no known function_language here */
				} /* if(su_info_p->function_code) was present */
				continue;
			} /* if(su_info_p->flags & SU_FLAG_FUNCTION) - otherwise fall through to static data */
#endif /* WITH_DMF_FUNCTIONS */

			/* FIXME:
			 * switch(current_device_number) {
			 * case 0: devtype = "daisychain whole"
			 * case 1: devtype = "daisychain master"
			 * default: devtype = "daisychain slave"
			 */
			if (daisychain_enabled == TRUE) {
				upsdebugx(1, "%s: processing device %i (%s)", __func__,
					current_device_number,
					(current_device_number == 1)?"master":"slave"); // FIXME: daisychain
			}

			/* Check if we are asked to stop (reactivity++) */
			if (exit_flag != 0) {
				upsdebugx(1, "%s: aborting because exit_flag was set", __func__);
				return TRUE;
			}

			/* Skip daisychain data count */
			if (mode == SU_WALKMODE_INIT &&
				(!strncmp(su_info_p->info_type, "device.count", 12)))
			{
				su_info_p->flags &= ~SU_FLAG_OK;
				continue;
			}

/* FIXME: daisychain-whole, what to do? */
/* Note that when addressing the FIXME above,
 *   if (current_device_number == 0 && daisychain_enabled == FALSE)
 * then we'd skip it still (unitary device is at current_device_number == 1)...
 */
			/* skip the whole-daisychain for now */
			if (current_device_number == 0) {
				upsdebugx(1, "Skipping daisychain device.0 for now...");
				continue;
			}

			/* skip instcmd, not linked to outlets */
			if ((SU_TYPE(su_info_p) == SU_TYPE_CMD)
				&& !(su_info_p->flags & SU_OUTLET)
				&& !(su_info_p->flags & SU_OUTLET_GROUP)) {
				upsdebugx(1, "SU_CMD_MASK => %s", su_info_p->OID);
				continue;
			}
			/* skip elements we shouldn't show in update mode */
			if ((mode == SU_WALKMODE_UPDATE) && !(su_info_p->flags & SU_FLAG_OK))
				continue;

			/* skip semi-static elements in update mode: only parse when countdown reaches 0 */
			if ((mode == SU_WALKMODE_UPDATE) && (su_info_p->flags & SU_FLAG_SEMI_STATIC)) {
				if (semistatic_countdown != 0)
					continue;
				upsdebugx(1, "Refreshing semi-static entry %s", su_info_p->OID);
			}

			/* skip static elements in update mode */
			if ((mode == SU_WALKMODE_UPDATE) && (su_info_p->flags & SU_FLAG_STATIC))
				continue;

			/* Set default value if we cannot fetch it */
			/* and set static flag on this element.
			 * Not applicable to outlets (need SU_FLAG_STATIC tagging) */
			if ((su_info_p->flags & SU_FLAG_ABSENT)
				&& !(su_info_p->flags & SU_OUTLET)
				&& !(su_info_p->flags & SU_OUTLET_GROUP)
				&& !(su_info_p->flags & SU_AMBIENT_TEMPLATE))
			{
				if (mode == SU_WALKMODE_INIT)
				{
					if (su_info_p->dfl)
					{
						if ((daisychain_enabled == TRUE) && (devices_count > 1))
						{
							if (current_device_number == 0)
							{
								su_setinfo(su_info_p, NULL); // FIXME: daisychain-whole, what to do?
							} else {
								status = process_template(mode, "device", su_info_p);
							}
						}
						else {
							/* Set default value if we cannot fetch it from ups. */
							su_setinfo(su_info_p, NULL);
						}
					}
					su_info_p->flags |= SU_FLAG_STATIC;
				}
				continue;
			}

			/* check stale elements only on each PN_STALE_RETRY iteration. */
	/*		if ((su_info_p->flags & SU_FLAG_STALE) &&
					(iterations % SU_STALE_RETRY) != 0)
				continue;
	*/
			/* Filter 1-phase Vs 3-phase according to {input,output,bypass}.phase.
			 * Non matching items are disabled, and flags are cleared at init
			 * time */
			/* Process input phases information */
			walked_input_phases = &daisychain_info[current_device_number]->input_phases;
			if (su_info_p->flags & SU_INPHASES) {
				upsdebugx(1, "Check input_phases (%ld)", *walked_input_phases);
				if (process_phase_data("input", walked_input_phases, su_info_p) == 1)
					continue;
			}

			/* Process output phases information */
			walked_output_phases = &daisychain_info[current_device_number]->output_phases;
			if (su_info_p->flags & SU_OUTPHASES) {
				upsdebugx(1, "Check output_phases (%ld)", *walked_output_phases);
				if (process_phase_data("output", walked_output_phases, su_info_p) == 1)
					continue;
			}

			/* Process bypass phases information */
			walked_bypass_phases = &daisychain_info[current_device_number]->bypass_phases;
			if (su_info_p->flags & SU_BYPPHASES) {
				upsdebugx(1, "Check bypass_phases (%ld)", *walked_bypass_phases);
				if (process_phase_data("input.bypass", walked_bypass_phases, su_info_p) == 1)
					continue;
			}

			/* process template (outlet, outlet group, inc. daisychain) definition */
			if (su_info_p->flags & SU_OUTLET) {
				/* Skip commands after init */
				if ((SU_TYPE(su_info_p) == SU_TYPE_CMD) && (mode == SU_WALKMODE_UPDATE))
					continue;
				else
					status = process_template(mode, "outlet", su_info_p);
			}
			else if (su_info_p->flags & SU_OUTLET_GROUP) {
				/* Skip commands after init */
				if ((SU_TYPE(su_info_p) == SU_TYPE_CMD) && (mode == SU_WALKMODE_UPDATE))
					continue;
				else
					status = process_template(mode, "outlet.group", su_info_p);
			}
			else if (su_info_p->flags & SU_AMBIENT_TEMPLATE) {
				/* Skip commands after init */
				if ((SU_TYPE(su_info_p) == SU_TYPE_CMD) && (mode == SU_WALKMODE_UPDATE))
					continue;
				else
					status = process_template(mode, "ambient", su_info_p);
			}
			else {
/*
//				if (daisychain_enabled == TRUE) {
//					status = process_template(mode, "device", su_info_p);
//				}
//				else {
*/
					/* get and process this data, including daisychain adaptation */
					status = get_and_process_data(mode, su_info_p);
/*
//				}
*/
			}
		}	/* for (su_info_p... */

		if (devices_count > 1) {
			/* commit the device alarm buffer */
			device_alarm_commit(current_device_number);

			/* reinit the alarm buffer, after, not to pollute "device.0" */
			device_alarm_init();
		}
	}
	iterations++;
	return status;
}

bool_t su_ups_get(snmp_info_t *su_info_p)
{
	static char buf[SU_INFOSIZE];
	bool_t status;
	long value;
	double dvalue;
	const char *strValue = NULL;
	struct snmp_pdu ** pdu_array;
	struct snmp_pdu * current_pdu;
	alarms_info_t * alarms;
	int index = 0;
	char *format_char = NULL;
	snmp_info_t *tmp_info_p = NULL;

	upsdebugx(2, "%s: %s %s", __func__, su_info_p->info_type, su_info_p->OID);

	/* Check if this is a daisychain template */
	if (su_info_p->OID != NULL && (format_char = strchr(su_info_p->OID, '%')) != NULL) {
		tmp_info_p = instantiate_info(su_info_p, tmp_info_p);
		if (tmp_info_p != NULL) {
			/* adapt the OID */
			if (su_info_p->OID != NULL) {
#ifdef HAVE_PRAGMAS_FOR_GCC_DIAGNOSTIC_IGNORED_FORMAT_NONLITERAL
#pragma GCC diagnostic push
#endif
#ifdef HAVE_PRAGMA_GCC_DIAGNOSTIC_IGNORED_FORMAT_NONLITERAL
#pragma GCC diagnostic ignored "-Wformat-nonliteral"
#endif
#ifdef HAVE_PRAGMA_GCC_DIAGNOSTIC_IGNORED_FORMAT_SECURITY
#pragma GCC diagnostic ignored "-Wformat-security"
#endif
				snprintf((char *)tmp_info_p->OID, SU_INFOSIZE, su_info_p->OID,
					current_device_number + device_template_offset);
#ifdef HAVE_PRAGMAS_FOR_GCC_DIAGNOSTIC_IGNORED_FORMAT_NONLITERAL
#pragma GCC diagnostic pop
#endif
			}
			else {
				free_info(tmp_info_p);
				return FALSE;
			}

			/* adapt info_type */
			if (su_info_p->info_type != NULL) {
				snprintf((char *)tmp_info_p->info_type, SU_INFOSIZE, "%s", su_info_p->info_type);
			}
			else {
				free_info(tmp_info_p);
				return FALSE;
			}

			su_info_p = tmp_info_p;
		}
		else {
			upsdebugx(2, "%s: can't instantiate template", __func__);
			return FALSE;
		}
	}

	if (!strcasecmp(su_info_p->info_type, "ups.status")) {
/* FIXME: daisychain status support! */
		status = nut_snmp_get_int(su_info_p->OID, &value);
		if (status == TRUE)
		{
			su_status_set(su_info_p, value);
			upsdebugx(2, "=> value: %ld", value);
		}
		else
			upsdebugx(2, "=> Failed");

		free_info(tmp_info_p);
		return status;
	}

	/* Handle 'ups.alarm', 'outlet.n.alarm' and 3phase 'Lx.alarm',
	 * nothing else! */
	if (!strcmp(strrchr(su_info_p->info_type, '.'), ".alarm")) {

		upsdebugx(2, "Processing alarm: %s", su_info_p->info_type);

/* FIXME: daisychain alarms support! */
		status = nut_snmp_get_int(su_info_p->OID, &value);
		if (status == TRUE)
		{
			su_alarm_set(su_info_p, value);
			upsdebugx(2, "=> value: %ld", value);
		}
		else upsdebugx(2, "=> Failed");

		free_info(tmp_info_p);
		return status;
	}

	/* Walk a subtree (array) of alarms, composed of OID references.
	 * The object referenced should not be accessible, but rather when
	 * present, this means that the alarm condition is TRUE.
	 * Only present in powerware-mib.c for now */
	if (!strcasecmp(su_info_p->info_type, "ups.alarms")) {
		status = nut_snmp_get_int(su_info_p->OID, &value);
		if (status == TRUE) {
			upsdebugx(2, "=> %ld alarms present", value);
			if( value > 0 ) {
				pdu_array = nut_snmp_walk(su_info_p->OID, INT_MAX);
				if(pdu_array == NULL) {
					upsdebugx(2, "=> Walk failed");
					return FALSE;
				}

				current_pdu = pdu_array[index];
				while(current_pdu) {
					/* Retrieve the OID name, for comparison */
					if (decode_oid(current_pdu, buf, sizeof(buf)) == TRUE) {
						alarms = alarms_info;
						while( alarms->OID ) {
							if(!strcmp(buf, alarms->OID)) {
								upsdebugx(3, "Alarm OID found => %s", alarms->OID);
								/* Check for ups.status value */
								if (alarms->status_value) {
									upsdebugx(3, "Alarm value (status) found => %s", alarms->status_value);
									status_set(alarms->status_value);
								}
								/* Check for ups.alarm value */
								if (alarms->alarm_value) {
									upsdebugx(3, "Alarm value (alarm) found => %s", alarms->alarm_value);
									alarm_set(alarms->alarm_value);
								}
								break;
							}
							alarms++;
						}
					}
					index++;
					current_pdu = pdu_array[index];
				}
				nut_snmp_free(pdu_array);
			}
		}
		else {
			upsdebugx(2, "=> Failed");
		}

		free_info(tmp_info_p);
		return status;
	}

	/* another special case */
	if (!strcasecmp(su_info_p->info_type, "ambient.temperature")) {
		float temp=0;

		status = nut_snmp_get_int(su_info_p->OID, &value);

		if(status != TRUE) {
			free_info(tmp_info_p);
			return status;
		}

		/* only do this if using the IEM sensor */
		if (!strcmp(su_info_p->OID, APCC_OID_IEM_TEMP)) {
			int	su;
			long	units;

			su = nut_snmp_get_int(APCC_OID_IEM_TEMP_UNIT, &units);

			/* no response, or units == F */
			if ((su == FALSE) || (units == APCC_IEM_FAHRENHEIT))
				temp = (value - 32) / 1.8;
			else
				temp = value;
		}
		else {
			temp = value * su_info_p->info_len;
		}

		snprintf(buf, sizeof(buf), "%.1f", temp);
		su_setinfo(su_info_p, buf);

		free_info(tmp_info_p);
		return TRUE;
	}

	/* special treatment for element without oid but with default value */
	if (su_info_p->OID == NULL && su_info_p->dfl != NULL) {
		status = TRUE;
		strncpy(buf, su_info_p->dfl, sizeof(buf));
	}
	else if (su_info_p->info_flags & ST_FLAG_STRING) {
		status = nut_snmp_get_str(su_info_p->OID, buf, sizeof(buf), su_info_p->oid2info);
		if (status == TRUE) {
			if (quirk_symmetra_threephase) {
				if (!strcasecmp(su_info_p->info_type, "input.transfer.low")
				 || !strcasecmp(su_info_p->info_type, "input.transfer.high")) {
					/* Convert from three phase line-to-line voltage to line-to-neutral voltage */
					double tmp_dvalue = atof(buf);
					tmp_dvalue = tmp_dvalue * 0.707;
					snprintf(buf, sizeof(buf), "%.2f", tmp_dvalue);
				}
			}
			/* Check if there is a string reformating function */
			const char *fmt_buf = NULL;
			if ((fmt_buf = su_find_strval(su_info_p->oid2info, buf)) != NULL) {
				snprintf(buf, sizeof(buf), "%s", fmt_buf);
			}
		}
	} else {
		status = nut_snmp_get_int(su_info_p->OID, &value);
		if (status == TRUE) {
			if ((su_info_p->flags&SU_FLAG_NEGINVALID && value<0)
				|| (su_info_p->flags&SU_FLAG_ZEROINVALID && value==0)) {
				su_info_p->flags &= ~SU_FLAG_OK;
				if(su_info_p->flags&SU_FLAG_UNIQUE) {
					disable_competition(su_info_p);
					su_info_p->flags &= ~SU_FLAG_UNIQUE;
				}
				free_info(tmp_info_p);
				return FALSE;
			}
			/* Check if there is a value to be looked up */
			if ((strValue = su_find_infoval(su_info_p->oid2info, &value)) != NULL)
				snprintf(buf, sizeof(buf), "%s", strValue);
			else {
				/* Check if there is a need to publish decimal too,
				 * i.e. if switching to integer does not cause a
				 * loss of precision.
				 * FIXME: Use remainder? is (dvalue%1.0)>0 cleaner?
				 */
				dvalue = value * su_info_p->info_len;
				if (f_equal((int)dvalue, dvalue))
					snprintf(buf, sizeof(buf), "%i", (int)dvalue);
				else
					snprintf(buf, sizeof(buf), "%.2f", (float)dvalue);
			}
		}
	}

	if (status == TRUE) {
		su_setinfo(su_info_p, buf);
		upsdebugx(2, "=> value: %s", buf);
	}
	else
		upsdebugx(2, "=> Failed");

	free_info(tmp_info_p);
	return status;
}

/* Common function for setting OIDs, from a NUT variable name,
 * used by su_setvar() and su_instcmd()
 * Params:
 * @mode: SU_MODE_INSTCMD for instant commands, SU_MODE_SETVAR for settings
 * @varname: name of variable or command to set the OID from
 * @val: value for settings, NULL for commands

 * Returns
 *   STAT_SET_HANDLED if OK,
 *   STAT_SET_INVALID or STAT_SET_UNKNOWN if the command / setting is not supported
 *   STAT_SET_FAILED otherwise
 */
static int su_setOID(int mode, const char *varname, const char *val)
{
	snmp_info_t *su_info_p = NULL;
	bool_t status;
	int retval = STAT_SET_FAILED;
	int cmd_offset = 0;
	long value = -1;
	/* normal (default), outlet, or outlet group variable */
	int vartype = -1;
	int daisychain_device_number = -1;
	/* variable without the potential "device.X" prefix, to find the template */
	char *tmp_varname = NULL;
	char setOID[SU_INFOSIZE];
	/* Used for potentially appending "device.X." to {outlet,outlet.group}.count */
	char template_count_var[SU_BUFSIZE];

	upsdebugx(2, "entering %s(%s, %s, %s)", __func__,
		(mode==SU_MODE_INSTCMD)?"instcmd":"setvar", varname, val);

	memset(setOID, 0, SU_INFOSIZE);
	memset(template_count_var, 0, SU_BUFSIZE);

	/* Check if it's a daisychain setting */
	if (!strncmp(varname, "device", 6)) {
		/* Extract the device number */
		daisychain_device_number = atoi(&varname[7]);
		/* Point at the command, without the "device.x" prefix */
		tmp_varname = strdup(&varname[9]);
		snprintf(template_count_var, 10, "%s", varname);

		upsdebugx(2, "%s: got a daisychain %s (%s) for device %i",
			__func__, (mode==SU_MODE_INSTCMD)?"command":"setting",
			tmp_varname, daisychain_device_number);

		if (daisychain_device_number > devices_count)
			upsdebugx(2, "%s: item is out of bound (%i / %ld)",
				__func__, daisychain_device_number, devices_count);
	}
	else {
		daisychain_device_number = 0;
		tmp_varname = strdup(varname);
	}

	/* skip the whole-daisychain for now:
	 * will send the settings to all devices in the daisychain */
	if ((daisychain_enabled == TRUE) && (devices_count > 1) && (daisychain_device_number == 0)) {
		upsdebugx(2, "daisychain %s for device.0 are not yet supported!",
			(mode==SU_MODE_INSTCMD)?"command":"setting");
		free(tmp_varname);
		return STAT_SET_INVALID;
	}

	/* Check if it is outlet / outlet.group, or standard variable */
	if (strncmp(tmp_varname, "outlet", 6))
		su_info_p = su_find_info(tmp_varname);
	else {
		snmp_info_t *tmp_info_p;
		/* Point the outlet or outlet group number in the string */
		const char *item_number_ptr = NULL;
		/* Store the target outlet or group number */
		int item_number = extract_template_number_from_snmp_info_t(tmp_varname);
		/* Store the total number of outlets or outlet groups */
		int total_items = -1;

		/* Check if it is outlet / outlet.group */
		vartype = get_template_type(tmp_varname);
		if (vartype == SU_OUTLET_GROUP) {
			snprintfcat(template_count_var, SU_BUFSIZE, "outlet.group.count");
			total_items = atoi(dstate_getinfo(template_count_var));
			item_number_ptr = &tmp_varname[12];
		}
		else {
			snprintfcat(template_count_var, SU_BUFSIZE, "outlet.count");
			total_items = atoi(dstate_getinfo(template_count_var));
			item_number_ptr = &tmp_varname[6];
		}
		upsdebugx(3, "Using count variable '%s'", template_count_var);
		item_number = atoi(++item_number_ptr);
		upsdebugx(3, "%s: item %i / %i", __func__, item_number, total_items);

		/* ensure the item number is supported (filtered upstream though)! */
		if (item_number > total_items) {
			/* out of bound item number */
			upsdebugx(2, "%s: item is out of bound (%i / %i)",
				__func__, item_number, total_items);
			return STAT_SET_INVALID;
		}
		/* find back the item template */
		char *item_varname = (char *)xmalloc(SU_INFOSIZE);
		snprintf(item_varname, SU_INFOSIZE, "%s.%s%s",
				(vartype == SU_OUTLET)?"outlet":"outlet.group",
				"%i", strchr(item_number_ptr++, '.'));

		upsdebugx(3, "%s: searching for template\"%s\"", __func__, item_varname);
		tmp_info_p = su_find_info(item_varname);
		free(item_varname);

		/* for an snmp_info_t instance */
		su_info_p = instantiate_info(tmp_info_p, su_info_p);

		/* check if default value is also a template */
		if ((su_info_p->dfl != NULL) &&
			(strstr(tmp_info_p->dfl, "%i") != NULL))
		{
			su_info_p->dfl = (char *)xmalloc(SU_INFOSIZE);
#ifdef HAVE_PRAGMAS_FOR_GCC_DIAGNOSTIC_IGNORED_FORMAT_NONLITERAL
#pragma GCC diagnostic push
#endif
#ifdef HAVE_PRAGMA_GCC_DIAGNOSTIC_IGNORED_FORMAT_NONLITERAL
#pragma GCC diagnostic ignored "-Wformat-nonliteral"
#endif
#ifdef HAVE_PRAGMA_GCC_DIAGNOSTIC_IGNORED_FORMAT_SECURITY
#pragma GCC diagnostic ignored "-Wformat-security"
#endif
			snprintf((char *)su_info_p->dfl, SU_INFOSIZE, tmp_info_p->dfl,
				item_number);
#ifdef HAVE_PRAGMAS_FOR_GCC_DIAGNOSTIC_IGNORED_FORMAT_NONLITERAL
#pragma GCC diagnostic pop
#endif
		}
		/* adapt the OID */
		if (su_info_p->OID != NULL) {
			if (mode==SU_MODE_INSTCMD) {
				/* Workaround buggy Eaton Pulizzi implementation
				 * which have different offsets index for data & commands! */
				if (su_info_p->flags & SU_CMD_OFFSET) {
					upsdebugx(3, "Adding command offset");
					cmd_offset++;
				}
			}

			/* Special processing for daisychain:
			 * these outlet | outlet groups also include formatting info,
			 * so we have to check if the daisychain is enabled, and if
			 * the formatting info for it are in 1rst or 2nd position */
#ifdef HAVE_PRAGMAS_FOR_GCC_DIAGNOSTIC_IGNORED_FORMAT_NONLITERAL
#pragma GCC diagnostic push
#endif
#ifdef HAVE_PRAGMA_GCC_DIAGNOSTIC_IGNORED_FORMAT_NONLITERAL
#pragma GCC diagnostic ignored "-Wformat-nonliteral"
#endif
#ifdef HAVE_PRAGMA_GCC_DIAGNOSTIC_IGNORED_FORMAT_SECURITY
#pragma GCC diagnostic ignored "-Wformat-security"
#endif
			if (daisychain_enabled == TRUE) {
				/* Note: daisychain_enabled == TRUE means that we have
				 * daisychain template. However:
				 * * when there are multiple devices, offset "-1" applies
				 *   since device.0 is a fake and actual devices start at
				 *   index 1
				 * * when there is only 1 device, offset doesn't apply since
				 *   the device index is "0"
				 */
				int daisychain_offset = 0;
				if (devices_count > 1)
					daisychain_offset = 1;

				if (su_info_p->flags & SU_TYPE_DAISY_1) {
					snprintf((char *)su_info_p->OID, SU_INFOSIZE, tmp_info_p->OID,
						daisychain_device_number - daisychain_offset, item_number);
				}
				else {
					snprintf((char *)su_info_p->OID, SU_INFOSIZE, tmp_info_p->OID,
						item_number, daisychain_device_number - daisychain_offset);
				}
			}
			else {
				snprintf((char *)su_info_p->OID, SU_INFOSIZE, tmp_info_p->OID, item_number);
			}
#ifdef HAVE_PRAGMAS_FOR_GCC_DIAGNOSTIC_IGNORED_FORMAT_NONLITERAL
#pragma GCC diagnostic pop
#endif
		}
		/* else, don't return STAT_SET_INVALID for mode==SU_MODE_SETVAR since we
		 * can be setting a server side variable! */
		else {
			if (mode==SU_MODE_INSTCMD) {
				free_info(su_info_p);
				return STAT_INSTCMD_UNKNOWN;
			}
			else {
				/* adapt info_type */
				if (su_info_p->info_type != NULL)
					snprintf((char *)su_info_p->info_type, SU_INFOSIZE, "%s", tmp_varname);
			}
		}
	}

	/* Sanity check */
	if (!su_info_p || !su_info_p->info_type || !(su_info_p->flags & SU_FLAG_OK)) {

		upsdebugx(2, "%s: info element unavailable %s", __func__, varname);

		/* Free template (outlet and outlet.group) */
		free_info(su_info_p);

		if (tmp_varname != NULL)
			free(tmp_varname);

		return STAT_SET_UNKNOWN;
	}

	/* set value into the device, using the provided one, or the default one otherwise */
	if (mode==SU_MODE_INSTCMD) {
		/* Sanity check: commands should either have a value or a default */
		if ( (val == NULL) && (su_info_p->dfl == NULL) ) {
			upsdebugx(1, "%s: cannot execute command '%s': a provided or default value is needed!", __func__, varname);
			return STAT_SET_INVALID;
		}
	}

	if (su_info_p->info_flags & ST_FLAG_STRING) {
		status = nut_snmp_set_str(su_info_p->OID, val ? val : su_info_p->dfl);
	}
	else {
		if (mode==SU_MODE_INSTCMD) {
			if ( !str_to_long(val ? val : su_info_p->dfl, &value, 10) ) {
				upsdebugx(1, "%s: cannot execute command '%s': value is not a number!", __func__, varname);
				return STAT_SET_INVALID;
			}
		}
		else {
			/* non string data may imply a value lookup */
			if (su_info_p->oid2info) {
				value = su_find_valinfo(su_info_p->oid2info, val ? val : su_info_p->dfl);
			}
			else {
				/* Convert value and apply multiplier */
				if ( !str_to_long(val, &value, 10) ) {
					upsdebugx(1, "%s: cannot set '%s': value is not a number!", __func__, varname);
					return STAT_SET_INVALID;
				}
				value = (long)((double)value / su_info_p->info_len);
			}
		}
		/* Actually apply the new value */
		if (SU_TYPE(su_info_p) == SU_TYPE_TIME) {
			status = nut_snmp_set_time(su_info_p->OID, value);
		}
		else {
			status = nut_snmp_set_int(su_info_p->OID, value);
		}
	}

	/* Process result */
	if (status == FALSE) {
		if (mode==SU_MODE_INSTCMD)
			upsdebugx(1, "%s: cannot execute command '%s'", __func__, varname);
		else
			upsdebugx(1, "%s: cannot set value %s on OID %s", __func__, val, su_info_p->OID);

		retval = STAT_SET_FAILED;
	}
	else {
		retval = STAT_SET_HANDLED;
		if (mode==SU_MODE_INSTCMD)
			upsdebugx(1, "%s: successfully sent command %s", __func__, varname);
		else {
			upsdebugx(1, "%s: successfully set %s to \"%s\"", __func__, varname, val);

			/* update info array: call dstate_setinfo, since flags and aux are
			 * already published, and this saves us some processing */
			dstate_setinfo(varname, "%s", val);
		}
	}

	/* Free template (outlet and outlet.group) */
	if (!strncmp(tmp_varname, "outlet", 6))
		free_info(su_info_p);
	free(tmp_varname);

	return retval;
}

/* set r/w INFO_ element to a value. */
int su_setvar(const char *varname, const char *val)
{
	return su_setOID(SU_MODE_SETVAR, varname, val);
}

/* Daisychain-aware function to add instant commands:
 * Every command that is valid for a device has to be added for device.0
 * This then allows to composite commands, called on device.0 and executed
 * on all devices of the daisychain */
int su_addcmd(snmp_info_t *su_info_p)
{
	upsdebugx(2, "entering %s(%s)", __func__, su_info_p->info_type);

	if (daisychain_enabled == TRUE) {
/* FIXME?: daisychain */
		for (current_device_number = 1 ; current_device_number <= devices_count ;
			current_device_number++)
		{
			process_template(SU_WALKMODE_INIT, "device", su_info_p);
		}
	}
	else {
		if (nut_snmp_get(su_info_p->OID) != NULL) {
			dstate_addcmd(su_info_p->info_type);
			upsdebugx(1, "%s: adding command '%s'", __func__, su_info_p->info_type);
		}
	}
	return 0;
}

/* process instant command and take action. */
int su_instcmd(const char *cmdname, const char *extradata)
{
	return su_setOID(SU_MODE_INSTCMD, cmdname, extradata);
}

/* FIXME: the below functions can be removed since these were for loading
 * the mib2nut information from a file instead of the .h definitions... */
/* return 1 if usable, 0 if not */
static int parse_mibconf_args(size_t numargs, char **arg)
{
	bool_t ret;

	/* everything below here uses up through arg[1] */
	if (numargs < 6)
		return 0;

	/* <info type> <info flags> <info len> <OID name> <default value> <value lookup> */

	/* special case for setting some OIDs value at driver startup */
	if (!strcmp(arg[0], "init")) {
		/* set value. */
		if (!strcmp(arg[1], "str")) {
			ret = nut_snmp_set_str(arg[3], arg[4]);
		} else {
			ret = nut_snmp_set_int(arg[3], strtol(arg[4], NULL, 0));
		}

		if (ret == FALSE)
			upslogx(LOG_ERR, "%s: cannot set value %s for %s", __func__, arg[4], arg[3]);
		else
			upsdebugx(1, "%s: successfully set %s to \"%s\"", __func__, arg[0], arg[4]);

		return 1;
	}

	/* TODO: create the lookup table */
	upsdebugx(2, "%s, %s, %s, %s, %s, %s", arg[0], arg[1], arg[2], arg[3], arg[4], arg[5]);

	return 1;
}

/* called for fatal errors in parseconf like malloc failures */
static void mibconf_err(const char *errmsg)
{
	upslogx(LOG_ERR, "Fatal error in parseconf (*mib.conf): %s", errmsg);
}

/* load *mib.conf into an snmp_info_t structure */
void read_mibconf(char *mib)
{
	char	fn[SMALLBUF];
	PCONF_CTX_t	ctx;

	upsdebugx(2, "SNMP UPS driver: entering %s(%s)", __func__, mib);

	snprintf(fn, sizeof(fn), "%s/snmp/%s.conf", CONFPATH, mib);

	pconf_init(&ctx, mibconf_err);

	if (!pconf_file_begin(&ctx, fn))
		fatalx(EXIT_FAILURE, "%s", ctx.errmsg);

	while (pconf_file_next(&ctx)) {
		if (pconf_parse_error(&ctx)) {
			upslogx(LOG_ERR, "Parse error: %s:%d: %s",
				fn, ctx.linenum, ctx.errmsg);
			continue;
		}

		if (ctx.numargs < 1)
			continue;

		if (!parse_mibconf_args(ctx.numargs, ctx.arglist)) {
			unsigned int	i;
			char	errmsg[SMALLBUF];

			snprintf(errmsg, sizeof(errmsg),
				"mib.conf: invalid directive");

			for (i = 0; i < ctx.numargs; i++)
				snprintfcat(errmsg, sizeof(errmsg), " %s",
					ctx.arglist[i]);

			upslogx(LOG_WARNING, "%s", errmsg);
		}
	}
	pconf_finish(&ctx);
}<|MERGE_RESOLUTION|>--- conflicted
+++ resolved
@@ -6,12 +6,8 @@
  *  Copyright (C)
  *	2002 - 2014	Arnaud Quette <arnaud.quette@free.fr>
  *	2015 - 2021	Eaton (author: Arnaud Quette <ArnaudQuette@Eaton.com>)
-<<<<<<< HEAD
- *	2016 - 2019	Eaton (author: Jim Klimov <EvgenyKlimov@Eaton.com>)
+ *	2016 - 2021	Eaton (author: Jim Klimov <EvgenyKlimov@Eaton.com>)
  *	2016		Eaton (author: Carlos Dominguez <CarlosDominguez@Eaton.com>)
-=======
- *	2016 - 2021	Eaton (author: Jim Klimov <EvgenyKlimov@Eaton.com>)
->>>>>>> f8013f1b
  *	2002 - 2006	Dmitry Frolov <frolov@riss-telecom.ru>
  *			J.W. Hoogervorst <jeroen@hoogervorst.net>
  *			Niels Baggesen <niels@baggesen.net>
@@ -230,9 +226,6 @@
 static int ambient_template_index_base = -1;
 static int device_template_offset = -1;
 
-/* Temperature handling, to convert back to Celsius */
-int temperature_unit = TEMPERATURE_UNKNOWN;
-
 /* sysOID location */
 #define SYSOID_OID	".1.3.6.1.2.1.1.2.0"
 
@@ -242,81 +235,6 @@
 int extract_template_number(int template_type, const char* varname);
 int get_template_type(const char* varname);
 
-<<<<<<< HEAD
-
-/***********************************************************************
- * Subdrivers shared helpers functions
- **********************************************************************/
-
-static char su_scratch_buf[255];
-
-/* Convert a US formated date (mm/dd/yyyy) to an ISO 8601 Calendar date (yyyy-mm-dd) */
-const char *su_usdate_to_isodate_info_fun(void *raw_date)
-{
-	const char *usdate = (char *)raw_date;
-	struct tm tm;
-	memset(&tm, 0, sizeof(struct tm));
-	memset(&su_scratch_buf, 0, sizeof(su_scratch_buf));
-
-	upsdebugx(3, "%s: US date = %s", __func__, usdate);
-
-	/* Try to convert from US date string to time */
-	/* Note strptime returns NULL upon failure, and a ptr to the last
-	   null char of the string upon success. Just try blindly the conversion! */
-	strptime(usdate, "%m/%d/%Y", &tm);
-	if (strftime(su_scratch_buf, 254, "%F", &tm) != 0) {
-		upsdebugx(3, "%s: successfully reformated: %s", __func__, su_scratch_buf);
-		return su_scratch_buf;
-	}
-
-	return NULL;
-}
-
-info_lkp_t su_convert_to_iso_date_info[] = {
-	/* array index = FUNMAP_USDATE_TO_ISODATE: */
-	{ 1, "dummy"
-#if WITH_SNMP_LKP_FUN
-		, su_usdate_to_isodate_info_fun, NULL
-#endif
-	},
-	{ 0, NULL
-#if WITH_SNMP_LKP_FUN
-		, NULL, NULL, NULL, NULL
-#endif
-	}
-};
-
-/* Process temperature value according to 'temperature_unit' */
-const char *su_temperature_read_fun(void *raw_snmp_value)
-{
-	const long snmp_value = *((long*)raw_snmp_value);
-	long celsius_value = snmp_value;
-
-	memset(su_scratch_buf, 0, sizeof(su_scratch_buf));
-
-	switch (temperature_unit) {
-		case TEMPERATURE_KELVIN:
-			celsius_value = (snmp_value / 10) - 273.15;
-			snprintf(su_scratch_buf, sizeof(su_scratch_buf), "%.1ld", celsius_value);
-			break;
-		case TEMPERATURE_CELSIUS:
-			snprintf(su_scratch_buf, sizeof(su_scratch_buf), "%.1ld", (snmp_value / 10));
-			break;
-		case TEMPERATURE_FAHRENHEIT:
-			celsius_value = (((snmp_value / 10) - 32) * 5) / 9;
-			snprintf(su_scratch_buf, sizeof(su_scratch_buf), "%.1ld", celsius_value);
-			break;
-		case TEMPERATURE_UNKNOWN:
-		default:
-			upsdebugx(1, "%s: not a known temperature unit for conversion!", __func__);
-			break;
-	}
-	upsdebugx(2, "%s: %.1ld => %s", __func__, (snmp_value / 10), su_scratch_buf);
-	return su_scratch_buf;
-}
-
-=======
->>>>>>> f8013f1b
 /* ---------------------------------------------
  * driver functions implementations
  * --------------------------------------------- */
