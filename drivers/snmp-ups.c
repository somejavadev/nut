/*  snmp-ups.c - NUT Generic SNMP driver core (supports different MIBs)
 *  Can be compiled with built-in or loadable (DMF) MIB-to-NUT mapping tables
 *
 *  Based on NetSNMP API (Simple Network Management Protocol v1-2c-3)
 *
 *  Copyright (C)
 *	2002 - 2014	Arnaud Quette <arnaud.quette@free.fr>
 *	2015 - 2016	Eaton (author: Arnaud Quette <ArnaudQuette@Eaton.com>)
 *	2002 - 2006	Dmitry Frolov <frolov@riss-telecom.ru>
 *			J.W. Hoogervorst <jeroen@hoogervorst.net>
 *			Niels Baggesen <niels@baggesen.net>
 *	2009 - 2010	Arjen de Korte <adkorte-guest@alioth.debian.org>
 *	2016	Jim Klimov <EvgenyKlimov@Eaton.com>
 *	2016	Carlos Dominguez <CarlosDominguez@Eaton.com>
 *
 *  Sponsored by Eaton <http://www.eaton.com>
 *   and originally by MGE UPS SYSTEMS <http://www.mgeups.com/>
 *
 *  This program is free software; you can redistribute it and/or modify
 *  it under the terms of the GNU General Public License as published by
 *  the Free Software Foundation; either version 2 of the License, or
 *  (at your option) any later version.
 *
 *  This program is distributed in the hope that it will be useful,
 *  but WITHOUT ANY WARRANTY; without even the implied warranty of
 *  MERCHANTABILITY or FITNESS FOR A PARTICULAR PURPOSE.  See the
 *  GNU General Public License for more details.
 *
 *
 *  You should have received a copy of the GNU General Public License
 *  along with this program; if not, write to the Free Software
 *  Foundation, Inc., 59 Temple Place, Suite 330, Boston, MA 02111-1307 USA
 *
 */

#include <limits.h>
#include <ctype.h> /* for isprint() */

/* NUT SNMP common functions */
#include "main.h"
#include "snmp-ups.h"
#include "parseconf.h"

#if WITH_DMFMIB
# include "dmfsnmp.h"
# include "apc-iem-mib.h" /* For static builds, this one is    *
                           * included by "apc-mib.h", so there *
                           * is no explicit inclusion below    */
#else /* not WITH_DMFMIB */
/* include all known mib2nut lookup tables */
#include "apc-mib.h"
#include "mge-mib.h"
#include "netvision-mib.h"
#include "powerware-mib.h"
#include "eaton-mib.h"
#include "raritan-pdu-mib.h"
#include "raritan-px2-mib.h"
#include "baytech-mib.h"
#include "compaq-mib.h"
#include "bestpower-mib.h"
#include "cyberpower-mib.h"
#include "delta_ups-mib.h"
#include "huawei-mib.h"
#include "ietf-mib.h"
#include "xppc-mib.h"
#include "eaton-ats16-mib.h"
#include "apc-ats-mib.h"
#include "apc-pdu-mib.h"
#include "eaton-ats30-mib.h"
#endif /* WITH_DMFMIB */

/* Address API change */
#ifndef usmAESPrivProtocol
#define usmAESPrivProtocol usmAES128PrivProtocol
#endif

#if WITH_DMFMIB
// Array of pointers to singular instances of mib2nut_info_t
mib2nut_info_t **mib2nut = NULL;
mibdmf_parser_t *dmp = NULL;
char *dmf_dir = NULL;
char *dmf_file = NULL;
#else /* not WITH_DMFMIB */

# ifdef WITH_DMF_LUA
#  undef WITH_DMF_LUA
# endif
# define WITH_DMF_LUA 0

/* NOTE: In order for the DMF and non-DMF builds to match in behavior,
 * members of this array should be sorted same as mib2nut items in the
 * DMF files, including their end-user alphabetic sort in dmfsnmp.d/
 * directory. You can use this scriptlet to generate the contents below:
 *   cd scripts/DMF/dmfsnmp.d/ && grep '<mib2nut ' *.dmf | \
 *   sed 's,^.*S.._\(.*\)\.dmf:.* name="\([^"]*\).*$,\t\&\2\,\t// This struct comes from : \1.c,'
 * (note to keep "ietf" entry as the last one, manually) and copy-paste
 * them here in that resulting order.
 */
static mib2nut_info_t *mib2nut[] = {
<<<<<<< HEAD
	&apc_ats,			/* This struct comes from : apc-ats-mib.c */
	&apc,				/* This struct comes from : apc-mib.c */
	&baytech,			/* This struct comes from : baytech-mib.c */
	&bestpower,			/* This struct comes from : bestpower-mib.c */
	&compaq,			/* This struct comes from : compaq-mib.c */
	&cyberpower,		/* This struct comes from : cyberpower-mib.c */
	&delta_ups,			/* This struct comes from : delta_ups-mib.c */
	&eaton_ats16,		/* This struct comes from : eaton-ats16-mib.c */
	&eaton_ats30,		/* This struct comes from : eaton-ats30-mib.c */
	&eaton_marlin,		/* This struct comes from : eaton-mib.c */
	&aphel_revelation,	/* This struct comes from : eaton-mib.c */
	&aphel_genesisII,	/* This struct comes from : eaton-mib.c */
	&pulizzi_switched1,	/* This struct comes from : eaton-mib.c */
	&pulizzi_switched2,	/* This struct comes from : eaton-mib.c */
	&huawei,			/* This struct comes from : huawei-mib.c */
	&mge,				/* This struct comes from : mge-mib.c */
	&netvision,			/* This struct comes from : netvision-mib.c */
	&powerware,			/* This struct comes from : powerware-mib.c */
	&pxgx_ups,			/* This struct comes from : powerware-mib.c */
	&raritan,			/* This struct comes from : raritan-pdu-mib.c */
	&raritan_px2,		/* This struct comes from : raritan-px2-mib.c */
	&xppc,				/* This struct comes from : xppc-mib.c */
=======
	&apc,
	&mge,
	&netvision,
	&powerware,
	&pxgx_ups,
	&aphel_genesisII,
	&aphel_revelation,
	&eaton_marlin,
	&pulizzi_switched1,
	&pulizzi_switched2,
	&raritan,
	&baytech,
	&compaq,
	&bestpower,
	&cyberpower,
	&delta_ups,
	&xppc,
	&huawei,
	&tripplite_ietf,
	&eaton_ats16,
	&apc_ats,
	&raritan_px2,
	&eaton_ats30,
	&apc_pdu_rpdu,
	&apc_pdu_rpdu2,
	&apc_pdu_msp,
>>>>>>> eab2a2bd
	/*
	 * Prepend vendor specific MIB mappings before IETF, so that
	 * if a device supports both IETF and vendor specific MIB,
	 * the vendor specific one takes precedence (when mibs=auto)
	 */
	&tripplite_ietf,	/* This struct comes from : ietf-mib.c */
	&ietf,				/* This struct comes from : ietf-mib.c */
	/* end of structure. */
	NULL
};
#endif /* not WITH_DMFMIB */

struct snmp_session g_snmp_sess, *g_snmp_sess_p;
const char *OID_pwr_status;
int g_pwr_battery;
int pollfreq; /* polling frequency */

/* Number of device(s): standard is "1", but daisychain means more than 1 */
long devices_count = 1;
int current_device_number = 0;      /* to handle daisychain iterations */
bool_t daisychain_enabled = FALSE;
daisychain_info_t **daisychain_info = NULL;

/* pointer to the Snmp2Nut lookup table */
mib2nut_info_t *mib2nut_info;
/* FIXME: to be trashed */
snmp_info_t *snmp_info;
alarms_info_t *alarms_info;
const char *mibname;
const char *mibvers;

#if WITH_DMFMIB
# define DRIVER_NAME	"Generic SNMP UPS driver (DMF)"
#else
# define DRIVER_NAME	"Generic SNMP UPS driver"
#endif /* WITH_DMFMIB */
#define DRIVER_VERSION		"0.100"

/* driver description structure */
upsdrv_info_t	upsdrv_info = {
	DRIVER_NAME,
	DRIVER_VERSION,
	"Arnaud Quette <arnaud.quette@free.fr>\n" \
	"Arnaud Quette <ArnaudQuette@Eaton.com>\n" \
	"Dmitry Frolov <frolov@riss-telecom.ru>\n" \
	"J.W. Hoogervorst <jeroen@hoogervorst.net>\n" \
	"Niels Baggesen <niels@baggesen.net>\n" \
	"Jim Klimov <EvgenyKlimov@Eaton.com>\n" \
	"Carlos Dominguez <CarlosDominguez@Eaton.com>\n" \
	"Arjen de Korte <adkorte-guest@alioth.debian.org>",
	DRV_STABLE,
	{ NULL }
};
/* FIXME: integrate MIBs info? do the same as for usbhid-ups! */

time_t lastpoll = 0;

/* template OIDs index start with 0 or 1 (estimated stable for a MIB),
 * automatically guessed at the first pass */
int template_index_base = -1;

/* sysOID location */
#define SYSOID_OID	".1.3.6.1.2.1.1.2.0"

/* Forward functions declarations */
static void disable_transfer_oids(void);
bool_t get_and_process_data(int mode, snmp_info_t *su_info_p);
int extract_template_number(int template_type, const char* varname);

/* ---------------------------------------------
 * driver functions implementations
 * --------------------------------------------- */
void upsdrv_initinfo(void)
{
	snmp_info_t *su_info_p;

	upsdebugx(1, "SNMP UPS driver: entering %s()", __func__);

	dstate_setinfo("driver.version.data", "%s MIB %s", mibname, mibvers);

	/* add instant commands to the info database.
	 * outlet (and groups) commands are processed later, during initial walk */
	for (su_info_p = &snmp_info[0]; su_info_p->info_type != NULL ; su_info_p++)
	{
		su_info_p->flags |= SU_FLAG_OK;
		if ((SU_TYPE(su_info_p) == SU_TYPE_CMD)
			&& !(su_info_p->flags & SU_OUTLET)
			&& !(su_info_p->flags & SU_OUTLET_GROUP))
		{
			/* first check that this OID actually exists */
// FIXME: daisychain commands support!
			su_addcmd(su_info_p);
/*
			if (nut_snmp_get(su_info_p->OID) != NULL) {
				dstate_addcmd(su_info_p->info_type);
				upsdebugx(1, "upsdrv_initinfo(): adding command '%s'", su_info_p->info_type);
			}
*/
		}
	}

	if (testvar("notransferoids"))
		disable_transfer_oids();

	/* initialize all other INFO_ fields from list */
	if (snmp_ups_walk(SU_WALKMODE_INIT) == TRUE)
		dstate_dataok();
	else
		dstate_datastale();

	/* setup handlers for instcmd and setvar functions */
	upsh.setvar = su_setvar;
	upsh.instcmd = su_instcmd;
}

void upsdrv_updateinfo(void)
{
	upsdebugx(1,"SNMP UPS driver: entering %s()", __func__);

	/* only update every pollfreq */
	/* FIXME: only update status (SU_STATUS_*), à la usbhid-ups, in between */
	if (time(NULL) > (lastpoll + pollfreq)) {

		alarm_init();
		status_init();

		/* update all dynamic info fields */
		if (snmp_ups_walk(SU_WALKMODE_UPDATE))
			dstate_dataok();
		else
			dstate_datastale();

		/* Commit status first, otherwise in daisychain mode, "device.0" may
		 * clear the alarm count since it has an empty alarm buffer and if there
		 * is only one device that has alarms! */
		status_commit();
		alarm_commit();

		/* store timestamp */
		lastpoll = time(NULL);
	}
}

void upsdrv_shutdown(void)
{
	/*
	This driver will probably never support this. In order to
	be any use, the driver should be called near the end of
	the system halt script. By that time we in all likelyhood
	we won't have network capabilities anymore, so we could
	never send this command to the UPS. This is not an error,
	but a limitation of the interface used.
	*/

	upsdebugx(1, "%s...", __func__);

	/* Try to shutdown with delay */
	if (su_instcmd("shutdown.return", NULL) == STAT_INSTCMD_HANDLED) {
		/* Shutdown successful */
		return;
	}

	/* If the above doesn't work, try shutdown.reboot */
	if (su_instcmd("shutdown.reboot", NULL) == STAT_INSTCMD_HANDLED) {
		/* Shutdown successful */
		return;
	}

	/* If the above doesn't work, try load.off.delay */
	if (su_instcmd("load.off.delay", NULL) == STAT_INSTCMD_HANDLED) {
		/* Shutdown successful */
		return;
	}

	fatalx(EXIT_FAILURE, "Shutdown failed!");
}

void upsdrv_help(void)
{
	upsdebugx(1, "entering %s", __func__);
}

/* list flags and values that you want to receive via -x */
void upsdrv_makevartable(void)
{
	upsdebugx(1, "entering %s()", __func__);

	addvar(VAR_VALUE, SU_VAR_MIBS,
		"NOTE: You can run the driver binary with '-x mibs=--list' for an up to date listing)\n"
		"Set MIB compliance (default=ietf, allowed: mge,apcc,netvision,pw,cpqpower,...)");
	addvar(VAR_VALUE | VAR_SENSITIVE, SU_VAR_COMMUNITY,
		"Set community name (default=public)");
	addvar(VAR_VALUE, SU_VAR_VERSION,
		"Set SNMP version (default=v1, allowed v2c)");
	addvar(VAR_VALUE, SU_VAR_POLLFREQ,
		"Set polling frequency in seconds, to reduce network flow (default=30)");
	addvar(VAR_VALUE, SU_VAR_RETRIES,
		"Specifies the number of Net-SNMP retries to be used in the requests (default=5)");
	addvar(VAR_VALUE, SU_VAR_TIMEOUT,
		"Specifies the Net-SNMP timeout in seconds between retries (default=1)");
	addvar(VAR_FLAG, "notransferoids",
		"Disable transfer OIDs (use on APCC Symmetras)");
	addvar(VAR_VALUE, SU_VAR_SECLEVEL,
		"Set the securityLevel used for SNMPv3 messages (default=noAuthNoPriv, allowed: authNoPriv,authPriv)");
	addvar(VAR_VALUE | VAR_SENSITIVE, SU_VAR_SECNAME,
		"Set the securityName used for authenticated SNMPv3 messages (no default)");
	addvar(VAR_VALUE | VAR_SENSITIVE, SU_VAR_AUTHPASSWD,
		"Set the authentication pass phrase used for authenticated SNMPv3 messages (no default)");
	addvar(VAR_VALUE | VAR_SENSITIVE, SU_VAR_PRIVPASSWD,
		"Set the privacy pass phrase used for encrypted SNMPv3 messages (no default)");
	addvar(VAR_VALUE, SU_VAR_AUTHPROT,
		"Set the authentication protocol (MD5 or SHA) used for authenticated SNMPv3 messages (default=MD5)");
	addvar(VAR_VALUE, SU_VAR_PRIVPROT,
		"Set the privacy protocol (DES or AES) used for encrypted SNMPv3 messages (default=DES)");
#if WITH_DMFMIB
	addvar(VAR_VALUE, SU_VAR_DMFFILE,
		"Set path to the Data Mapping Format file to use");
	addvar(VAR_VALUE, SU_VAR_DMFDIR,
		"Set path to the directory of Data Mapping Format files to use");
#endif
}

void upsdrv_initups(void)
{
	snmp_info_t *su_info_p, *cur_info_p;
	char model[SU_INFOSIZE];
	bool_t status= FALSE;
	const char *mibs;
	int curdev = 0;

	upsdebugx(1, "SNMP UPS driver: entering %s()", __func__);

#if WITH_DMFMIB
	upsdebugx(1, "SNMP UPS driver: preparing to load dynamic MIB-to-NUT mappings from DMF");

	dmp = mibdmf_parser_new();
	if (!dmp)
		fatalx(EXIT_FAILURE, "FATAL: Can not allocate the DMF parsing structures");

	/* NOTE: If both `dmffile` and `dmfdir` are specified, the `dmffile` wins */
	/* Otherwise try the built-in fallbacks (configure-time or hardcoded) */
	if ( (dmf_dir == NULL) && (testvar(SU_VAR_DMFDIR)) ) {
		dmf_dir = getval(SU_VAR_DMFDIR);
	}
	if ( (dmf_file == NULL) && (testvar(SU_VAR_DMFFILE)) ) {
		dmf_file = getval(SU_VAR_DMFFILE);
	}

	if (dmf_file) {
		mibdmf_parse_file(dmf_file, dmp);
	} else {
		if (dmf_dir) {
			mibdmf_parse_dir(dmf_dir, dmp);
		} else {
# ifdef DEFAULT_DMFSNMP_DIR
			mibdmf_parse_dir(DEFAULT_DMFSNMP_DIR, dmp);
# else /* not defined DEFAULT_DMFSNMP_DIR */
			/* Use some reasonable hardcoded fallback default(s) */
			if (! mibdmf_parse_dir("/usr/share/nut/dmfsnmp.d/", dmp) ) {
				mibdmf_parse_dir("./", dmp);
			}
# endif /* DEFAULT_DMFSNMP_DIR */
		}
	}

	upsdebugx(2,"Trying to access the mib2nut table parsed from DMF library");
	if ( !(mibdmf_get_mib2nut_table(dmp)) )
	{
		upsdebugx(1,"FATAL: Can not access the mib2nut table parsed from DMF library");
		return;
	}
	{ /* scope the table loop vars */
		/* TODO: Change size detection to loop over array until NULLed sentinels? */
		int tablength = mibdmf_get_device_table_counter(dmp);
		upsdebugx(2,"Got access to the mib2nut table with %d entries parsed from DMF library",
			tablength);
		if (tablength<=1) {
			fatalx(EXIT_FAILURE, "FATAL: Did not find any DMF library data");
			return;
		}
		if ( mib2nut != NULL ) {
			upsdebugx(1,"mib2nut not NULL when expected to be...");
			free(mib2nut);
		}
		mib2nut = *(mibdmf_get_mib2nut_table_ptr)(dmp);
		if ( mib2nut == NULL ) {
			upsdebugx(1,"FATAL: Could not access the mib2nut index table");
			return;
		}
	} // scope the table loop vars
#else
	upsdebugx(1, "SNMP UPS driver: using built-in MIB-to-NUT mappings");
#endif /* WITH_DMFMIB */

	/* Retrieve user's parameters */
	mibs = testvar(SU_VAR_MIBS) ? getval(SU_VAR_MIBS) : "auto";
	if (!strcmp(mibs, "--list")) {
		printf("The 'mibs' argument is '%s', so just listing the mappings this driver knows,\n"
		       "and for 'mibs=auto' these mappings will be tried in the following order until\n"
		       "the first one matches your device\n\n", mibs);
		int i;
		printf("%7s\t%-23s\t%-7s\t%-31s\t%-s\n",
			"NUMBER", "MAPPING NAME", "VERSION",
			"ENTRY POINT OID", "AUTO CHECK OID");
		for (i=0; mib2nut[i] != NULL; i++) {
			printf(" %4d \t%-23s\t%7s\t%-31s\t%-s\n", (i+1),
				mib2nut[i]->mib_name		? mib2nut[i]->mib_name : "<NULL>" ,
				mib2nut[i]->mib_version 	? mib2nut[i]->mib_version : "<NULL>" ,
				mib2nut[i]->sysOID  		? mib2nut[i]->sysOID : "<NULL>" ,
				mib2nut[i]->oid_auto_check	? mib2nut[i]->oid_auto_check : "<NULL>" );
		}
		printf("\nOverall this driver has loaded %d MIB-to-NUT mapping tables\n", i);
		exit(EXIT_SUCCESS);
		/* fatalx(EXIT_FAILURE, "Marking the exit code as failure since the driver is not started now"); */
	}

	/* init SNMP library, etc... */
	nut_snmp_init(progname, device_path);

	/* FIXME: first test if the device is reachable to avoid timeouts! */

	/* Load the SNMP to NUT translation data */
	load_mib2nut(mibs);

	/* init polling frequency */
	if (getval(SU_VAR_POLLFREQ))
		pollfreq = atoi(getval(SU_VAR_POLLFREQ));
	else
		pollfreq = DEFAULT_POLLFREQ;

	/* Get UPS Model node to see if there's a MIB */
/* FIXME: extend and use match_model_OID(char *model) */
	su_info_p = su_find_info("ups.model");
	/* Try to get device.model if ups.model is not available */
	if (su_info_p == NULL)
		su_info_p = su_find_info("device.model");

	if (su_info_p != NULL) {
		/* Daisychain specific: we may have a template (including formatting
		 * string) that needs to be adapted! */
		if (strchr(su_info_p->OID, '%') != NULL)
		{
			upsdebugx(2, "Found template, need to be adapted");
			cur_info_p = (snmp_info_t *)malloc(sizeof(snmp_info_t));
			cur_info_p->info_type = (char *)xmalloc(SU_INFOSIZE);
			cur_info_p->OID = (char *)xmalloc(SU_INFOSIZE);
			snprintf((char*)cur_info_p->info_type, SU_INFOSIZE, "%s", su_info_p->info_type);
			/* Use the daisychain master (0) / 1rst device index */
			snprintf((char*)cur_info_p->OID, SU_INFOSIZE, su_info_p->OID, 0);
		}
		else {
			upsdebugx(2, "Found entry, not a template %s", su_info_p->OID);
			/* Otherwise, just point at what we found */
			cur_info_p = su_info_p;
		}

		/* Actually get the data */
		status = nut_snmp_get_str(cur_info_p->OID, model, sizeof(model), NULL);

		/* Free our malloc, if it was dynamic */
		if (strchr(su_info_p->OID, '%') != NULL) {
			if (cur_info_p->info_type != NULL)
				free((char*)cur_info_p->info_type);
			if (cur_info_p->OID != NULL)
				free((char*)cur_info_p->OID);
			if (cur_info_p != NULL)
				free((char*)cur_info_p);
		}
	}

	if (status == TRUE)
		upslogx(0, "Detected %s on host %s (mib: %s %s)",
			 model, device_path, mibname, mibvers);
	else
		fatalx(EXIT_FAILURE, "%s MIB wasn't found on %s", mibs, g_snmp_sess.peername);
		/* FIXME: "No supported device detected" */

	/* Init daisychain and check if support is required */
	daisychain_init();

	/* Allocate / init the daisychain info structure (for phases only for now)
	 * daisychain_info[0] is the whole chain! (added +1) */
	daisychain_info = (daisychain_info_t**)malloc(sizeof(daisychain_info_t) * (devices_count + 1));
	for (curdev = 0 ; curdev <= devices_count ; curdev++) {
		daisychain_info[curdev] = (daisychain_info_t*)malloc(sizeof(daisychain_info_t));
		daisychain_info[curdev]->input_phases = (long)-1;
		daisychain_info[curdev]->output_phases = (long)-1;
		daisychain_info[curdev]->bypass_phases = (long)-1;
	}

	/* FIXME: also need daisychain awareness (so init)!
	 * i.e load.off.delay+load.off + device.1.load.off.delay+device.1.load.off + ... */
/* FIXME: daisychain commands support! */
	if (su_find_info("load.off.delay")) {
		/* Adds default with a delay value of '0' (= immediate) */
		dstate_addcmd("load.off");
	}

	if (su_find_info("load.on.delay")) {
		/* Adds default with a delay value of '0' (= immediate) */
		dstate_addcmd("load.on");
	}

	if (su_find_info("load.off.delay") && su_find_info("load.on.delay")) {
		/* Add composite instcmds (require setting multiple OID values) */
		dstate_addcmd("shutdown.return");
		dstate_addcmd("shutdown.stayoff");
	}
}

void upsdrv_cleanup(void)
{
	/* General cleanup */
	if (daisychain_info)
		free(daisychain_info);

	/* Net-SNMP specific cleanup */
	nut_snmp_cleanup();

#if WITH_DMFMIB
	/* DMF specific cleanup */
	mibdmf_parser_destroy(&dmp);
	mib2nut = NULL;
#endif
}

/* -----------------------------------------------------------
 * SNMP functions.
 * ----------------------------------------------------------- */

void nut_snmp_init(const char *type, const char *hostname)
{
	char *ns_options = NULL;
	const char *community, *version;
	const char *secLevel = NULL, *authPassword, *privPassword;
	const char *authProtocol, *privProtocol;
	int snmp_retries = DEFAULT_NETSNMP_RETRIES;
	long snmp_timeout = DEFAULT_NETSNMP_TIMEOUT;

	upsdebugx(2, "SNMP UPS driver: entering %s(%s)", __func__, type);

	/* Force numeric OIDs resolution (ie, do not resolve to textual names)
	 * This is mostly for the convenience of debug output */
	ns_options = snmp_out_toggle_options("n");
	if (ns_options != NULL) {
		upsdebugx(2, "Failed to enable numeric OIDs resolution");
	}

	/* Initialize the SNMP library */
	init_snmp(type);

	/* Initialize session */
	snmp_sess_init(&g_snmp_sess);

	g_snmp_sess.peername = xstrdup(hostname);

	/* Net-SNMP timeout and retries */
	if (testvar(SU_VAR_RETRIES)) {
		snmp_retries = atoi(getval(SU_VAR_RETRIES));
	}
	g_snmp_sess.retries = snmp_retries;
	upsdebugx(2, "Setting SNMP retries to %i", snmp_retries);

	if (testvar(SU_VAR_TIMEOUT)) {
		snmp_timeout = atol(getval(SU_VAR_TIMEOUT));
	}
	/* We have to convert from seconds to microseconds */
	g_snmp_sess.timeout = snmp_timeout * ONE_SEC;
	upsdebugx(2, "Setting SNMP timeout to %ld second(s)", snmp_timeout);

	/* Retrieve user parameters */
	version = testvar(SU_VAR_VERSION) ? getval(SU_VAR_VERSION) : "v1";

	if ((strcmp(version, "v1") == 0) || (strcmp(version, "v2c") == 0)) {
		g_snmp_sess.version = (strcmp(version, "v1") == 0) ? SNMP_VERSION_1 : SNMP_VERSION_2c;
		community = testvar(SU_VAR_COMMUNITY) ? getval(SU_VAR_COMMUNITY) : "public";
		g_snmp_sess.community = (unsigned char *)xstrdup(community);
		g_snmp_sess.community_len = strlen(community);
	}
	else if (strcmp(version, "v3") == 0) {
		/* SNMP v3 related init */
		g_snmp_sess.version = SNMP_VERSION_3;

		/* Security level */
		if (testvar(SU_VAR_SECLEVEL)) {
			secLevel = getval(SU_VAR_SECLEVEL);

			if (strcmp(secLevel, "noAuthNoPriv") == 0)
				g_snmp_sess.securityLevel = SNMP_SEC_LEVEL_NOAUTH;
			else if (strcmp(secLevel, "authNoPriv") == 0)
				g_snmp_sess.securityLevel = SNMP_SEC_LEVEL_AUTHNOPRIV;
			else if (strcmp(secLevel, "authPriv") == 0)
				g_snmp_sess.securityLevel = SNMP_SEC_LEVEL_AUTHPRIV;
			else
				fatalx(EXIT_FAILURE, "Bad SNMPv3 securityLevel: %s", secLevel);
		}
		else
			g_snmp_sess.securityLevel = SNMP_SEC_LEVEL_NOAUTH;

		/* Security name */
		if (testvar(SU_VAR_SECNAME)) {
			g_snmp_sess.securityName = xstrdup(getval(SU_VAR_SECNAME));
			g_snmp_sess.securityNameLen = strlen(g_snmp_sess.securityName);
		}
		else
			fatalx(EXIT_FAILURE, "securityName is required for SNMPv3");

		/* Process mandatory fields, based on the security level */
		authPassword = testvar(SU_VAR_AUTHPASSWD) ? getval(SU_VAR_AUTHPASSWD) : NULL;
		privPassword = testvar(SU_VAR_PRIVPASSWD) ? getval(SU_VAR_PRIVPASSWD) : NULL;

		switch (g_snmp_sess.securityLevel) {
			case SNMP_SEC_LEVEL_AUTHNOPRIV:
				if (authPassword == NULL)
					fatalx(EXIT_FAILURE, "authPassword is required for SNMPv3 in %s mode", secLevel);
				break;
			case SNMP_SEC_LEVEL_AUTHPRIV:
				if ((authPassword == NULL) || (privPassword == NULL))
					fatalx(EXIT_FAILURE, "authPassword and privPassword are required for SNMPv3 in %s mode", secLevel);
				break;
			default:
			case SNMP_SEC_LEVEL_NOAUTH:
				/* nothing else needed */
				break;
		}

		/* Process authentication protocol and key */
		g_snmp_sess.securityAuthKeyLen = USM_AUTH_KU_LEN;
		authProtocol = testvar(SU_VAR_AUTHPROT) ? getval(SU_VAR_AUTHPROT) : "MD5";

		if (strcmp(authProtocol, "MD5") == 0) {
			g_snmp_sess.securityAuthProto = usmHMACMD5AuthProtocol;
			g_snmp_sess.securityAuthProtoLen = sizeof(usmHMACMD5AuthProtocol)/sizeof(oid);
		}
		else if (strcmp(authProtocol, "SHA") == 0) {
			g_snmp_sess.securityAuthProto = usmHMACSHA1AuthProtocol;
			g_snmp_sess.securityAuthProtoLen = sizeof(usmHMACSHA1AuthProtocol)/sizeof(oid);
		}
		else
			fatalx(EXIT_FAILURE, "Bad SNMPv3 authProtocol: %s", authProtocol);

		/* set the authentication key to a MD5/SHA1 hashed version of our
		 * passphrase (must be at least 8 characters long) */
		if(g_snmp_sess.securityLevel != SNMP_SEC_LEVEL_NOAUTH) {
			if (generate_Ku(g_snmp_sess.securityAuthProto,
				g_snmp_sess.securityAuthProtoLen,
				(u_char *) authPassword, strlen(authPassword),
				g_snmp_sess.securityAuthKey,
				&g_snmp_sess.securityAuthKeyLen) !=
				SNMPERR_SUCCESS) {
				fatalx(EXIT_FAILURE, "Error generating Ku from authentication pass phrase");
			}
		}

		privProtocol = testvar(SU_VAR_PRIVPROT) ? getval(SU_VAR_PRIVPROT) : "DES";

		if (strcmp(privProtocol, "DES") == 0) {
			g_snmp_sess.securityPrivProto = usmDESPrivProtocol;
			g_snmp_sess.securityPrivProtoLen =  sizeof(usmDESPrivProtocol)/sizeof(oid);
		}
		else if (strcmp(privProtocol, "AES") == 0) {
			g_snmp_sess.securityPrivProto = usmAESPrivProtocol;
			g_snmp_sess.securityPrivProtoLen =  sizeof(usmAESPrivProtocol)/sizeof(oid);
		}
		else
			fatalx(EXIT_FAILURE, "Bad SNMPv3 authProtocol: %s", authProtocol);

		/* set the privacy key to a MD5/SHA1 hashed version of our
		 * passphrase (must be at least 8 characters long) */
		if(g_snmp_sess.securityLevel == SNMP_SEC_LEVEL_AUTHPRIV) {
			g_snmp_sess.securityPrivKeyLen = USM_PRIV_KU_LEN;
			if (generate_Ku(g_snmp_sess.securityAuthProto,
				g_snmp_sess.securityAuthProtoLen,
				(u_char *) privPassword, strlen(privPassword),
				g_snmp_sess.securityPrivKey,
				&g_snmp_sess.securityPrivKeyLen) !=
				SNMPERR_SUCCESS) {
				fatalx(EXIT_FAILURE, "Error generating Ku from privacy pass phrase");
			}
		}
	}
	else
		fatalx(EXIT_FAILURE, "Bad SNMP version: %s", version);

	/* Open the session */
	SOCK_STARTUP; /* MS Windows wrapper, not really needed on Unix! */
	g_snmp_sess_p = snmp_open(&g_snmp_sess);	/* establish the session */
	if (g_snmp_sess_p == NULL) {
		nut_snmp_perror(&g_snmp_sess, 0, NULL, "nut_snmp_init: snmp_open");
		fatalx(EXIT_FAILURE, "Unable to establish communication");
	}
}

void nut_snmp_cleanup(void)
{
	/* close snmp session. */
	if (g_snmp_sess_p) {
		snmp_close(g_snmp_sess_p);
		g_snmp_sess_p = NULL;
	}
	SOCK_CLEANUP; /* wrapper not needed on Unix! */
}

/* Free a struct snmp_pdu * returned by nut_snmp_walk */
void nut_snmp_free(struct snmp_pdu ** array_to_free)
{
	struct snmp_pdu ** current_element;

	if (array_to_free != NULL) {
		current_element = array_to_free;

		while (*current_element != NULL) {
			snmp_free_pdu(*current_element);
			current_element++;
		}

		free( array_to_free );
	}
}

/* Return a NULL terminated array of snmp_pdu * */
struct snmp_pdu **nut_snmp_walk(const char *OID, int max_iteration)
{
	int status;
	struct snmp_pdu *pdu, *response = NULL;
	oid name[MAX_OID_LEN];
	size_t name_len = MAX_OID_LEN;
	oid * current_name;
	size_t current_name_len;
	static unsigned int numerr = 0;
	int nb_iteration = 0;
	struct snmp_pdu ** ret_array = NULL;
	int type = SNMP_MSG_GET;

	upsdebugx(3, "%s(%s)", __func__, OID);
	upsdebugx(4, "%s: max. iteration = %i", __func__, max_iteration);

	/* create and send request. */
	if (!snmp_parse_oid(OID, name, &name_len)) {
		upsdebugx(2, "[%s] %s: %s: %s",
			upsname?upsname:device_name, __func__, OID, snmp_api_errstring(snmp_errno));
		return NULL;
	}

	current_name = name;
	current_name_len = name_len;

	while( nb_iteration < max_iteration ) {
		/* Going to a shorter OID means we are outside our sub-tree */
		if( current_name_len < name_len ) {
			break;
		}

		pdu = snmp_pdu_create(type);

		if (pdu == NULL) {
			fatalx(EXIT_FAILURE, "Not enough memory");
		}

		snmp_add_null_var(pdu, current_name, current_name_len);

		status = snmp_synch_response(g_snmp_sess_p, pdu, &response);

		if (!response) {
			break;
		}

		if (!((status == STAT_SUCCESS) && (response->errstat == SNMP_ERR_NOERROR))) {
			if (mibname == NULL) {
				/* We are probing for proper mib - ignore errors */
				snmp_free_pdu(response);
				nut_snmp_free(ret_array);
				return NULL;
			}

			numerr++;

			if ((numerr == SU_ERR_LIMIT) || ((numerr % SU_ERR_RATE) == 0)) {
				upslogx(LOG_WARNING, "[%s] Warning: excessive poll "
						"failures, limiting error reporting (OID = %s)",
						upsname?upsname:device_name, OID);
			}

			if ((numerr < SU_ERR_LIMIT) || ((numerr % SU_ERR_RATE) == 0)) {
				if (type == SNMP_MSG_GETNEXT) {
					upsdebugx(2, "=> No more OID, walk complete");
				}
				else {
					nut_snmp_perror(g_snmp_sess_p, status, response,
							"%s: %s", __func__, OID);
				}
			}

			snmp_free_pdu(response);
			break;
		} else {
			numerr = 0;
		}

		nb_iteration++;
		/* +1 is for the terminating NULL */
		ret_array = realloc(ret_array,sizeof(struct snmp_pdu*)*(nb_iteration+1));
		ret_array[nb_iteration-1] = response;
		ret_array[nb_iteration]=NULL;

		current_name = response->variables->name;
		current_name_len = response->variables->name_length;

		type = SNMP_MSG_GETNEXT;
	}

	return ret_array;
}

struct snmp_pdu *nut_snmp_get(const char *OID)
{
	struct snmp_pdu ** pdu_array;
	struct snmp_pdu * ret_pdu;

	if (OID == NULL)
		return NULL;

	upsdebugx(3, "%s(%s)", __func__, OID);

	pdu_array = nut_snmp_walk(OID,1);

	if(pdu_array == NULL) {
		return NULL;
	}

	ret_pdu = snmp_clone_pdu(*pdu_array);

	nut_snmp_free(pdu_array);

	return ret_pdu;
}

static bool_t decode_str(struct snmp_pdu *pdu, char *buf, size_t buf_len, info_lkp_t *oid2info)
{
	size_t len = 0;
	char tmp_buf[SU_LARGEBUF];

	/* zero out buffer. */
	memset(buf, 0, buf_len);

	switch (pdu->variables->type) {
	case ASN_OCTET_STR:
	case ASN_OPAQUE:
		len = pdu->variables->val_len > buf_len - 1 ?
			buf_len - 1 : pdu->variables->val_len;
		if (len > 0) {
			/* Test for hexadecimal values */
			if (!isprint(pdu->variables->val.string[0]))
				snprint_hexstring(buf, buf_len, pdu->variables->val.string, pdu->variables->val_len);
			else {
				memcpy(buf, pdu->variables->val.string, len);
				buf[len] = '\0';
			}
		}
		break;
	case ASN_INTEGER:
	case ASN_COUNTER:
	case ASN_GAUGE:
		if(oid2info) {
			const char *str;
			if((str=su_find_infoval(oid2info, *pdu->variables->val.integer))) {
				strncpy(buf, str, buf_len-1);
			}
			else {
				strncpy(buf, "UNKNOWN", buf_len-1);
			}
			buf[buf_len-1]='\0';
		}
		else {
			len = snprintf(buf, buf_len, "%ld", *pdu->variables->val.integer);
		}
		break;
	case ASN_TIMETICKS:
		/* convert timeticks to seconds */
		len = snprintf(buf, buf_len, "%ld", *pdu->variables->val.integer / 100);
		break;
	case ASN_OBJECT_ID:
		snprint_objid (tmp_buf, sizeof(tmp_buf), pdu->variables->val.objid, pdu->variables->val_len / sizeof(oid));
		upsdebugx(2, "Received an OID value: %s", tmp_buf);
		/* Try to get the value of the pointed OID */
		if (nut_snmp_get_str(tmp_buf, buf, buf_len, oid2info) == FALSE) {
			upsdebugx(3, "Failed to retrieve OID value, using fallback");
			/* Otherwise return the last part of the returned OID (ex: 1.2.3 => 3) */
			char *oid_leaf = strrchr(tmp_buf, '.');
			snprintf(buf, buf_len, "%s", oid_leaf+1);
			upsdebugx(3, "Fallback value: %s", buf);
		}
		else
			snprintf(buf, buf_len, "%s", tmp_buf);
		break;
	default:
		return FALSE;
	}

	return TRUE;
}

bool_t nut_snmp_get_str(const char *OID, char *buf, size_t buf_len, info_lkp_t *oid2info)
{
	struct snmp_pdu *pdu;
	bool_t ret;

	upsdebugx(3, "Entering %s()", __func__);

	pdu = nut_snmp_get(OID);
	if (pdu == NULL)
		return FALSE;

	ret = decode_str(pdu,buf,buf_len,oid2info);

	if(ret == FALSE) {
		upsdebugx(2, "[%s] unhandled ASN 0x%x received from %s",
			upsname?upsname:device_name, pdu->variables->type, OID);
	}

	snmp_free_pdu(pdu);

	return ret;
}


static bool_t decode_oid(struct snmp_pdu *pdu, char *buf, size_t buf_len)
{
	/* zero out buffer. */
	memset(buf, 0, buf_len);

	switch (pdu->variables->type) {
		case ASN_OBJECT_ID:
			snprint_objid (buf, buf_len, pdu->variables->val.objid,
				pdu->variables->val_len / sizeof(oid));
			upsdebugx(2, "OID value: %s", buf);
			break;
		default:
			return FALSE;
	}

	return TRUE;
}

/* Return the value stored in OID, which is an OID (sysOID for example)
 * and don't try to get the value pointed by this OID (no follow).
 * To achieve the latter behavior, use standard nut_snmp_get_{str,int}() */
bool_t nut_snmp_get_oid(const char *OID, char *buf, size_t buf_len)
{
	struct snmp_pdu *pdu;
	bool_t ret = FALSE;

	/* zero out buffer. */
	memset(buf, 0, buf_len);

	upsdebugx(3, "Entering %s()", __func__);

	pdu = nut_snmp_get(OID);
	if (pdu == NULL)
		return FALSE;

	ret = decode_oid(pdu, buf, buf_len);

	if(ret == FALSE) {
		upsdebugx(2, "[%s] unhandled ASN 0x%x received from %s",
			upsname?upsname:device_name, pdu->variables->type, OID);
	}

	snmp_free_pdu(pdu);

	return ret;
}

bool_t nut_snmp_get_int(const char *OID, long *pval)
{
	char tmp_buf[SU_LARGEBUF];
	struct snmp_pdu *pdu;
	long value;
	char *buf;

	upsdebugx(3, "Entering %s()", __func__);

	pdu = nut_snmp_get(OID);
	if (pdu == NULL)
		return FALSE;

	switch (pdu->variables->type) {
	case ASN_OCTET_STR:
	case ASN_OPAQUE:
		buf = xmalloc(pdu->variables->val_len + 1);
		memcpy(buf, pdu->variables->val.string, pdu->variables->val_len);
		buf[pdu->variables->val_len] = '\0';
		value = strtol(buf, NULL, 0);
		free(buf);
		break;
	case ASN_INTEGER:
	case ASN_COUNTER:
	case ASN_GAUGE:
		value = *pdu->variables->val.integer;
		break;
	case ASN_TIMETICKS:
		/* convert timeticks to seconds */
		value = *pdu->variables->val.integer / 100;
		break;
	case ASN_OBJECT_ID:
		snprint_objid (tmp_buf, sizeof(tmp_buf), pdu->variables->val.objid, pdu->variables->val_len / sizeof(oid));
		upsdebugx(2, "Received an OID value: %s", tmp_buf);
		/* Try to get the value of the pointed OID */
		if (nut_snmp_get_int(tmp_buf, &value) == FALSE) {
			upsdebugx(3, "Failed to retrieve OID value, using fallback");
			/* Otherwise return the last part of the returned OID (ex: 1.2.3 => 3) */
			char *oid_leaf = strrchr(tmp_buf, '.');
			value = strtol(oid_leaf+1, NULL, 0);
			upsdebugx(3, "Fallback value: %ld", value);
		}
		break;
	default:
		upslogx(LOG_ERR, "[%s] unhandled ASN 0x%x received from %s",
			upsname?upsname:device_name, pdu->variables->type, OID);
		return FALSE;
	}

	snmp_free_pdu(pdu);

	if (pval != NULL)
		*pval = value;

	return TRUE;
}

bool_t nut_snmp_set(const char *OID, char type, const char *value)
{
	int status;
	bool_t ret = FALSE;
	struct snmp_pdu *pdu, *response = NULL;
	oid name[MAX_OID_LEN];
	size_t name_len = MAX_OID_LEN;

	upsdebugx(1, "entering %s(%s, %c, %s)", __func__, OID, type, value);

	if (!snmp_parse_oid(OID, name, &name_len)) {
		upslogx(LOG_ERR, "[%s] %s: %s: %s",
			upsname?upsname:device_name, __func__, OID, snmp_api_errstring(snmp_errno));
		return FALSE;
	}

	pdu = snmp_pdu_create(SNMP_MSG_SET);
	if (pdu == NULL)
		fatalx(EXIT_FAILURE, "Not enough memory");

	if (snmp_add_var(pdu, name, name_len, type, value)) {
		upslogx(LOG_ERR, "[%s] %s: %s: %s",
			upsname?upsname:device_name, __func__, OID, snmp_api_errstring(snmp_errno));

		return FALSE;
	}

	status = snmp_synch_response(g_snmp_sess_p, pdu, &response);

	if ((status == STAT_SUCCESS) && (response->errstat == SNMP_ERR_NOERROR))
		ret = TRUE;
	else
		nut_snmp_perror(g_snmp_sess_p, status, response,
			"%s: can't set %s", __func__, OID);

	snmp_free_pdu(response);
	return ret;
}

bool_t nut_snmp_set_str(const char *OID, const char *value)
{
	return nut_snmp_set(OID, 's', value);
}

bool_t nut_snmp_set_int(const char *OID, long value)
{
	char buf[SU_BUFSIZE];

	snprintf(buf, sizeof(buf), "%ld", value);
	return nut_snmp_set(OID, 'i', buf);
}

bool_t nut_snmp_set_time(const char *OID, long value)
{
	char buf[SU_BUFSIZE];

	snprintf(buf, SU_BUFSIZE, "%ld", value * 100);
	return nut_snmp_set(OID, 't', buf);
}

/* log descriptive SNMP error message. */
void nut_snmp_perror(struct snmp_session *sess, int status,
	struct snmp_pdu *response, const char *fmt, ...)
{
	va_list va;
	int cliberr, snmperr;
	char *snmperrstr;
	char buf[SU_LARGEBUF];

	va_start(va, fmt);
	vsnprintf(buf, sizeof(buf), fmt, va);
	va_end(va);

	if (response == NULL) {
		snmp_error(sess, &cliberr, &snmperr, &snmperrstr);
		upslogx(LOG_ERR, "[%s] %s: %s",
			upsname?upsname:device_name, buf, snmperrstr);
		free(snmperrstr);
	} else if (status == STAT_SUCCESS) {
		switch (response->errstat)
		{
		case SNMP_ERR_NOERROR:
			break;
		case SNMP_ERR_NOSUCHNAME:	/* harmless */
			upsdebugx(2, "[%s] %s: %s",
					 upsname?upsname:device_name, buf, snmp_errstring(response->errstat));
			break;
		default:
			upslogx(LOG_ERR, "[%s] %s: Error in packet: %s",
				upsname?upsname:device_name, buf, snmp_errstring(response->errstat));
			break;
		}
	} else if (status == STAT_TIMEOUT) {
		upslogx(LOG_ERR, "[%s] %s: Timeout: no response from %s",
			upsname?upsname:device_name, buf, sess->peername);
	} else {
		snmp_sess_error(sess, &cliberr, &snmperr, &snmperrstr);
		upslogx(LOG_ERR, "[%s] %s: %s",
			upsname?upsname:device_name, buf, snmperrstr);
		free(snmperrstr);
	}
}

/* -----------------------------------------------------------
 * utility functions.
 * ----------------------------------------------------------- */

/* deal with APCC weirdness on Symmetras */
static void disable_transfer_oids(void)
{
	snmp_info_t *su_info_p;

	upslogx(LOG_INFO, "Disabling transfer OIDs");

	for (su_info_p = &snmp_info[0]; su_info_p->info_type != NULL ; su_info_p++) {
		if (!strcasecmp(su_info_p->info_type, "input.transfer.low")) {
			su_info_p->flags &= ~SU_FLAG_OK;
			continue;
		}

		if (!strcasecmp(su_info_p->info_type, "input.transfer.high")) {
			su_info_p->flags &= ~SU_FLAG_OK;
			continue;
		}
	}
}

/* Universal function to add or update info element.
 * If value is NULL, use the default one (su_info_p->dfl) */
void su_setinfo(snmp_info_t *su_info_p, const char *value)
{
	info_lkp_t	*info_lkp;
	char info_type[128]; // We tweak incoming "su_info_p->info_type" value in some cases

/* FIXME: Replace hardcoded 128 with a macro above (use {SU_}LARGEBUF?),
 *and same macro or sizeof(info_type) below? */

	upsdebugx(1, "entering %s(%s)", __func__, su_info_p->info_type);

/* FIXME: This 20 seems very wrong (should be "128", macro or sizeof? see above) */
	memset(info_type, 0, 20);
	/* pre-fill with the device name for checking */
	snprintf(info_type, 128, "device.%i", current_device_number);

	if ((daisychain_enabled == TRUE) && (devices_count > 1)) {
		/* Only append "device.X" for master and slaves, if not already done! */
		if ((current_device_number > 0) && (strstr(su_info_p->info_type, info_type) == NULL)) {
			/* Special case: we remove "device" from the device collection not to
			 * get "device.X.device.<something>", but "device.X.<something>" */
			if (!strncmp(su_info_p->info_type, "device.", 7)) {
				snprintf(info_type, 128, "device.%i.%s",
					current_device_number, su_info_p->info_type + 7);
			}
			else {
				snprintf(info_type, 128, "device.%i.%s",
					current_device_number, su_info_p->info_type);
			}
		}
		else
			snprintf(info_type, 128, "%s", su_info_p->info_type);
	}
	else
		snprintf(info_type, 128, "%s", su_info_p->info_type);

	upsdebugx(1, "%s: using info_type '%s'", __func__, info_type);

	if (SU_TYPE(su_info_p) == SU_TYPE_CMD)
		return;

	/* ups.status and {ups, Lx, outlet, outlet.group}.alarm have special
	 * handling, not here! */
	if ((strcasecmp(su_info_p->info_type, "ups.status"))
		&& (strcasecmp(strrchr(su_info_p->info_type, '.'), ".alarm")))
	{
		if (value != NULL)
			dstate_setinfo(info_type, "%s", value);
		else
			dstate_setinfo(info_type, "%s", su_info_p->dfl);

		dstate_setflags(info_type, su_info_p->info_flags);
		dstate_setaux(info_type, su_info_p->info_len);

		/* Set enumerated values, only if the data has ST_FLAG_RW and there
		 * are lookup values */
/* FIXME: daisychain settings support: check if applicable */
		if ((su_info_p->info_flags & ST_FLAG_RW) && su_info_p->oid2info) {

			upsdebugx(3, "%s: adding enumerated values", __func__);

			/* Loop on all existing values */
			for (info_lkp = su_info_p->oid2info; info_lkp != NULL
				&& info_lkp->info_value != NULL; info_lkp++) {
					dstate_addenum(info_type, "%s", info_lkp->info_value);
			}
		}

		/* Commit the current value, to avoid staleness with huge
		 * data collections on slow devices */
		 dstate_dataok();
	}
}

void su_status_set(snmp_info_t *su_info_p, long value)
{
	const char *info_value = NULL;

	upsdebugx(2, "SNMP UPS driver: entering %s()", __func__);

	if ((info_value = su_find_infoval(su_info_p->oid2info, value)) != NULL)
	{
		if (strcmp(info_value, "")) {
			status_set(info_value);
		}
	}
	/* TODO: else */
}

void su_alarm_set(snmp_info_t *su_info_p, long value)
{
	const char *info_value = NULL;
	const char *info_type = NULL;
	char alarm_info_value[SU_LARGEBUF];
	/* number of the outlet or phase */
	int item_number = -1;

	upsdebugx(2, "SNMP UPS driver: entering %s(%s)", __func__, su_info_p->info_type);

	/* daisychain handling
	 * extract the template part to get the relevant 'info_type' part
	 * ex: device.6.L1.alarm => L1.alarm
	 * ex: device.6.outlet.1.alarm => outlet.1.alarm */
	if (!strncmp(su_info_p->info_type, "device.", 7)) {
		info_type = strchr(su_info_p->info_type + 7, '.') + 1;
	}
	else
		info_type = su_info_p->info_type;

	upsdebugx(2, "%s: using definition %s", __func__, info_type);

	if ((info_value = su_find_infoval(su_info_p->oid2info, value)) != NULL
		&& info_value[0] != 0)
	{
		/* Special handling for outlet & outlet groups alarms */
		if ((su_info_p->flags & SU_OUTLET)
			|| (su_info_p->flags & SU_OUTLET_GROUP)) {
			/* Extract template number */
			item_number = extract_template_number(su_info_p->flags, info_type);

			upsdebugx(2, "%s: appending %s %i", __func__,
				(su_info_p->flags & SU_OUTLET_GROUP) ? "outlet group" : "outlet", item_number);

			/* Inject in the alarm string */
			snprintf(alarm_info_value, sizeof(alarm_info_value),
				"outlet%s %i %s", (su_info_p->flags & SU_OUTLET_GROUP) ? " group" : "",
				item_number, info_value);
			info_value = &alarm_info_value[0];
		}
		/* Special handling for phase alarms
		 * Note that SU_*PHASE flags are cleared, so match the 'Lx'
		 * start of path */
		if (info_type[0] == 'L') {
			/* Extract phase number */
			item_number = atoi(info_type+1);

			upsdebugx(2, "%s: appending phase L%i", __func__, item_number);

			/* Inject in the alarm string */
			snprintf(alarm_info_value, sizeof(alarm_info_value),
				"phase L%i %s", item_number, info_value);
			info_value = &alarm_info_value[0];
		}

		/* Set the alarm value */
		alarm_set(info_value);
	}
	/* TODO: else */
}

/* find info element definition in my info array. */
snmp_info_t *su_find_info(const char *type)
{
	snmp_info_t *su_info_p;

	for (su_info_p = &snmp_info[0]; su_info_p->info_type != NULL ; su_info_p++)
		if (!strcasecmp(su_info_p->info_type, type)) {
			upsdebugx(3, "%s: \"%s\" found", __func__, type);
			return su_info_p;
		}

	upsdebugx(3, "%s: unknown info type (%s)", __func__, type);
	return NULL;
}

/* Counter match the sysOID using {device,ups}.model OID
 * Return TRUE if this OID can be retrieved, FALSE otherwise */
bool_t match_model_OID()
{
	bool_t retCode = FALSE;
	snmp_info_t *su_info_p, *cur_info_p;
	char testOID_buf[LARGEBUF];

	/* Try to get device.model first */
	su_info_p = su_find_info("device.model");
	/* Otherwise, try to get ups.model */
	if (su_info_p == NULL)
		su_info_p = su_find_info("ups.model");

	if (su_info_p != NULL) {
		/* Daisychain specific: we may have a template (including formatting
		 * string) that needs to be adapted! */
		if (strchr(su_info_p->OID, '%') != NULL)
		{
			upsdebugx(2, "Found template, need to be adapted");
			cur_info_p = (snmp_info_t *)malloc(sizeof(snmp_info_t));
			cur_info_p->info_type = (char *)xmalloc(SU_INFOSIZE);
			cur_info_p->OID = (char *)xmalloc(SU_INFOSIZE);
			snprintf((char*)cur_info_p->info_type, SU_INFOSIZE, "%s", su_info_p->info_type);
			/* Use the daisychain master (0) / 1rst device index */
			snprintf((char*)cur_info_p->OID, SU_INFOSIZE, su_info_p->OID, 0);
		}
		else {
			upsdebugx(2, "Found entry, not a template %s", su_info_p->OID);
			/* Otherwise, just point at what we found */
			cur_info_p = su_info_p;
		}

		upsdebugx(2, "Testing %s using OID %s", cur_info_p->info_type, cur_info_p->OID);
		retCode = nut_snmp_get_str(cur_info_p->OID, testOID_buf, LARGEBUF, NULL);

		/* Free our malloc, if it was dynamic */
		if (strchr(su_info_p->OID, '%') != NULL) {
			if (cur_info_p->info_type != NULL)
				free((char*)cur_info_p->info_type);
			if (cur_info_p->OID != NULL)
				free((char*)cur_info_p->OID);
			if (cur_info_p != NULL)
				free((char*)cur_info_p);
		}
	}

	return retCode;
}

/* Try to find the MIB using sysOID matching.
 * Return a pointer to a mib2nut definition if found, NULL otherwise */
mib2nut_info_t *match_sysoid()
{
	char sysOID_buf[LARGEBUF];
	oid device_sysOID[MAX_OID_LEN];
	size_t device_sysOID_len = MAX_OID_LEN;
	oid mib2nut_sysOID[MAX_OID_LEN];
	size_t mib2nut_sysOID_len = MAX_OID_LEN;
	int i;

	/* Retrieve sysOID value of this device */
	if (nut_snmp_get_oid(SYSOID_OID, sysOID_buf, sizeof(sysOID_buf)) == TRUE)
	{
		upsdebugx(1, "%s: device sysOID value = %s", __func__, sysOID_buf);

		/* Build OIDs for comparison */
		if (!read_objid(sysOID_buf, device_sysOID, &device_sysOID_len))
		{
			upsdebugx(2, "%s: can't build device_sysOID %s: %s",
				__func__, sysOID_buf, snmp_api_errstring(snmp_errno));

			return NULL;
		}

		/* Now, iterate on mib2nut definitions */
		for (i = 0; mib2nut[i] != NULL; i++)
		{
			upsdebugx(1, "%s: checking MIB %s", __func__, mib2nut[i]->mib_name);

			if (mib2nut[i]->sysOID == NULL)
				continue;

			/* Clear variables */
			memset(mib2nut_sysOID, 0, MAX_OID_LEN);
			mib2nut_sysOID_len = MAX_OID_LEN;

			if (!read_objid(mib2nut[i]->sysOID, mib2nut_sysOID, &mib2nut_sysOID_len))
			{
				upsdebugx(2, "%s: can't build OID %s: %s",
					__func__, sysOID_buf, snmp_api_errstring(snmp_errno));

				/* Try to continue anyway! */
				continue;
			}

			/* Now compare these */
			upsdebugx(1, "%s: comparing %s with %s", __func__, sysOID_buf, mib2nut[i]->sysOID);
			if (!netsnmp_oid_equals(device_sysOID, device_sysOID_len, mib2nut_sysOID, mib2nut_sysOID_len))
			{
				upsdebugx(2, "%s: sysOID matches MIB '%s'!", __func__, mib2nut[i]->mib_name);
				/* Counter verify, using {ups,device}.model */
				snmp_info = mib2nut[i]->snmp_info;

				if (match_model_OID() != TRUE)
				{
					upsdebugx(2, "%s: testOID provided and doesn't match MIB '%s'!", __func__, mib2nut[i]->mib_name);
					snmp_info = NULL;
					continue;
				}
				else
					upsdebugx(2, "%s: testOID provided and matches MIB '%s'!", __func__, mib2nut[i]->mib_name);

				return mib2nut[i];
			}
		}

		/* Yell all to call for user report */
		upslogx(LOG_ERR, "No matching MIB found for sysOID '%s'!\n" \
			"Please report it to NUT developers, with an 'upsc' output for your device.\n" \
			"Going back to the classic MIB detection method.",
			sysOID_buf);
	}
	else
		upsdebugx(2, "Can't get sysOID value");

	return NULL;
}

/* Load the right snmp_info_t structure matching mib parameter */
bool_t load_mib2nut(const char *mib)
{
	int	i;
	mib2nut_info_t *m2n = NULL;

	upsdebugx(2, "SNMP UPS driver: entering %s(%s)", __func__, mib);

	/* First, try to match against sysOID, if no MIB was provided.
	 * This should speed up init stage
	 * (Note: sysOID points the device main MIB entry point) */
	if (!strcmp(mib, "auto"))
	{
		upsdebugx(1, "load_mib2nut: trying the new match_sysoid() method with %s", mib);
		/* Retry at most 3 times, to maximise chances */
		for (i = 0; i < 3 ; i++) {
			upsdebugx(2, "load_mib2nut: trying the new match_sysoid() method: attempt #%d", (i+1));
			if ((m2n = match_sysoid()) != NULL)
				break;

			if (m2n == NULL)
				upsdebugx(1, "load_mib2nut: failed with new match_sysoid() method");
			else
				upsdebugx(1, "load_mib2nut: found something with new match_sysoid() method");
		}
	}

	/* Otherwise, revert to the classic method */
	if (m2n == NULL)
	{
		for (i = 0; mib2nut[i] != NULL; i++) {
			/* Is there already a MIB name provided? */
			if (strcmp(mib, "auto") && strcmp(mib, mib2nut[i]->mib_name)) {
				upsdebugx(2, "load_mib2nut: skip the \"auto\" entry");
				continue;
			}
			upsdebugx(1, "load_mib2nut: trying classic sysOID matching method with '%s' mib", mib2nut[i]->mib_name);

			/* Classic method: test an OID specific to this MIB */
			snmp_info = mib2nut[i]->snmp_info;

			if (match_model_OID() != TRUE)
			{
				upsdebugx(2, "%s: testOID provided and doesn't match MIB '%s'!", __func__, mib2nut[i]->mib_name);
				snmp_info = NULL;
				continue;
			}
			else
				upsdebugx(2, "%s: testOID provided and matches MIB '%s'!", __func__, mib2nut[i]->mib_name);

			/* MIB found */
			m2n = mib2nut[i];
			break;
		}
	}

	/* Store the result, if any */
	if (m2n != NULL)
	{
		snmp_info = m2n->snmp_info;
		OID_pwr_status = m2n->oid_pwr_status;
		mibname = m2n->mib_name;
		mibvers = m2n->mib_version;
		alarms_info = m2n->alarms_info;
		upsdebugx(1, "load_mib2nut: using %s mib", mibname);
		return TRUE;
	}

	/* Did we find something or is it really an unknown mib */
	if (strcmp(mib, "auto") != 0) {
		fatalx(EXIT_FAILURE, "Unknown mibs value: %s", mib);
	} else {
		fatalx(EXIT_FAILURE, "No supported device detected");
	}
}

/* find the OID value matching that INFO_* value */
long su_find_valinfo(info_lkp_t *oid2info, const char* value)
{
	info_lkp_t *info_lkp;

	for (info_lkp = oid2info; (info_lkp != NULL) &&
		(strcmp(info_lkp->info_value, "NULL")); info_lkp++) {

		if (!(strcmp(info_lkp->info_value, value))) {
			upsdebugx(1, "%s: found %s (value: %s)",
					__func__, info_lkp->info_value, value);

			return info_lkp->oid_value;
		}
	}
	upsdebugx(1, "%s: no matching INFO_* value for this OID value (%s)", __func__, value);
	return -1;
}

/* find the INFO_* value matching that OID value */
const char *su_find_infoval(info_lkp_t *oid2info, long value)
{
	info_lkp_t *info_lkp;

	for (info_lkp = oid2info; (info_lkp != NULL) &&
		 (info_lkp->info_value != NULL) && (strcmp(info_lkp->info_value, "NULL")); info_lkp++) {

		if (info_lkp->oid_value == value) {
			upsdebugx(1, "%s: found %s (value: %ld)",
					__func__, info_lkp->info_value, value);

			return info_lkp->info_value;
		}
	}
	upsdebugx(1, "%s: no matching INFO_* value for this OID value (%ld)", __func__, value);
	return NULL;
}

/* FIXME: doesn't work with templates! */
static void disable_competition(snmp_info_t *entry)
{
	snmp_info_t	*p;

	for(p=snmp_info; p->info_type!=NULL; p++) {
		if(p!=entry && !strcmp(p->info_type, entry->info_type)) {
			upsdebugx(2, "%s: disabling %s %s",
					__func__, p->info_type, p->OID);
			p->flags &= ~SU_FLAG_OK;
		}
	}
}

/***********************************************************************
 * Template handling functions
 **********************************************************************/

/* Test if the template is a multiple one, i.e. with a formatting string that
 * contains multiple "%i".
 * Return TRUE if yes (multiple "%i" found), FALSE otherwise */
bool_t is_multiple_template(const char *OID_template)
{
	bool_t retCode = FALSE;
	char *format_char = NULL;

	if (OID_template) {
		format_char = strchr(OID_template, '%');
		upsdebugx(4, "%s(%s)", __func__, OID_template);
	}
	else
		upsdebugx(4, "%s(NULL)", __func__);

	if (format_char != NULL) {
		if (strchr(format_char + 1, '%') != NULL) {
			retCode = TRUE;
		}
	}

	upsdebugx(4, "%s: has %smultiple template definition",
		__func__, (retCode == FALSE)?"not ":"");

	return retCode;
}

/* Instantiate an snmp_info_t from a template.
 * Useful for outlet and outlet.group templates.
 * Note: remember to adapt info_type, OID and optionaly dfl */
snmp_info_t *instantiate_info(snmp_info_t *info_template, snmp_info_t *new_instance)
{
	upsdebugx(1, "%s(%s)", __func__, info_template->info_type);

	/* sanity check */
	if (info_template == NULL)
		return NULL;

	if (new_instance == NULL)
		new_instance = (snmp_info_t *)xmalloc(sizeof(snmp_info_t));

	new_instance->info_type = (char *)xmalloc(SU_INFOSIZE);
	if (new_instance->info_type)
		memset((char *)new_instance->info_type, 0, SU_INFOSIZE);
	if (info_template->OID != NULL) {
		new_instance->OID = (char *)xmalloc(SU_INFOSIZE);
		if (new_instance->OID)
			memset((char *)new_instance->OID, 0, SU_INFOSIZE);
	}
	else
		new_instance->OID = NULL;
	new_instance->info_flags = info_template->info_flags;
	new_instance->info_len = info_template->info_len;
	/* FIXME: check if we need to adapt this one... */
	new_instance->dfl = info_template->dfl;
	new_instance->flags = info_template->flags;
	new_instance->oid2info = info_template->oid2info;
	new_instance->setvar = info_template->setvar;

	upsdebugx(2, "instantiate_info: template instantiated");
	return new_instance;
}

/* Free a dynamically allocated snmp_info_t.
 * Useful for outlet and outlet.group templates */
void free_info(snmp_info_t *su_info_p)
{
	/* sanity check */
	if (su_info_p == NULL)
		return;

	if (su_info_p->info_type != NULL)
		free ((char *)su_info_p->info_type);

	if (su_info_p->OID != NULL)
		free ((char *)su_info_p->OID);

	free (su_info_p);
}

/* return the base SNMP index (0 or 1) to start template iteration on
 * the MIB, based on a test using a template OID */
int base_snmp_template_index(const snmp_info_t *su_info_p)
{
	int base_index = template_index_base;
	char test_OID[SU_INFOSIZE];

	upsdebugx(3, "%s: OID template = %s", __func__, su_info_p->OID);

	/* FIXME: differentiate between template types (SU_OUTLET | SU_OUTLET_GROUP)
	 * which may have different indexes ; and store it to not redo it again */
// FIXME: for now, process every time the index, if it's a "device" template!
	if (!(su_info_p->flags & SU_OUTLET) && !(su_info_p->flags & SU_OUTLET_GROUP))
		template_index_base = -1;

	if (template_index_base == -1)
	{
		/* not initialised yet */
		for (base_index = 0 ; base_index < 2 ; base_index++) {
			/* Test if this template also includes daisychain, in which case
			 * we just use the current device index */
			if (is_multiple_template(su_info_p->OID) == TRUE) {
				if (su_info_p->flags & SU_TYPE_DAISY_1) {
					snprintf(test_OID, sizeof(test_OID), su_info_p->OID,
						current_device_number - 1, base_index);
				}
				else {
					snprintf(test_OID, sizeof(test_OID), su_info_p->OID,
						base_index, current_device_number - 1);
				}
			}
			else {
				snprintf(test_OID, sizeof(test_OID), su_info_p->OID, base_index);
			}

			if (nut_snmp_get(test_OID) != NULL)
				break;
		}
		/* Only store if it's a template for outlets or outlets groups,
		 * not for daisychain (which has different index) */
		if ((su_info_p->flags & SU_OUTLET) || (su_info_p->flags & SU_OUTLET_GROUP))
			template_index_base = base_index;
	}
	upsdebugx(3, "%s: %i", __func__, template_index_base);
	return base_index;
}

/* return the NUT offset (increment) based on template_index_base
 * ie (template_index_base == 0) => increment +1
 *    (template_index_base == 1) => increment +0 */
int base_nut_template_offset(void)
{
	return (template_index_base==0)?1:0;
}

/* Try to determine the number of items (outlets, outlet groups, ...),
 * using a template definition. Walk through the template until we can't
 * get anymore values. I.e., if we can iterate up to 8 item, return 8 */
static int guestimate_template_count(const char *OID_template)
{
	int base_index = 0;
	char test_OID[SU_INFOSIZE];
	int base_count;

	upsdebugx(1, "%s(%s)", __func__, OID_template);

	/* Determine if OID index starts from 0 or 1? */
	snprintf(test_OID, sizeof(test_OID), OID_template, base_index);
	if (nut_snmp_get(test_OID) == NULL)
		base_index++;

	/* Now, actually iterate */
	for (base_count = 0 ;  ; base_count++) {
		snprintf(test_OID, sizeof(test_OID), OID_template, base_index + base_count);
		if (nut_snmp_get(test_OID) == NULL)
			break;
	}

	upsdebugx(3, "%s: %i", __func__, base_count);
	return base_count;
}

/* Process template definition, instantiate and get data or register
 * command
 * type: outlet, outlet.group, device */
bool_t process_template(int mode, const char* type, snmp_info_t *su_info_p)
{
	/* Default to TRUE, and leave to get_and_process_data() to set
	 * to FALSE when actually getting data from devices, to avoid false
	 * negative with server side data */
	bool_t status = TRUE;
	int cur_template_number = 1;
	int cur_nut_index = 0;
	int template_count = 0;
	int base_snmp_index = 0;
	snmp_info_t cur_info_p;
	char template_count_var[SU_BUFSIZE];
	char tmp_buf[SU_INFOSIZE];

	upsdebugx(1, "%s template definition found (%s)...", type, su_info_p->info_type);

	if ((strncmp(type, "device", 6)) && (devices_count > 1) && (current_device_number > 0)) {
		snprintf(template_count_var, sizeof(template_count_var), "device.%i.%s.count", current_device_number, type);
	} else {
		snprintf(template_count_var, sizeof(template_count_var), "%s.count", type);
	}

	if(dstate_getinfo(template_count_var) == NULL) {
		/* FIXME: should we disable it?
		 * su_info_p->flags &= ~SU_FLAG_OK;
		 * or rely on guestimation? */
		template_count = guestimate_template_count(su_info_p->OID);
		/* Publish the count estimation */
		if (template_count > 0) {
			dstate_setinfo(template_count_var, "%i", template_count);
		}
	}
	else {
		template_count = atoi(dstate_getinfo(template_count_var));
	}

	/* Only instantiate templates if needed! */
	if (template_count > 0) {
		/* general init of data using the template */
		instantiate_info(su_info_p, &cur_info_p);

		base_snmp_index = base_snmp_template_index(su_info_p);

		for (cur_template_number = base_snmp_index ;
				cur_template_number < (template_count + base_snmp_index) ;
				cur_template_number++)
		{
			/* Special processing for daisychain:
			 * append 'device.x' to the NUT variable name, except for the
			 * whole daisychain ("device.0") */
			if (!strncmp(type, "device", 6))
			{
				/* Device(s) 2-N (master + slave(s)) need to append 'device.x' */
				if (current_device_number > 0) {
					char *ptr = NULL;
					/* Another special processing for daisychain
					 * device collection needs special appending */
					if (!strncmp(su_info_p->info_type, "device.", 7))
						ptr = (char*)&su_info_p->info_type[7];
					else
						ptr = (char*)su_info_p->info_type;

					snprintf((char*)cur_info_p.info_type, SU_INFOSIZE,
							"device.%i.%s", current_device_number, ptr);
				}
				else
				{
					/* Device 1 ("device.0", whole daisychain) needs no
					 * special processing */
					cur_nut_index = cur_template_number + base_nut_template_offset();
					snprintf((char*)cur_info_p.info_type, SU_INFOSIZE,
							su_info_p->info_type, cur_nut_index);
				}
			}
			else /* Outlet and outlet groups templates */
			{
				/* Get the index of the current template instance */
				cur_nut_index = cur_template_number + base_nut_template_offset();

				/* Special processing for daisychain */
				if (daisychain_enabled == TRUE) {
					/* Device(s) 1-N (master + slave(s)) need to append 'device.x' */
					if ((devices_count > 1) && (current_device_number > 0)) {
						memset(&tmp_buf[0], 0, SU_INFOSIZE);
						strcat(&tmp_buf[0], "device.%i.");
						strcat(&tmp_buf[0], su_info_p->info_type);

						upsdebugx(4, "FORMATTING STRING = %s", &tmp_buf[0]);
							snprintf((char*)cur_info_p.info_type, SU_INFOSIZE,
								&tmp_buf[0], current_device_number, cur_nut_index);
					}
					else {
						// FIXME: daisychain-whole, what to do?
						snprintf((char*)cur_info_p.info_type, SU_INFOSIZE,
							su_info_p->info_type, cur_nut_index);
					}
				}
				else {
					snprintf((char*)cur_info_p.info_type, SU_INFOSIZE,
						su_info_p->info_type, cur_nut_index);
				}
			}

			/* check if default value is also a template */
			if ((cur_info_p.dfl != NULL) &&
				(strstr(su_info_p->dfl, "%i") != NULL)) {
				cur_info_p.dfl = (char *)xmalloc(SU_INFOSIZE);
				snprintf((char *)cur_info_p.dfl, SU_INFOSIZE, su_info_p->dfl, cur_nut_index);
			}

			if (cur_info_p.OID != NULL) {
				/* Special processing for daisychain */
				if (!strncmp(type, "device", 6)) {
					if (current_device_number > 0) {
						snprintf((char *)cur_info_p.OID, SU_INFOSIZE, su_info_p->OID, current_device_number - 1);
					}
					//else
					// FIXME: daisychain-whole, what to do?
				}
				else {
					/* Special processing for daisychain:
					 * these outlet | outlet groups also include formatting info,
					 * so we have to check if the daisychain is enabled, and if
					 * the formatting info for it are in 1rst or 2nd position */
					if (daisychain_enabled == TRUE) {
						if (su_info_p->flags & SU_TYPE_DAISY_1) {
							snprintf((char *)cur_info_p.OID, SU_INFOSIZE,
								su_info_p->OID, current_device_number - 1, cur_template_number);
						}
						else {
							snprintf((char *)cur_info_p.OID, SU_INFOSIZE,
								su_info_p->OID, cur_template_number - 1, current_device_number - 1);
						}
					}
					else {
						snprintf((char *)cur_info_p.OID, SU_INFOSIZE, su_info_p->OID, cur_template_number);
					}
				}

				/* add instant commands to the info database. */
				if (SU_TYPE(su_info_p) == SU_TYPE_CMD) {
					upsdebugx(1, "Adding template command %s", cur_info_p.info_type);
					/* FIXME: only add if "su_ups_get(cur_info_p) == TRUE" */
					if (mode == SU_WALKMODE_INIT)
						dstate_addcmd(cur_info_p.info_type);
				}
				else /* get and process this data */
					status = get_and_process_data(mode, &cur_info_p);
			} else {
				/* server side (ABSENT) data */
				su_setinfo(&cur_info_p, NULL);
			}
			/* set back the flag */
			su_info_p->flags = cur_info_p.flags;
		}
		free((char*)cur_info_p.info_type);
		if (cur_info_p.OID != NULL)
			free((char*)cur_info_p.OID);
		if ((cur_info_p.dfl != NULL) &&
			(strstr(su_info_p->dfl, "%i") != NULL))
			free((char*)cur_info_p.dfl);
	}
	else {
		upsdebugx(1, "No %s present, discarding template definition...", type);
	}
	return status;
}

/* Return the type of template, according to a variable name.
 * Return: SU_OUTLET_GROUP, SU_OUTLET or 0 if not a template */
int get_template_type(const char* varname)
{
	/* Check if it is outlet / outlet.group */
	if (!strncmp(varname, "outlet.group", 12)) {
		return SU_OUTLET_GROUP;
	}
	else if (!strncmp(varname, "outlet", 6)) {
		return SU_OUTLET;
	}
	else if (!strncmp(varname, "device", 6)) {
		return SU_DAISY;
	}
	else {
		upsdebugx(2, "Unknown template type: %s", varname);
		return 0;
	}
}

/* Extract the id number of an instantiated template.
 * Example: return '1' for type = 'outlet.1.desc', -1 if unknown */
int extract_template_number(int template_type, const char* varname)
{
	const char* item_number_ptr = NULL;
	int item_number = -1;

	if (template_type & SU_OUTLET_GROUP)
		item_number_ptr = &varname[12];
	else if (template_type & SU_OUTLET)
		item_number_ptr = &varname[6];
	else if (template_type & SU_DAISY)
		item_number_ptr = &varname[6];
	else
		return -1;

	item_number = atoi(++item_number_ptr);
	upsdebugx(3, "%s: item %i", __func__, item_number);
	return item_number;
}

/* Extract the id number of a template from a variable name.
 * Example: return '1' for type = 'outlet.1.desc' */
int extract_template_number_from_snmp_info_t(const char* varname)
{
	return extract_template_number(get_template_type(varname), varname);
}

/* end of template functions */


/* process a single data from a walk */
bool_t get_and_process_data(int mode, snmp_info_t *su_info_p)
{
	bool_t status = FALSE;

	upsdebugx(1, "%s: %s (%s)", __func__, su_info_p->info_type, su_info_p->OID);

	/* ok, update this element. */
	status = su_ups_get(su_info_p);

	/* set stale flag if data is stale, clear if not. */
	if (status == TRUE) {
		if (su_info_p->flags & SU_FLAG_STALE) {
			upslogx(LOG_INFO, "[%s] %s: data resumed for %s",
				upsname?upsname:device_name, __func__, su_info_p->info_type);
			su_info_p->flags &= ~SU_FLAG_STALE;
		}
		if(su_info_p->flags & SU_FLAG_UNIQUE) {
			/* We should be the only provider of this */
			disable_competition(su_info_p);
			su_info_p->flags &= ~SU_FLAG_UNIQUE;
		}
		dstate_dataok();
	} else {
		if (mode == SU_WALKMODE_INIT) {
			/* handle unsupported vars */
			su_info_p->flags &= ~SU_FLAG_OK;
		} else	{
			if (!(su_info_p->flags & SU_FLAG_STALE)) {
				upslogx(LOG_INFO, "[%s] snmp_ups_walk: data stale for %s",
					upsname?upsname:device_name, su_info_p->info_type);
				su_info_p->flags |= SU_FLAG_STALE;
			}
			dstate_datastale();
		}
	}
	return status;
}

/***********************************************************************
 * Daisychain handling functions
 **********************************************************************/

/*!
 * Daisychained devices support init:
 * Determine the number of device(s) and if daisychain support has to be enabled
 * Set the values of devices_count (internal) and "device.count" (public)
 * Return TRUE if daisychain support is enabled, FALSE otherwise */
bool_t daisychain_init()
{
	snmp_info_t *su_info_p = NULL;

	upsdebugx(1, "Checking if daisychain support has to be enabled");

	su_info_p = su_find_info("device.count");

	if (su_info_p != NULL)
	{
		upsdebugx(1, "Found device.count entry...");

		/* Enable daisychain if there is a device.count entry.
		 * This means that will have templates for entries */
		daisychain_enabled = TRUE;

		/* Try to get the OID value, if it's not a template */
		if ((su_info_p->OID != NULL) &&
			(strstr(su_info_p->OID, "%i") == NULL))
		{
			if (nut_snmp_get_int(su_info_p->OID, &devices_count) == TRUE)
				upsdebugx(1, "There are %ld device(s) present", devices_count);
			else
			{
				upsdebugx(1, "Error: can't get the number of device(s) present!");
				upsdebugx(1, "Falling back to 1 device!");
				devices_count = 1;
			}
		}
		/* Otherwise (template), use the guesstimation function to get
		 * the number of devices present */
		else
		{
			devices_count = guestimate_template_count(su_info_p->OID);
			upsdebugx(1, "Guesstimation: there are %ld device(s) present", devices_count);
		}

		/* Sanity check before data publication */
		if (devices_count < 1) {
			devices_count = 1;
			daisychain_enabled = FALSE;
			upsdebugx(1, "Devices count is less than 1!");
			upsdebugx(1, "Falling back to 1 device and disabling daisychain support!");
		}

		/* Publish the device(s) count */
		if (devices_count > 1) {
			dstate_setinfo("device.count", "%ld", devices_count);

			/* Also publish the default value for mfr and a forged model
			 * for device.0 (whole daisychain) */
			su_info_p = su_find_info("device.mfr");
			if (su_info_p != NULL) {
				su_info_p = su_find_info("ups.mfr");
				if (su_info_p != NULL) {
					su_setinfo(su_info_p, NULL);
				}
			}
			/* Forge model using device.type and number */
			su_info_p = su_find_info("device.type");
			if ((su_info_p != NULL) && (su_info_p->dfl != NULL)) {
				dstate_setinfo("device.model", "daisychain %s (1+%ld)",
					su_info_p->dfl, devices_count - 1);
				dstate_setinfo("device.type", "%s", su_info_p->dfl);
			}
			else {
				dstate_setinfo("device.model", "daisychain (1+%ld)", devices_count - 1);
			}
		}
	}
	else {
		daisychain_enabled = FALSE;
		upsdebugx(1, "No device.count entry found, daisychain support not needed");
	}

	return daisychain_enabled;
}

/***********************************************************************
 * SNMP handling functions
 **********************************************************************/

/* Process a data with regard to SU_OUTPHASES, SU_INPHASES and SU_BYPPHASES.
 * 3phases related data are disabled if the unit is 1ph, and conversely.
 * If the related phases data (input, output, bypass) is not yet valued,
 * retrieve it first.
 *
 * type: input, output, bypass
 * su_info_p: variable to process flags on
 * Return 0 if OK, 1 if the caller needs to "continue" the walk loop (i.e.
 * skip the present data)
 */
int process_phase_data(const char* type, long *nb_phases, snmp_info_t *su_info_p)
{
	snmp_info_t *tmp_info_p;
	char tmpOID[SU_INFOSIZE];
	char tmpInfo[SU_INFOSIZE];
	long tmpValue;
	int phases_flag = 0, single_phase_flag = 0, three_phase_flag = 0;

	/* Phase specific data */
	if (!strncmp(type, "input", 5)) {
		phases_flag = SU_INPHASES;
		single_phase_flag = SU_INPUT_1;
		three_phase_flag = SU_INPUT_3;
	}
	else if (!strncmp(type, "output", 6)) {
		phases_flag = SU_OUTPHASES;
		single_phase_flag = SU_OUTPUT_1;
		three_phase_flag = SU_OUTPUT_3;
	}
	else if (!strncmp(type, "bypass", 6)) {
		phases_flag = SU_BYPPHASES;
		single_phase_flag = SU_BYPASS_1;
		three_phase_flag = SU_BYPASS_3;
	}
	else {
		upsdebugx(2, "%s: unknown type '%s'", __func__, type);
		return 1;
	}

	/* Init the phase(s) info for this device, if not already done */
	if (*nb_phases == -1) {
		upsdebugx(2, "%s phases information not initialized for device %i",
			type, current_device_number);

		memset(tmpInfo, 0, SU_INFOSIZE);

		/* daisychain specifics... */
		if ( (daisychain_enabled == TRUE) && (current_device_number > 0) ) {
			/* Device(s) 2-N (slave(s)) need to append 'device.x' */
			snprintf(tmpInfo, SU_INFOSIZE,
					"device.%i.%s.phases", current_device_number, type);
		}
		else {
			snprintf(tmpInfo, SU_INFOSIZE, "%s.phases", type);
		}

		if (dstate_getinfo(tmpInfo) == NULL) {
			/* {input,output,bypass}.phases is not yet published,
			 * try to get the template for it */
			snprintf(tmpInfo, SU_INFOSIZE, "%s.phases", type);
			tmp_info_p = su_find_info(tmpInfo);
			if (tmp_info_p != NULL) {
				memset(tmpOID, 0, SU_INFOSIZE);

				/* Daisychain specific: we may have a template (including
				 * formatting string) that needs to be adapted! */
				if (strchr(tmp_info_p->OID, '%') != NULL) {
					upsdebugx(2, "Found template, need to be adapted");
					snprintf((char*)tmpOID, SU_INFOSIZE, tmp_info_p->OID, current_device_number - 1);
				}
				else {
					/* Otherwise, just point at what we found */
					upsdebugx(2, "Found entry, not a template %s", tmp_info_p->OID);
					snprintf((char*)tmpOID, SU_INFOSIZE, "%s", tmp_info_p->OID);
				}
				/* Actually get the data */
				if (nut_snmp_get_int(tmpOID, &tmpValue) == TRUE) {
					*nb_phases = tmpValue;
				}
				else {
					upsdebugx(2, "Can't get %s value. Defaulting to 1 %s.phase", tmpInfo, type);
					*nb_phases = 1;
					/* FIXME: return something or process using default?! */
				}
			}
			else {
				upsdebugx(2, "No %s entry. Defaulting to 1 %s.phase", tmpInfo, type);
				*nb_phases = 1;
				/* FIXME: return something or process using default?! */
			}
		}
		else {
			*nb_phases = atoi(dstate_getinfo(tmpInfo));
		}
		/* Publish the number of phase(s) */
		dstate_setinfo(tmpInfo, "%ld", *nb_phases);
		upsdebugx(2, "device %i has %ld %s.phases", current_device_number, *nb_phases, type);
	}
	/* FIXME: what to do here?
	else if (*nb_phases == 0) {
		return 1;
	} */


	/* Actual processing of phases related data */
/* FIXME: don't clear SU_INPHASES in daisychain mode!!! ??? */
	if (su_info_p->flags & single_phase_flag) {
		if (*nb_phases == 1) {
			upsdebugx(1, "%s_phases is 1", type);
			su_info_p->flags &= ~phases_flag;
		} else {
			upsdebugx(1, "%s_phases is not 1", type);
			su_info_p->flags &= ~SU_FLAG_OK;
			return 1;
		}
	} else if (su_info_p->flags & three_phase_flag) {
		if (*nb_phases == 3) {
			upsdebugx(1, "%s_phases is 3", type);
			su_info_p->flags &= ~phases_flag;
		} else {
			upsdebugx(1, "%s_phases is not 3", type);
			su_info_p->flags &= ~SU_FLAG_OK;
			return 1;
		}
	} else {
		upsdebugx(1, "%s_phases is %ld", type, *nb_phases);
	}
	return 0; /* FIXME: remap EXIT_SUCCESS to RETURN_SUCCESS */
}

#if WITH_DMF_LUA
int publish_Lua_dstate(lua_State *L){
	const char *info_type = lua_tostring(L, 1);
	const char *value = lua_tostring(L, 2);

	if((info_type) && (value))
		dstate_setinfo(info_type, "%s", value);
	return 0;
}

int lua_C_gateway(lua_State *L){
	/* get number of arguments */
	const char *info_type = lua_tostring(L, 1);
	int current_device_number = lua_tointeger(L, 2);

	char *buf = (char *) malloc((strlen(info_type)+12) * sizeof(char));

	if(current_device_number > 0)
		sprintf(buf, "device.%d.%s", current_device_number, info_type);
	else
		sprintf(buf, "device.%s", info_type);

	const char *value = dstate_getinfo(buf);

	if(value)
		lua_pushstring(L, value);

	/* return the number of results */
	free(buf);
	return 1;
}
#endif /* WITH_DMF_LUA */

/* walk ups variables and set elements of the info array. */
bool_t snmp_ups_walk(int mode)
{
	long *input_phases, *output_phases, *bypass_phases;
	static unsigned long iterations = 0;
	snmp_info_t *su_info_p;
	bool_t status = FALSE;

	/* Loop through all device(s) */
	for (current_device_number = 0 ; current_device_number <= devices_count ; current_device_number++)
	{
		/* reinit the alarm buffer, before */
		if (devices_count > 1)
			device_alarm_init();

		/* Loop through all mapping entries */
		for (su_info_p = &snmp_info[0]; su_info_p->info_type != NULL ; su_info_p++) {
#if WITH_DMF_FUNCTIONS
			if(su_info_p->flags & SU_FLAG_FUNCTION){
				if(su_info_p->function_code) {
					if( (su_info_p->function_language==NULL)
					    || (su_info_p->function_language[0]=='\0')
					    || (strcmp("lua-5.1", su_info_p->function_language)==0)
					    || (strcmp("lua", su_info_p->function_language)==0)
					) {
#if WITH_DMF_LUA
						if (su_info_p->luaContext){
							char *result = NULL;

							lua_register(su_info_p->luaContext, "lua_C_gateway", lua_C_gateway);
							lua_register(su_info_p->luaContext, "publish_Lua_dstate", publish_Lua_dstate);

							char *funcname = snmp_info_type_to_main_function_name(su_info_p->info_type);
							upsdebugx(4, "DMF-LUA: Going to call Lua funcname:\n%s\n", funcname ? funcname : "<null>" );
							upsdebugx(5, "DMF-LUA: Lua code block being interpreted:\n%s\n", su_info_p->function_code );
							lua_getglobal(su_info_p->luaContext, funcname);
							lua_pushnumber(su_info_p->luaContext, current_device_number);
							lua_pcall(su_info_p->luaContext,1,1,0);
							result = (char *) lua_tostring(su_info_p->luaContext, -1);
							upsdebugx(4, "Executing LUA for SNMP_INFO: %s\n\nResult: %s\n", funcname, result);
							free(funcname);

							if(result){
								char *buf = (char *) malloc((strlen(su_info_p->info_type)+3) * sizeof(char));
								int i = 0;
								while((su_info_p->info_type[i]) && (su_info_p->info_type[i]) != '.') i++;

								if(current_device_number > 0)
									sprintf(buf, "%.*s.%d%s",i , su_info_p->info_type, current_device_number, su_info_p->info_type + i);
								else
									sprintf(buf, "%s", su_info_p->info_type);

								dstate_setinfo(buf, "%s", result);
								free(buf);
							}
						} /* if (su_info_p->luaContext) */
#else
						upsdebugx(1, "SNMP_INFO entry backed by dynamic code in '%s' was skipped because support for this language is not compiled in",
							su_info_p->function_language ? su_info_p->function_language : "LUA");
#endif /* WITH_DMF_LUA */
					} /* if function_language resolved to "lua*" */
					else {
						upsdebugx(1, "SNMP_INFO entry backed by dynamic code in '%s' was skipped because support for this language is not compiled in",
							su_info_p->function_language);
					} /* no known function_language here */
				} /* if(su_info_p->function_code) was present */
				continue;
			} /* if(su_info_p->flags & SU_FLAG_FUNCTION) - otherwise fall through to static data */
#endif /* WITH_DMF_FUNCTIONS */

			/* FIXME:
			 * switch(current_device_number) {
			 * case 0: devtype = "daisychain whole"
			 * case 1: devtype = "daisychain master"
			 * default: devtype = "daisychain slave" */
			if (daisychain_enabled == TRUE) {
				upsdebugx(1, "%s: processing device %i (%s)", __func__,
					current_device_number,
					(current_device_number == 1)?"master":"slave"); // FIXME: daisychain
			}

			/* Check if we are asked to stop (reactivity++) */
			if (exit_flag != 0)
				return TRUE;

			/* Skip daisychain data count */
			if (mode == SU_WALKMODE_INIT &&
				(!strncmp(su_info_p->info_type, "device.count", 12)))
			{
				su_info_p->flags &= ~SU_FLAG_OK;
				continue;
			}

/* FIXME: daisychain-whole, what to do? */
			/* skip the whole-daisychain for now */
			if (current_device_number == 0) {
				upsdebugx(1, "Skipping daisychain device.0 for now...");
				continue;
			}

			/* skip instcmd, not linked to outlets */
			if ((SU_TYPE(su_info_p) == SU_TYPE_CMD)
				&& !(su_info_p->flags & SU_OUTLET)
				&& !(su_info_p->flags & SU_OUTLET_GROUP)) {
				upsdebugx(1, "SU_CMD_MASK => %s", su_info_p->OID);
				continue;
			}
			/* skip elements we shouldn't show in update mode */
			if ((mode == SU_WALKMODE_UPDATE) && !(su_info_p->flags & SU_FLAG_OK))
				continue;

			/* skip static elements in update mode */
			if ((mode == SU_WALKMODE_UPDATE) && (su_info_p->flags & SU_FLAG_STATIC))
				continue;

			/* Set default value if we cannot fetch it */
			/* and set static flag on this element.
			 * Not applicable to outlets (need SU_FLAG_STATIC tagging) */
			if ((su_info_p->flags & SU_FLAG_ABSENT)
				&& !(su_info_p->flags & SU_OUTLET)
				&& !(su_info_p->flags & SU_OUTLET_GROUP))
			{
				if (mode == SU_WALKMODE_INIT)
				{
					if (su_info_p->dfl)
					{
						if ((daisychain_enabled == TRUE) && (devices_count > 1))
						{
							if (current_device_number == 0)
							{
								su_setinfo(su_info_p, NULL); // FIXME: daisychain-whole, what to do?
							} else {
								status = process_template(mode, "device", su_info_p);
							}
						}
						else {
							/* Set default value if we cannot fetch it from ups. */
							su_setinfo(su_info_p, NULL);
						}
					}
					su_info_p->flags |= SU_FLAG_STATIC;
				}
				continue;
			}

			/* check stale elements only on each PN_STALE_RETRY iteration. */
	/*		if ((su_info_p->flags & SU_FLAG_STALE) &&
					(iterations % SU_STALE_RETRY) != 0)
				continue;
	*/
			/* Filter 1-phase Vs 3-phase according to {input,output,bypass}.phase.
			 * Non matching items are disabled, and flags are cleared at init
			 * time */
			/* Process input phases information */
			input_phases = &daisychain_info[current_device_number]->input_phases;
			if (su_info_p->flags & SU_INPHASES) {
				upsdebugx(1, "Check input_phases (%ld)", *input_phases);
				if (process_phase_data("input", input_phases, su_info_p) == 1)
					continue;
			}

			/* Process output phases information */
			output_phases = &daisychain_info[current_device_number]->output_phases;
			if (su_info_p->flags & SU_OUTPHASES) {
				upsdebugx(1, "Check output_phases (%ld)", *output_phases);
				if (process_phase_data("output", output_phases, su_info_p) == 1)
					continue;
			}

			/* Process bypass phases information */
			bypass_phases = &daisychain_info[current_device_number]->bypass_phases;
			if (su_info_p->flags & SU_BYPPHASES) {
				upsdebugx(1, "Check bypass_phases (%ld)", *bypass_phases);
				if (process_phase_data("bypass", bypass_phases, su_info_p) == 1)
					continue;
			}

			/* process template (outlet, outlet group, inc. daisychain) definition */
			if (su_info_p->flags & SU_OUTLET) {
				/* Skip commands after init */
				if ((SU_TYPE(su_info_p) == SU_TYPE_CMD) && (mode == SU_WALKMODE_UPDATE))
					continue;
				else
					status = process_template(mode, "outlet", su_info_p);
			}
			else if (su_info_p->flags & SU_OUTLET_GROUP) {
				/* Skip commands after init */
				if ((SU_TYPE(su_info_p) == SU_TYPE_CMD) && (mode == SU_WALKMODE_UPDATE))
					continue;
				else
					status = process_template(mode, "outlet.group", su_info_p);
			}
			else {
/*
//				if (daisychain_enabled == TRUE) {
//					status = process_template(mode, "device", su_info_p);
//				}
//				else {
*/
					/* get and process this data, including daisychain adaptation */
					status = get_and_process_data(mode, su_info_p);
/*
//				}
*/
			}
		}	/* for (su_info_p... */

		if (devices_count > 1) {
			/* commit the device alarm buffer */
			device_alarm_commit(current_device_number);

			/* reinit the alarm buffer, after, not to pollute "device.0" */
			device_alarm_init();
		}
	}
	iterations++;
	return status;
}

bool_t su_ups_get(snmp_info_t *su_info_p)
{
	static char buf[SU_INFOSIZE];
	bool_t status;
	long value;
	const char *strValue = NULL;
	struct snmp_pdu ** pdu_array;
	struct snmp_pdu * current_pdu;
	alarms_info_t * alarms;
	int index = 0;
	char *format_char = NULL;
	snmp_info_t *tmp_info_p = NULL;
	int daisychain_offset = 0;

	upsdebugx(2, "%s: %s %s", __func__, su_info_p->info_type, su_info_p->OID);

	if (daisychain_enabled == TRUE) {
		/* Only apply the "-1" offset for master and slaves! */
		if (current_device_number > 0)
			daisychain_offset = -1;
	}
	else
		daisychain_offset = -1;

	/* Check if this is a daisychain template */
	if ((format_char = strchr(su_info_p->OID, '%')) != NULL) {
		tmp_info_p = instantiate_info(su_info_p, tmp_info_p);
		if (tmp_info_p != NULL) {
			/* adapt the OID */
			if (su_info_p->OID != NULL) {
				snprintf((char *)tmp_info_p->OID, SU_INFOSIZE, su_info_p->OID,
					current_device_number + daisychain_offset);
			}
			else {
				free_info(tmp_info_p);
				return FALSE;
			}

			/* adapt info_type */
			if (su_info_p->info_type != NULL) {
				snprintf((char *)tmp_info_p->info_type, SU_INFOSIZE, "%s", su_info_p->info_type);
			}
			else {
				free_info(tmp_info_p);
				return FALSE;
			}

			su_info_p = tmp_info_p;
		}
		else {
			upsdebugx(2, "%s: can't instantiate template", __func__);
			return FALSE;
		}
	}

	if (!strcasecmp(su_info_p->info_type, "ups.status")) {
/* FIXME: daisychain status support! */
		status = nut_snmp_get_int(su_info_p->OID, &value);
		if (status == TRUE)
		{
			su_status_set(su_info_p, value);
			upsdebugx(2, "=> value: %ld", value);
		}
		else
			upsdebugx(2, "=> Failed");

		free_info(tmp_info_p);
		return status;
	}

	/* Handle 'ups.alarm', 'outlet.n.alarm' and 3phase 'Lx.alarm',
	 * nothing else! */
	if (!strcmp(strrchr(su_info_p->info_type, '.'), ".alarm")) {

		upsdebugx(2, "Processing alarm: %s", su_info_p->info_type);

/* FIXME: daisychain alarms support! */
		status = nut_snmp_get_int(su_info_p->OID, &value);
		if (status == TRUE)
		{
			su_alarm_set(su_info_p, value);
			upsdebugx(2, "=> value: %ld", value);
		}
		else upsdebugx(2, "=> Failed");

		free_info(tmp_info_p);
		return status;
	}

	/* Walk a subtree (array) of alarms, composed of OID references.
	 * The object referenced should not be accessible, but rather when
	 * present, this means that the alarm condition is TRUE.
	 * Only present in powerware-mib.c for now */
	if (!strcasecmp(su_info_p->info_type, "ups.alarms")) {
		status = nut_snmp_get_int(su_info_p->OID, &value);
		if (status == TRUE) {
			upsdebugx(2, "=> %ld alarms present", value);
			if( value > 0 ) {
				pdu_array = nut_snmp_walk(su_info_p->OID, INT_MAX);
				if(pdu_array == NULL) {
					upsdebugx(2, "=> Walk failed");
					return FALSE;
				}

				current_pdu = pdu_array[index];
				while(current_pdu) {
					/* Retrieve the OID name, for comparison */
					if (decode_oid(current_pdu, buf, sizeof(buf)) == TRUE) {
						alarms = alarms_info;
						while( alarms->OID ) {
							if(!strcmp(buf, alarms->OID)) {
								upsdebugx(3, "Alarm OID found => %s", alarms->OID);
								/* Check for ups.status value */
								if (alarms->status_value) {
									upsdebugx(3, "Alarm value (status) found => %s", alarms->status_value);
									status_set(alarms->status_value);
								}
								/* Check for ups.alarm value */
								if (alarms->alarm_value) {
									upsdebugx(3, "Alarm value (alarm) found => %s", alarms->alarm_value);
									alarm_set(alarms->alarm_value);
								}
								break;
							}
							alarms++;
						}
					}
					index++;
					current_pdu = pdu_array[index];
				}
				nut_snmp_free(pdu_array);
			}
		}
		else {
			upsdebugx(2, "=> Failed");
		}

		free_info(tmp_info_p);
		return status;
	}

	/* another special case */
	if (!strcasecmp(su_info_p->info_type, "ambient.temperature")) {
		float temp=0;

		status = nut_snmp_get_int(su_info_p->OID, &value);

		if(status != TRUE) {
			free_info(tmp_info_p);
			return status;
		}

		/* only do this if using the IEM sensor */
		if (!strcmp(su_info_p->OID, APCC_OID_IEM_TEMP)) {
			int	su;
			long	units;

			su = nut_snmp_get_int(APCC_OID_IEM_TEMP_UNIT, &units);

			/* no response, or units == F */
			if ((su == FALSE) || (units == APCC_IEM_FAHRENHEIT))
				temp = (value - 32) / 1.8;
			else
				temp = value;
		}
		else {
			temp = value * su_info_p->info_len;
		}

		snprintf(buf, sizeof(buf), "%.1f", temp);
		su_setinfo(su_info_p, buf);

		free_info(tmp_info_p);
		return TRUE;
	}

	if (su_info_p->info_flags & ST_FLAG_STRING) {
		status = nut_snmp_get_str(su_info_p->OID, buf, sizeof(buf), su_info_p->oid2info);
	} else {
		status = nut_snmp_get_int(su_info_p->OID, &value);
		if (status == TRUE) {
			if (su_info_p->flags&SU_FLAG_NEGINVALID && value<0) {
				su_info_p->flags &= ~SU_FLAG_OK;
				if(su_info_p->flags&SU_FLAG_UNIQUE) {
					disable_competition(su_info_p);
					su_info_p->flags &= ~SU_FLAG_UNIQUE;
				}
				free_info(tmp_info_p);
				return FALSE;
			}
			if (su_info_p->flags & SU_FLAG_SETINT) {
				upsdebugx(1, "setvar %s", su_info_p->OID);
				*su_info_p->setvar = value;
			}
			/* Check if there is a value to be looked up */
			if ((strValue = su_find_infoval(su_info_p->oid2info, value)) != NULL)
				snprintf(buf, sizeof(buf), "%s", strValue);
			else {
				/* Check if there is a need to publish decimal too,
				 * i.e. if switching to integer does not cause a
				 * loss of precision */
				value = value * su_info_p->info_len;
				if ((int)value == value)
					snprintf(buf, sizeof(buf), "%i", (int)value);
				else
					snprintf(buf, sizeof(buf), "%.2f", (float)value);
			}
		}
	}

	if (status == TRUE) {
		su_setinfo(su_info_p, buf);
		upsdebugx(2, "=> value: %s", buf);
	}
	else
		upsdebugx(2, "=> Failed");

	free_info(tmp_info_p);
	return status;
}

/* Common function for setting OIDs, from a NUT variable name,
 * used by su_setvar() and su_instcmd()
 * Params:
 * @mode: SU_MODE_INSTCMD for instant commands, SU_MODE_SETVAR for settings
 * @varname: name of variable or command to set the OID from
 * @val: value for settings, NULL for commands

 * Returns
 *   STAT_SET_HANDLED if OK,
 *   STAT_SET_INVALID or STAT_SET_UNKNOWN if the command / setting is not supported
 *   STAT_SET_FAILED otherwise
 */
int su_setOID(int mode, const char *varname, const char *val)
{
	snmp_info_t *su_info_p = NULL;
	bool_t status;
	int retval = STAT_SET_FAILED;
	int cmd_offset = 0;
	long value = -1;
	/* normal (default), outlet, or outlet group variable */
	int vartype = -1;
	int daisychain_device_number = -1;
	int OID_offset = 0; /* Set to "-1" for daisychain devices > 0, 0 otherwise */
	/* variable without the potential "device.X" prefix, to find the template */
	char *tmp_varname = NULL;
	char setOID[SU_INFOSIZE];
	/* Used for potentially appending "device.X." to {outlet,outlet.group}.count */
	char template_count_var[SU_BUFSIZE];

	upsdebugx(2, "entering %s(%s, %s, %s)", __func__,
		(mode==SU_MODE_INSTCMD)?"instcmd":"setvar", varname, val);

	memset(setOID, 0, SU_INFOSIZE);
	memset(template_count_var, 0, SU_BUFSIZE);

	/* Check if it's a daisychain setting */
	if (!strncmp(varname, "device", 6)) {
		/* Extract the device number */
		daisychain_device_number = atoi(&varname[7]);
		/* Point at the command, without the "device.x" prefix */
		tmp_varname = strdup(&varname[9]);
		snprintf(template_count_var, 10, "%s", varname);

		upsdebugx(2, "%s: got a daisychain %s (%s) for device %i",
			__func__, (mode==SU_MODE_INSTCMD)?"command":"setting",
			tmp_varname, daisychain_device_number);

		if (daisychain_device_number > devices_count)
			upsdebugx(2, "%s: item is out of bound (%i / %ld)",
				__func__, daisychain_device_number, devices_count);
	}
	else {
		daisychain_device_number = 0;
		OID_offset = 0;
		tmp_varname = strdup(varname);
	}

	/* skip the whole-daisychain for now:
	 * will send the settings to all devices in the daisychain */
	if ((daisychain_enabled == TRUE) && (devices_count > 1) && (daisychain_device_number == 0)) {
		upsdebugx(2, "daisychain %s for device.0 are not yet supported!",
			(mode==SU_MODE_INSTCMD)?"command":"setting");
		return STAT_SET_INVALID;
	}

	/* Check if it is outlet / outlet.group, or standard variable */
	if (strncmp(tmp_varname, "outlet", 6))
		su_info_p = su_find_info(tmp_varname);
	else {
		snmp_info_t *tmp_info_p;
		/* Point the outlet or outlet group number in the string */
		const char *item_number_ptr = NULL;
		/* Store the target outlet or group number */
		int item_number = extract_template_number_from_snmp_info_t(tmp_varname);
		/* Store the total number of outlets or outlet groups */
		int total_items = -1;

		/* Check if it is outlet / outlet.group */
		vartype = get_template_type(tmp_varname);
		if (vartype == SU_OUTLET_GROUP) {
			snprintfcat(template_count_var, SU_BUFSIZE, "outlet.group.count");
			total_items = atoi(dstate_getinfo(template_count_var));
			item_number_ptr = &tmp_varname[12];
		}
		else {
			snprintfcat(template_count_var, SU_BUFSIZE, "outlet.count");
			total_items = atoi(dstate_getinfo(template_count_var));
			item_number_ptr = &tmp_varname[6];
		}
		upsdebugx(3, "Using count variable '%s'", template_count_var);
		item_number = atoi(++item_number_ptr);
		upsdebugx(3, "%s: item %i / %i", __func__, item_number, total_items);

		/* ensure the item number is supported (filtered upstream though)! */
		if (item_number > total_items) {
			/* out of bound item number */
			upsdebugx(2, "%s: item is out of bound (%i / %i)",
				__func__, item_number, total_items);
			return STAT_SET_INVALID;
		}
		/* find back the item template */
		char *item_varname = (char *)xmalloc(SU_INFOSIZE);
		snprintf(item_varname, SU_INFOSIZE, "%s.%s%s",
				(vartype == SU_OUTLET)?"outlet":"outlet.group",
				"%i", strchr(item_number_ptr++, '.'));

		upsdebugx(3, "%s: searching for template\"%s\"", __func__, item_varname);
		tmp_info_p = su_find_info(item_varname);
		free(item_varname);

		/* for an snmp_info_t instance */
		su_info_p = instantiate_info(tmp_info_p, su_info_p);

		/* check if default value is also a template */
		if ((su_info_p->dfl != NULL) &&
			(strstr(tmp_info_p->dfl, "%i") != NULL)) {
			su_info_p->dfl = (char *)xmalloc(SU_INFOSIZE);
			snprintf((char *)su_info_p->dfl, sizeof(su_info_p->dfl), tmp_info_p->dfl,
				item_number - base_nut_template_offset());
		}
		/* adapt the OID */
		if (su_info_p->OID != NULL) {
			if (mode==SU_MODE_INSTCMD) {
				/* Workaround buggy Eaton Pulizzi implementation
				 * which have different offsets index for data & commands! */
				if (su_info_p->flags & SU_CMD_OFFSET) {
					upsdebugx(3, "Adding command offset");
					cmd_offset++;
				}
			}

			/* Special processing for daisychain:
			 * these outlet | outlet groups also include formatting info,
			 * so we have to check if the daisychain is enabled, and if
			 * the formatting info for it are in 1rst or 2nd position */
			if (daisychain_enabled == TRUE) {
				if (su_info_p->flags & SU_TYPE_DAISY_1) {
					snprintf((char *)su_info_p->OID, SU_INFOSIZE, tmp_info_p->OID,
						daisychain_device_number + OID_offset, item_number - base_nut_template_offset());
				}
				else {
					snprintf((char *)su_info_p->OID, SU_INFOSIZE, tmp_info_p->OID,
						item_number - base_nut_template_offset(), daisychain_device_number + OID_offset);
				}
			}
			else {
				snprintf((char *)su_info_p->OID, SU_INFOSIZE, tmp_info_p->OID,
					item_number - base_nut_template_offset());
			}
		}
		/* else, don't return STAT_SET_INVALID for mode==SU_MODE_SETVAR since we
		 * can be setting a server side variable! */
		else {
			if (mode==SU_MODE_INSTCMD) {
				free_info(su_info_p);
				return STAT_INSTCMD_UNKNOWN;
			}
			else {
				/* adapt info_type */
				if (su_info_p->info_type != NULL)
					snprintf((char *)su_info_p->info_type, SU_INFOSIZE, "%s", tmp_varname);
			}
		}
	}

	/* Sanity check */
	if (!su_info_p || !su_info_p->info_type || !(su_info_p->flags & SU_FLAG_OK)) {

		upsdebugx(2, "%s: info element unavailable %s", __func__, varname);

		/* Free template (outlet and outlet.group) */
		free_info(su_info_p);

		if (tmp_varname != NULL)
			free(tmp_varname);

		return STAT_SET_UNKNOWN;
	}

	/* set value into the device, using the provided one, or the default one otherwise */
	if (su_info_p->info_flags & ST_FLAG_STRING) {
		status = nut_snmp_set_str(su_info_p->OID, val ? val : su_info_p->dfl);
	} else {
		if (mode==SU_MODE_INSTCMD) {
			status = nut_snmp_set_int(su_info_p->OID, val ? atoi(val) : su_info_p->info_len);
		}
		else {
			/* non string data may imply a value lookup */
			if (su_info_p->oid2info) {
				value = su_find_valinfo(su_info_p->oid2info, val);
			}
			else {
				/* Convert value and apply multiplier */
				value = atof(val) / su_info_p->info_len;
			}
			/* Actually apply the new value */
			status = nut_snmp_set_int(su_info_p->OID, value);
		}
	}

	/* Process result */
	if (status == FALSE) {
		if (mode==SU_MODE_INSTCMD)
			upsdebugx(1, "%s: cannot execute command '%s'", __func__, varname);
		else
			upsdebugx(1, "%s: cannot set value %s on OID %s", __func__, val, su_info_p->OID);

		retval = STAT_SET_FAILED;
	}
	else {
		retval = STAT_SET_HANDLED;
		if (mode==SU_MODE_INSTCMD)
			upsdebugx(1, "%s: successfully sent command %s", __func__, varname);
		else {
			upsdebugx(1, "%s: successfully set %s to \"%s\"", __func__, varname, val);

			/* update info array: call dstate_setinfo, since flags and aux are
			 * already published, and this saves us some processing */
			dstate_setinfo(varname, "%s", val);
		}
	}

	/* Free template (outlet and outlet.group) */
	if (!strncmp(tmp_varname, "outlet", 6))
		free_info(su_info_p);
	free(tmp_varname);

	return retval;
}

/* set r/w INFO_ element to a value. */
int su_setvar(const char *varname, const char *val)
{
	return su_setOID(SU_MODE_SETVAR, varname, val);
}

/* Daisychain-aware function to add instant commands:
 * Every command that is valid for a device has to be added for device.0
 * This then allows to composite commands, called on device.0 and executed
 * on all devices of the daisychain */
int su_addcmd(snmp_info_t *su_info_p)
{
	upsdebugx(2, "entering %s(%s)", __func__, su_info_p->info_type);

	if (daisychain_enabled == TRUE) {
/* FIXME?: daisychain */
		for (current_device_number = 1 ; current_device_number <= devices_count ;
			current_device_number++)
		{
			process_template(SU_WALKMODE_INIT, "device", su_info_p);
		}
	}
	else {
		if (nut_snmp_get(su_info_p->OID) != NULL) {
			dstate_addcmd(su_info_p->info_type);
			upsdebugx(1, "%s: adding command '%s'", __func__, su_info_p->info_type);
		}
	}
	return 0;
}

/* process instant command and take action. */
int su_instcmd(const char *cmdname, const char *extradata)
{
	return su_setOID(SU_MODE_INSTCMD, cmdname, extradata);
}

/* FIXME: the below functions can be removed since these were for loading
 * the mib2nut information from a file instead of the .h definitions... */
/* return 1 if usable, 0 if not */
static int parse_mibconf_args(int numargs, char **arg)
{
	bool_t ret;

	/* everything below here uses up through arg[1] */
	if (numargs < 6)
		return 0;

	/* <info type> <info flags> <info len> <OID name> <default value> <value lookup> */

	/* special case for setting some OIDs value at driver startup */
	if (!strcmp(arg[0], "init")) {
		/* set value. */
		if (!strcmp(arg[1], "str")) {
			ret = nut_snmp_set_str(arg[3], arg[4]);
		} else {
			ret = nut_snmp_set_int(arg[3], strtol(arg[4], NULL, 0));
		}

		if (ret == FALSE)
			upslogx(LOG_ERR, "%s: cannot set value %s for %s", __func__, arg[4], arg[3]);
		else
			upsdebugx(1, "%s: successfully set %s to \"%s\"", __func__, arg[0], arg[4]);

		return 1;
	}

	/* TODO: create the lookup table */
	upsdebugx(2, "%s, %s, %s, %s, %s, %s", arg[0], arg[1], arg[2], arg[3], arg[4], arg[5]);

	return 1;
}
/* called for fatal errors in parseconf like malloc failures */
static void mibconf_err(const char *errmsg)
{
	upslogx(LOG_ERR, "Fatal error in parseconf (*mib.conf): %s", errmsg);
}
/* load *mib.conf into an snmp_info_t structure */
void read_mibconf(char *mib)
{
	char	fn[SMALLBUF];
	PCONF_CTX_t	ctx;

	upsdebugx(2, "SNMP UPS driver: entering %s(%s)", __func__, mib);

	snprintf(fn, sizeof(fn), "%s/snmp/%s.conf", CONFPATH, mib);

	pconf_init(&ctx, mibconf_err);

	if (!pconf_file_begin(&ctx, fn))
		fatalx(EXIT_FAILURE, "%s", ctx.errmsg);

	while (pconf_file_next(&ctx)) {
		if (pconf_parse_error(&ctx)) {
			upslogx(LOG_ERR, "Parse error: %s:%d: %s",
				fn, ctx.linenum, ctx.errmsg);
			continue;
		}

		if (ctx.numargs < 1)
			continue;

		if (!parse_mibconf_args(ctx.numargs, ctx.arglist)) {
			unsigned int	i;
			char	errmsg[SMALLBUF];

			snprintf(errmsg, sizeof(errmsg),
				"mib.conf: invalid directive");

			for (i = 0; i < ctx.numargs; i++)
				snprintfcat(errmsg, sizeof(errmsg), " %s",
					ctx.arglist[i]);

			upslogx(LOG_WARNING, "%s", errmsg);
		}
	}
	pconf_finish(&ctx);
}<|MERGE_RESOLUTION|>--- conflicted
+++ resolved
@@ -97,8 +97,10 @@
  * them here in that resulting order.
  */
 static mib2nut_info_t *mib2nut[] = {
-<<<<<<< HEAD
 	&apc_ats,			/* This struct comes from : apc-ats-mib.c */
+	&apc_pdu_rpdu,		/* This struct comes from : apc-pdu-mib.c */
+	&apc_pdu_rpdu2,		/* This struct comes from : apc-pdu-mib.c */
+	&apc_pdu_msp,		/* This struct comes from : apc-pdu-mib.c */
 	&apc,				/* This struct comes from : apc-mib.c */
 	&baytech,			/* This struct comes from : baytech-mib.c */
 	&bestpower,			/* This struct comes from : bestpower-mib.c */
@@ -120,34 +122,6 @@
 	&raritan,			/* This struct comes from : raritan-pdu-mib.c */
 	&raritan_px2,		/* This struct comes from : raritan-px2-mib.c */
 	&xppc,				/* This struct comes from : xppc-mib.c */
-=======
-	&apc,
-	&mge,
-	&netvision,
-	&powerware,
-	&pxgx_ups,
-	&aphel_genesisII,
-	&aphel_revelation,
-	&eaton_marlin,
-	&pulizzi_switched1,
-	&pulizzi_switched2,
-	&raritan,
-	&baytech,
-	&compaq,
-	&bestpower,
-	&cyberpower,
-	&delta_ups,
-	&xppc,
-	&huawei,
-	&tripplite_ietf,
-	&eaton_ats16,
-	&apc_ats,
-	&raritan_px2,
-	&eaton_ats30,
-	&apc_pdu_rpdu,
-	&apc_pdu_rpdu2,
-	&apc_pdu_msp,
->>>>>>> eab2a2bd
 	/*
 	 * Prepend vendor specific MIB mappings before IETF, so that
 	 * if a device supports both IETF and vendor specific MIB,
