/*  snmp-ups.c - NUT Generic SNMP driver core (supports different MIBs)
 *  Can be compiled with built-in or loadable (DMF) MIB-to-NUT mapping tables
 *
 *  Based on NetSNMP API (Simple Network Management Protocol v1-2c-3)
 *
 *  Copyright (C)
 *	2002 - 2014	Arnaud Quette <arnaud.quette@free.fr>
 *	2015 - 2016	Arnaud Quette <ArnaudQuette@Eaton.com>
 *	2002 - 2006	Dmitry Frolov <frolov@riss-telecom.ru>
 *			J.W. Hoogervorst <jeroen@hoogervorst.net>
 *			Niels Baggesen <niels@baggesen.net>
 *	2009 - 2010	Arjen de Korte <adkorte-guest@alioth.debian.org>
 *	2016	Jim Klimov <EvgenyKlimov@Eaton.com>
 *	2016	Carlos Dominguez <CarlosDominguez@Eaton.com>
 *
 *  Sponsored by Eaton <http://www.eaton.com>
 *   and originally by MGE UPS SYSTEMS <http://www.mgeups.com/>
 *
 *  This program is free software; you can redistribute it and/or modify
 *  it under the terms of the GNU General Public License as published by
 *  the Free Software Foundation; either version 2 of the License, or
 *  (at your option) any later version.
 *
 *  This program is distributed in the hope that it will be useful,
 *  but WITHOUT ANY WARRANTY; without even the implied warranty of
 *  MERCHANTABILITY or FITNESS FOR A PARTICULAR PURPOSE.  See the
 *  GNU General Public License for more details.
 *
 *
 *  You should have received a copy of the GNU General Public License
 *  along with this program; if not, write to the Free Software
 *  Foundation, Inc., 59 Temple Place, Suite 330, Boston, MA 02111-1307 USA
 *
 */

#include <limits.h>
#include <ctype.h> /* for isprint() */

/* NUT SNMP common functions */
#include "main.h"
#include "snmp-ups.h"
#include "parseconf.h"

#if WITH_DMFMIB
# include "dmfsnmp.h"
# include "apc-iem-mib.h" // For static builds, this one is
                          // included by "apc-mib.h", so there
                          // is no explicit inclusion below
#else /* not WITH_DMFMIB */
/* include all known mib2nut lookup tables */
#include "apc-mib.h"
#include "mge-mib.h"
#include "netvision-mib.h"
#include "powerware-mib.h"
#include "eaton-mib.h"
#include "raritan-pdu-mib.h"
#include "raritan-px2-mib.h"
#include "baytech-mib.h"
#include "compaq-mib.h"
#include "bestpower-mib.h"
#include "cyberpower-mib.h"
#include "delta_ups-mib.h"
#include "huawei-mib.h"
#include "ietf-mib.h"
#include "xppc-mib.h"
#include "eaton-ats-mib.h"
#include "apc-ats-mib.h"
#include "apc-pdu-mib.h"
#endif /* WITH_DMFMIB */

/* Address API change */
#ifndef usmAESPrivProtocol
#define usmAESPrivProtocol usmAES128PrivProtocol
#endif
#if WITH_DMFMIB
// Array of pointers to singular instances of mib2nut_info_t
mib2nut_info_t **mib2nut = NULL;
mibdmf_parser_t *dmp = NULL;
char *dmf_dir = NULL;
char *dmf_file = NULL;
#else /* not WITH_DMFMIB */

# ifdef WITH_DMF_LUA
#  undef WITH_DMF_LUA
# endif
# define WITH_DMF_LUA 0

/* NOTE: In order for the DMF and non-DMF builds to match in behavior,
 * members of this array should be sorted same as mib2nut items in the
 * DMF files, including their end-user alphabetic sort in dmfsnmp.d/
 * directory. You can use this scriptlet to generate the contents below:
 *   grep '<mib2nut ' scripts/DMF/dmfsnmp.d/*dmf | \
 *   sed 's,^.*S.._\(.*\)\.dmf:.* name="\([^"]*\).*$,\t\&\2\,\t// This struct comes from : \1.c,'
 * (note to keep "ietf" entry as the last one, manually).
 */
static mib2nut_info_t *mib2nut[] = {
<<<<<<< HEAD
	&apc,
	&mge,
	&netvision,
	&powerware,
	&pxgx_ups,
	&aphel_genesisII,
	&aphel_revelation,
	&eaton_marlin,
	&pulizzi_switched1,
	&pulizzi_switched2,
	&raritan,
	&baytech,
	&compaq,
	&bestpower,
	&cyberpower,
	&delta_ups,
	&xppc,
	&huawei,
	&tripplite_ietf,
	&eaton_ats,
	&apc_ats,
	&raritan_px2,
	&apc_pdu_rpdu,
	&apc_pdu_rpdu2,
	&apc_pdu_msp,
=======
	&apc_ats,			/* This struct comes from : apc-ats-mib.c */
	&apc,				/* This struct comes from : apc-mib.c */
	&baytech,			/* This struct comes from : baytech-mib.c */
	&bestpower,			/* This struct comes from : bestpower-mib.c */
	&compaq,			/* This struct comes from : compaq-mib.c */
	&cyberpower,		/* This struct comes from : cyberpower-mib.c */
	&delta_ups,			/* This struct comes from : delta_ups-mib.c */
	&eaton_ats,			/* This struct comes from : eaton-ats-mib.c */
	&eaton_marlin,		/* This struct comes from : eaton-mib.c */
	&aphel_revelation,	/* This struct comes from : eaton-mib.c */
	&aphel_genesisII,	/* This struct comes from : eaton-mib.c */
	&pulizzi_switched1,	/* This struct comes from : eaton-mib.c */
	&pulizzi_switched2,	/* This struct comes from : eaton-mib.c */
	&huawei,			/* This struct comes from : huawei-mib.c */
	&mge,				/* This struct comes from : mge-mib.c */
	&netvision,			/* This struct comes from : netvision-mib.c */
	&powerware,			/* This struct comes from : powerware-mib.c */
	&pxgx_ups,			/* This struct comes from : powerware-mib.c */
	&raritan,			/* This struct comes from : raritan-pdu-mib.c */
	&raritan_px2,		/* This struct comes from : raritan-px2-mib.c */
	&xppc,				/* This struct comes from : xppc-mib.c */
>>>>>>> 8a1195e4
	/*
	 * Prepend vendor specific MIB mappings before IETF, so that
	 * if a device supports both IETF and vendor specific MIB,
	 * the vendor specific one takes precedence (when mibs=auto)
	 */
	&ietf,				/* This struct comes from : ietf-mib.c */
	&tripplite_ietf,	/* This struct comes from : ietf-mib.c */
	/* end of structure. */
	NULL
};
#endif /* WITH_DMFMIB */

struct snmp_session g_snmp_sess, *g_snmp_sess_p;
const char *OID_pwr_status;
int g_pwr_battery;
int pollfreq; /* polling frequency */
/* Number of device(s): standard is "1", but daisychain means more than 1 */
long devices_count = 1;
int current_device_number = 0;      /* to handle daisychain iterations */
bool_t daisychain_enabled = FALSE;
daisychain_info_t **daisychain_info = NULL;

/* pointer to the Snmp2Nut lookup table */
mib2nut_info_t *mib2nut_info;
/* FIXME: to be trashed */
snmp_info_t *snmp_info;
alarms_info_t *alarms_info;
const char *mibname;
const char *mibvers;

#if WITH_DMFMIB
#define DRIVER_NAME	"Generic SNMP UPS driver (DMF)"
#else
#define DRIVER_NAME	"Generic SNMP UPS driver"
#endif /* WITH_DMFMIB */
#define DRIVER_VERSION		"0.100"

/* driver description structure */
upsdrv_info_t	upsdrv_info = {
	DRIVER_NAME,
	DRIVER_VERSION,
	"Arnaud Quette <arnaud.quette@free.fr>\n" \
	"Arnaud Quette <ArnaudQuette@Eaton.com>\n" \
	"Dmitry Frolov <frolov@riss-telecom.ru>\n" \
	"J.W. Hoogervorst <jeroen@hoogervorst.net>\n" \
	"Niels Baggesen <niels@baggesen.net>\n" \
	"Jim Klimov <EvgenyKlimov@Eaton.com>\n" \
	"Carlos Dominguez <CarlosDominguez@Eaton.com>\n" \
	"Arjen de Korte <adkorte-guest@alioth.debian.org>",
	DRV_STABLE,
	{ NULL }
};
/* FIXME: integrate MIBs info? do the same as for usbhid-ups! */

time_t lastpoll = 0;

/* template OIDs index start with 0 or 1 (estimated stable for a MIB),
 * automatically guessed at the first pass */
int template_index_base = -1;

/* sysOID location */
#define SYSOID_OID	".1.3.6.1.2.1.1.2.0"

/* Forward functions declarations */
static void disable_transfer_oids(void);
bool_t get_and_process_data(int mode, snmp_info_t *su_info_p);
int extract_template_number(int template_type, const char* varname);

/* ---------------------------------------------
 * driver functions implementations
 * --------------------------------------------- */
void upsdrv_initinfo(void)
{
	snmp_info_t *su_info_p;

	upsdebugx(1, "SNMP UPS driver: entering %s()", __func__);

	dstate_setinfo("driver.version.data", "%s MIB %s", mibname, mibvers);

	/* add instant commands to the info database.
	 * outlet (and groups) commands are processed later, during initial walk */
	for (su_info_p = &snmp_info[0]; su_info_p->info_type != NULL ; su_info_p++)
	{
		su_info_p->flags |= SU_FLAG_OK;
		if ((SU_TYPE(su_info_p) == SU_TYPE_CMD)
			&& !(su_info_p->flags & SU_OUTLET)
			&& !(su_info_p->flags & SU_OUTLET_GROUP))
		{
			/* first check that this OID actually exists */
// FIXME: daisychain commands support!
su_addcmd(su_info_p);
/*
			if (nut_snmp_get(su_info_p->OID) != NULL) {
				dstate_addcmd(su_info_p->info_type);
				upsdebugx(1, "upsdrv_initinfo(): adding command '%s'", su_info_p->info_type);
			}
*/
		}
	}

	if (testvar("notransferoids"))
		disable_transfer_oids();

	/* initialize all other INFO_ fields from list */
	if (snmp_ups_walk(SU_WALKMODE_INIT) == TRUE)
		dstate_dataok();
	else
		dstate_datastale();

	/* setup handlers for instcmd and setvar functions */
	upsh.setvar = su_setvar;
	upsh.instcmd = su_instcmd;
}

void upsdrv_updateinfo(void)
{
	upsdebugx(1,"SNMP UPS driver: entering %s()", __func__);

	/* only update every pollfreq */
	/* FIXME: only update status (SU_STATUS_*), à la usbhid-ups, in between */
	if (time(NULL) > (lastpoll + pollfreq)) {

		alarm_init();
		status_init();

		/* update all dynamic info fields */
		if (snmp_ups_walk(SU_WALKMODE_UPDATE))
			dstate_dataok();
		else
			dstate_datastale();

		/* Commit status first, otherwise in daisychain mode, "device.0" may
		 * clear the alarm count since it has an empty alarm buffer and if there
		 * is only one device that has alarms! */
		status_commit();
		alarm_commit();

		/* store timestamp */
		lastpoll = time(NULL);
	}
}

void upsdrv_shutdown(void)
{
	/*
	This driver will probably never support this. In order to
	be any use, the driver should be called near the end of
	the system halt script. By that time we in all likelyhood
	we won't have network capabilities anymore, so we could
	never send this command to the UPS. This is not an error,
	but a limitation of the interface used.
	*/

	upsdebugx(1, "%s...", __func__);

	/* Try to shutdown with delay */
	if (su_instcmd("shutdown.return", NULL) == STAT_INSTCMD_HANDLED) {
		/* Shutdown successful */
		return;
	}

	/* If the above doesn't work, try shutdown.reboot */
	if (su_instcmd("shutdown.reboot", NULL) == STAT_INSTCMD_HANDLED) {
		/* Shutdown successful */
		return;
	}

	/* If the above doesn't work, try load.off.delay */
	if (su_instcmd("load.off.delay", NULL) == STAT_INSTCMD_HANDLED) {
		/* Shutdown successful */
		return;
	}

	fatalx(EXIT_FAILURE, "Shutdown failed!");
}

void upsdrv_help(void)
{
	upsdebugx(1, "entering %s", __func__);
}

/* list flags and values that you want to receive via -x */
void upsdrv_makevartable(void)
{
	upsdebugx(1, "entering %s()", __func__);

	addvar(VAR_VALUE, SU_VAR_MIBS,
		"NOTE: You can run the driver binary with '-x mibs=--list' for an up to date listing)\n"
		"Set MIB compliance (default=ietf, allowed: mge,apcc,netvision,pw,cpqpower,...)");
	addvar(VAR_VALUE | VAR_SENSITIVE, SU_VAR_COMMUNITY,
		"Set community name (default=public)");
	addvar(VAR_VALUE, SU_VAR_VERSION,
		"Set SNMP version (default=v1, allowed v2c)");
	addvar(VAR_VALUE, SU_VAR_POLLFREQ,
		"Set polling frequency in seconds, to reduce network flow (default=30)");
	addvar(VAR_VALUE, SU_VAR_RETRIES,
		"Specifies the number of Net-SNMP retries to be used in the requests (default=5)");
	addvar(VAR_VALUE, SU_VAR_TIMEOUT,
		"Specifies the Net-SNMP timeout in seconds between retries (default=1)");
	addvar(VAR_FLAG, "notransferoids",
		"Disable transfer OIDs (use on APCC Symmetras)");
	addvar(VAR_VALUE, SU_VAR_SECLEVEL,
		"Set the securityLevel used for SNMPv3 messages (default=noAuthNoPriv, allowed: authNoPriv,authPriv)");
	addvar(VAR_VALUE | VAR_SENSITIVE, SU_VAR_SECNAME,
		"Set the securityName used for authenticated SNMPv3 messages (no default)");
	addvar(VAR_VALUE | VAR_SENSITIVE, SU_VAR_AUTHPASSWD,
		"Set the authentication pass phrase used for authenticated SNMPv3 messages (no default)");
	addvar(VAR_VALUE | VAR_SENSITIVE, SU_VAR_PRIVPASSWD,
		"Set the privacy pass phrase used for encrypted SNMPv3 messages (no default)");
	addvar(VAR_VALUE, SU_VAR_AUTHPROT,
		"Set the authentication protocol (MD5 or SHA) used for authenticated SNMPv3 messages (default=MD5)");
	addvar(VAR_VALUE, SU_VAR_PRIVPROT,
		"Set the privacy protocol (DES or AES) used for encrypted SNMPv3 messages (default=DES)");
#if WITH_DMFMIB
	addvar(VAR_VALUE, SU_VAR_DMFFILE,
		"Set path to the Data Mapping Format file to use");
	addvar(VAR_VALUE, SU_VAR_DMFDIR,
		"Set path to the directory of Data Mapping Format files to use");
#endif
}

void upsdrv_initups(void)
{
	snmp_info_t *su_info_p, *cur_info_p;
	char model[SU_INFOSIZE];
	bool_t status= FALSE;
	const char *mibs;
	int curdev = 0;

	upsdebugx(1, "SNMP UPS driver: entering %s()", __func__);

#if WITH_DMFMIB
	upsdebugx(1, "SNMP UPS driver: preparing to load dynamic MIB-to-NUT mappings from DMF");

	dmp = mibdmf_parser_new();
	if (!dmp)
		fatalx(EXIT_FAILURE, "FATAL: Can not allocate the DMF parsing structures");

	/* NOTE: If both `dmffile` and `dmfdir` are specified, the `dmffile` wins */
	/* Otherwise try the built-in fallbacks (configure-time or hardcoded) */
	if ( (dmf_dir == NULL) && (testvar(SU_VAR_DMFDIR)) )
		dmf_dir = getval(SU_VAR_DMFDIR);
	if ( (dmf_file == NULL) && (testvar(SU_VAR_DMFFILE)) )
		dmf_file = getval(SU_VAR_DMFFILE);

	if (dmf_file) {
		mibdmf_parse_file(dmf_file, dmp);
	} else {
		if (dmf_dir) {
			mibdmf_parse_dir(dmf_dir, dmp);
		} else {
# ifdef DEFAULT_DMFSNMP_DIR
			mibdmf_parse_dir(DEFAULT_DMFSNMP_DIR, dmp);
# else /* not defined DEFAULT_DMFSNMP_DIR */
			/* Use some reasonable hardcoded fallback default */
			if (! mibdmf_parse_dir("/usr/share/nut/dmfsnmp.d/", dmp) )
				mibdmf_parse_dir("./", dmp);
# endif /* DEFAULT_DMFSNMP_DIR */
		}
	}

	upsdebugx(2,"Trying to access the mib2nut table parsed from DMF library");
	if ( !(mibdmf_get_mib2nut_table(dmp)) )
	{
		upsdebugx(1,"FATAL: Can not access the mib2nut table parsed from DMF library");
		return;
	}
	{ /* scope the table loop vars */
		/* TODO: Change size detection to loop over array until NULLed sentinels? */
		int tablength = mibdmf_get_device_table_counter(dmp);
		upsdebugx(2,"Got access to the mib2nut table with %d entries parsed from DMF library",
			tablength);
		if (tablength<=1) {
			fatalx(EXIT_FAILURE, "FATAL: Did not find any DMF library data");
			return;
		}
		if ( mib2nut != NULL ) {
			upsdebugx(1,"mib2nut not NULL when expected to be...");
			free(mib2nut);
		}
		mib2nut = *(mibdmf_get_mib2nut_table_ptr)(dmp);
		if ( mib2nut == NULL ) {
			upsdebugx(1,"FATAL: Could not access the mib2nut index table");
			return;
		}
	} // scope the table loop vars
#else
	upsdebugx(1, "SNMP UPS driver: using built-in MIB-to-NUT mappings");
#endif /* WITH_DMFMIB */
	/* Retrieve user's parameters */
	mibs = testvar(SU_VAR_MIBS) ? getval(SU_VAR_MIBS) : "auto";
	if (!strcmp(mibs, "--list")) {
		printf("The 'mibs' argument is '%s', so just listing the mappings this driver knows,\n"
		       "and for 'mibs=auto' these mappings will be tried in the following order until\n"
		       "the first one matches your device\n\n", mibs);
		int i;
		printf("%7s\t%-23s\t%-7s\t%-31s\t%-s\n",
			"NUMBER", "MAPPING NAME", "VERSION",
			"ENTRY POINT OID", "AUTO CHECK OID");
		for (i=0; mib2nut[i] != NULL; i++) {
			printf(" %4d \t%-23s\t%7s\t%-31s\t%-s\n", (i+1),
				mib2nut[i]->mib_name		? mib2nut[i]->mib_name : "<NULL>" ,
				mib2nut[i]->mib_version 	? mib2nut[i]->mib_version : "<NULL>" ,
				mib2nut[i]->sysOID  		? mib2nut[i]->sysOID : "<NULL>" ,
				mib2nut[i]->oid_auto_check	? mib2nut[i]->oid_auto_check : "<NULL>" );
		}
		printf("\nOverall this driver has loaded %d MIB-to-NUT mapping tables\n", i);
		exit(EXIT_SUCCESS);
	}

	/* init SNMP library, etc... */
	nut_snmp_init(progname, device_path);

	/* FIXME: first test if the device is reachable to avoid timeouts! */

	/* Load the SNMP to NUT translation data */
	load_mib2nut(mibs);

	/* init polling frequency */
	if (getval(SU_VAR_POLLFREQ))
		pollfreq = atoi(getval(SU_VAR_POLLFREQ));
	else
		pollfreq = DEFAULT_POLLFREQ;

	/* Get UPS Model node to see if there's a MIB */
// FIXME: extend and use match_model_OID(char *model)
	su_info_p = su_find_info("ups.model");
	/* Try to get device.model if ups.model is not available */
	if (su_info_p == NULL)
		su_info_p = su_find_info("device.model");

	if (su_info_p != NULL) {
		/* Daisychain specific: we may have a template (including formatting
		 * string) that needs to be adapted! */
		if (strchr(su_info_p->OID, '%') != NULL)
		{
			upsdebugx(2, "Found template, need to be adapted");
			cur_info_p = (snmp_info_t *)malloc(sizeof(snmp_info_t));
			cur_info_p->info_type = (char *)xmalloc(SU_INFOSIZE);
			cur_info_p->OID = (char *)xmalloc(SU_INFOSIZE);
			snprintf((char*)cur_info_p->info_type, SU_INFOSIZE, "%s", su_info_p->info_type);
			/* Use the daisychain master (0) / 1rst device index */
			snprintf((char*)cur_info_p->OID, SU_INFOSIZE, su_info_p->OID, 0);
		}
		else {
			upsdebugx(2, "Found entry, not a template %s", su_info_p->OID);
			/* Otherwise, just point at what we found */
			cur_info_p = su_info_p;
		}
		/* Actually get the data */
		status = nut_snmp_get_str(cur_info_p->OID, model, sizeof(model), NULL);

		/* Free our malloc, if it was dynamic */
		if (strchr(su_info_p->OID, '%') != NULL) {
			if (cur_info_p->info_type != NULL)
				free((char*)cur_info_p->info_type);
			if (cur_info_p->OID != NULL)
				free((char*)cur_info_p->OID);
			if (cur_info_p != NULL)
				free((char*)cur_info_p);
		}
	}
	if (status == TRUE)
		upslogx(0, "Detected %s on host %s (mib: %s %s)",
			 model, device_path, mibname, mibvers);
	else
		fatalx(EXIT_FAILURE, "%s MIB wasn't found on %s", mibs, g_snmp_sess.peername);
		/* FIXME: "No supported device detected" */

	/* Init daisychain and check if support is required */
	daisychain_init();
	
	/* Allocate / init the daisychain info structure (for phases only for now)
	 * daisychain_info[0] is the whole chain! (added +1) */
	daisychain_info = (daisychain_info_t**)malloc(sizeof(daisychain_info_t) * (devices_count + 1));
	for (curdev = 0 ; curdev <= devices_count ; curdev++) {
		daisychain_info[curdev] = (daisychain_info_t*)malloc(sizeof(daisychain_info_t));
		daisychain_info[curdev]->input_phases = (long)-1;
		daisychain_info[curdev]->output_phases = (long)-1;
		daisychain_info[curdev]->bypass_phases = (long)-1;
	}

	/* FIXME: also need daisychain awareness (so init)!
	 * i.e load.off.delay+load.off + device.1.load.off.delay+device.1.load.off + ... */
// FIXME: daisychain commands support!
	if (su_find_info("load.off.delay")) {
		/* Adds default with a delay value of '0' (= immediate) */
		dstate_addcmd("load.off");
	}

	if (su_find_info("load.on.delay")) {
		/* Adds default with a delay value of '0' (= immediate) */
		dstate_addcmd("load.on");
	}

	if (su_find_info("load.off.delay") && su_find_info("load.on.delay")) {
		/* Add composite instcmds (require setting multiple OID values) */
		dstate_addcmd("shutdown.return");
		dstate_addcmd("shutdown.stayoff");
	}
}

void upsdrv_cleanup(void)
{
	/* General cleanup */
	if (daisychain_info)
		free(daisychain_info);

	/* Net-SNMP specific cleanup */
	nut_snmp_cleanup();
#if WITH_DMFMIB
	/* DMF specific cleanup */
	mibdmf_parser_destroy(&dmp);
	mib2nut = NULL;
#endif
}

/* -----------------------------------------------------------
 * SNMP functions.
 * ----------------------------------------------------------- */

void nut_snmp_init(const char *type, const char *hostname)
{
	char *ns_options = NULL;
	const char *community, *version;
	const char *secLevel = NULL, *authPassword, *privPassword;
	const char *authProtocol, *privProtocol;
	int snmp_retries = DEFAULT_NETSNMP_RETRIES;
	long snmp_timeout = DEFAULT_NETSNMP_TIMEOUT;

	upsdebugx(2, "SNMP UPS driver: entering %s(%s)", __func__, type);

	/* Force numeric OIDs resolution (ie, do not resolve to textual names)
	 * This is mostly for the convenience of debug output */
	ns_options = snmp_out_toggle_options("n");
	if (ns_options != NULL) {
		upsdebugx(2, "Failed to enable numeric OIDs resolution");
	}

	/* Initialize the SNMP library */
	init_snmp(type);

	/* Initialize session */
	snmp_sess_init(&g_snmp_sess);

	g_snmp_sess.peername = xstrdup(hostname);

	/* Net-SNMP timeout and retries */
	if (testvar(SU_VAR_RETRIES)) {
		snmp_retries = atoi(getval(SU_VAR_RETRIES));
	}
	g_snmp_sess.retries = snmp_retries;
	upsdebugx(2, "Setting SNMP retries to %i", snmp_retries);

	if (testvar(SU_VAR_TIMEOUT)) {
		snmp_timeout = atol(getval(SU_VAR_TIMEOUT));
	}
	/* We have to convert from seconds to microseconds */
	g_snmp_sess.timeout = snmp_timeout * ONE_SEC;
	upsdebugx(2, "Setting SNMP timeout to %ld second(s)", snmp_timeout);

	/* Retrieve user parameters */
	version = testvar(SU_VAR_VERSION) ? getval(SU_VAR_VERSION) : "v1";
	
	if ((strcmp(version, "v1") == 0) || (strcmp(version, "v2c") == 0)) {
		g_snmp_sess.version = (strcmp(version, "v1") == 0) ? SNMP_VERSION_1 : SNMP_VERSION_2c;
		community = testvar(SU_VAR_COMMUNITY) ? getval(SU_VAR_COMMUNITY) : "public";
		g_snmp_sess.community = (unsigned char *)xstrdup(community);
		g_snmp_sess.community_len = strlen(community);
	}
	else if (strcmp(version, "v3") == 0) {
		/* SNMP v3 related init */
		g_snmp_sess.version = SNMP_VERSION_3;

		/* Security level */
		if (testvar(SU_VAR_SECLEVEL)) {
			secLevel = getval(SU_VAR_SECLEVEL);

			if (strcmp(secLevel, "noAuthNoPriv") == 0)
				g_snmp_sess.securityLevel = SNMP_SEC_LEVEL_NOAUTH;
			else if (strcmp(secLevel, "authNoPriv") == 0)
				g_snmp_sess.securityLevel = SNMP_SEC_LEVEL_AUTHNOPRIV;
			else if (strcmp(secLevel, "authPriv") == 0)
				g_snmp_sess.securityLevel = SNMP_SEC_LEVEL_AUTHPRIV;
			else
				fatalx(EXIT_FAILURE, "Bad SNMPv3 securityLevel: %s", secLevel);
		}
		else
			g_snmp_sess.securityLevel = SNMP_SEC_LEVEL_NOAUTH;

		/* Security name */
		if (testvar(SU_VAR_SECNAME)) {
			g_snmp_sess.securityName = xstrdup(getval(SU_VAR_SECNAME));
			g_snmp_sess.securityNameLen = strlen(g_snmp_sess.securityName);
		}
		else
			fatalx(EXIT_FAILURE, "securityName is required for SNMPv3");

		/* Process mandatory fields, based on the security level */
		authPassword = testvar(SU_VAR_AUTHPASSWD) ? getval(SU_VAR_AUTHPASSWD) : NULL;
		privPassword = testvar(SU_VAR_PRIVPASSWD) ? getval(SU_VAR_PRIVPASSWD) : NULL;

		switch (g_snmp_sess.securityLevel) {
			case SNMP_SEC_LEVEL_AUTHNOPRIV:
				if (authPassword == NULL)
					fatalx(EXIT_FAILURE, "authPassword is required for SNMPv3 in %s mode", secLevel);
				break;
			case SNMP_SEC_LEVEL_AUTHPRIV:
				if ((authPassword == NULL) || (privPassword == NULL))
					fatalx(EXIT_FAILURE, "authPassword and privPassword are required for SNMPv3 in %s mode", secLevel);
				break;
			default:
			case SNMP_SEC_LEVEL_NOAUTH:
				/* nothing else needed */
				break;
		}

		/* Process authentication protocol and key */
		g_snmp_sess.securityAuthKeyLen = USM_AUTH_KU_LEN;
		authProtocol = testvar(SU_VAR_AUTHPROT) ? getval(SU_VAR_AUTHPROT) : "MD5";

		if (strcmp(authProtocol, "MD5") == 0) {
			g_snmp_sess.securityAuthProto = usmHMACMD5AuthProtocol;
			g_snmp_sess.securityAuthProtoLen = sizeof(usmHMACMD5AuthProtocol)/sizeof(oid);
		}
		else if (strcmp(authProtocol, "SHA") == 0) {
			g_snmp_sess.securityAuthProto = usmHMACSHA1AuthProtocol;
			g_snmp_sess.securityAuthProtoLen = sizeof(usmHMACSHA1AuthProtocol)/sizeof(oid);
		}
		else
			fatalx(EXIT_FAILURE, "Bad SNMPv3 authProtocol: %s", authProtocol);

		/* set the authentication key to a MD5/SHA1 hashed version of our
		 * passphrase (must be at least 8 characters long) */
		if(g_snmp_sess.securityLevel != SNMP_SEC_LEVEL_NOAUTH) {
			if (generate_Ku(g_snmp_sess.securityAuthProto,
				g_snmp_sess.securityAuthProtoLen,
				(u_char *) authPassword, strlen(authPassword),
				g_snmp_sess.securityAuthKey,
				&g_snmp_sess.securityAuthKeyLen) !=
				SNMPERR_SUCCESS) {
				fatalx(EXIT_FAILURE, "Error generating Ku from authentication pass phrase");
			}
		}

		privProtocol = testvar(SU_VAR_PRIVPROT) ? getval(SU_VAR_PRIVPROT) : "DES";

		if (strcmp(privProtocol, "DES") == 0) {
			g_snmp_sess.securityPrivProto = usmDESPrivProtocol;
			g_snmp_sess.securityPrivProtoLen =  sizeof(usmDESPrivProtocol)/sizeof(oid);
		}
		else if (strcmp(privProtocol, "AES") == 0) {
			g_snmp_sess.securityPrivProto = usmAESPrivProtocol;
			g_snmp_sess.securityPrivProtoLen =  sizeof(usmAESPrivProtocol)/sizeof(oid);
		}
		else
			fatalx(EXIT_FAILURE, "Bad SNMPv3 authProtocol: %s", authProtocol);

		/* set the privacy key to a MD5/SHA1 hashed version of our
		 * passphrase (must be at least 8 characters long) */
		if(g_snmp_sess.securityLevel == SNMP_SEC_LEVEL_AUTHPRIV) {
			g_snmp_sess.securityPrivKeyLen = USM_PRIV_KU_LEN;
			if (generate_Ku(g_snmp_sess.securityAuthProto,
				g_snmp_sess.securityAuthProtoLen,
				(u_char *) privPassword, strlen(privPassword),
				g_snmp_sess.securityPrivKey,
				&g_snmp_sess.securityPrivKeyLen) !=
				SNMPERR_SUCCESS) {
				fatalx(EXIT_FAILURE, "Error generating Ku from privacy pass phrase");
			}
		}
	}
	else
		fatalx(EXIT_FAILURE, "Bad SNMP version: %s", version);

	/* Open the session */
	SOCK_STARTUP; /* MS Windows wrapper, not really needed on Unix! */
	g_snmp_sess_p = snmp_open(&g_snmp_sess);	/* establish the session */
	if (g_snmp_sess_p == NULL) {
		nut_snmp_perror(&g_snmp_sess, 0, NULL, "nut_snmp_init: snmp_open");
		fatalx(EXIT_FAILURE, "Unable to establish communication");
	}
}

void nut_snmp_cleanup(void)
{
	/* close snmp session. */
	if (g_snmp_sess_p) {
		snmp_close(g_snmp_sess_p);
		g_snmp_sess_p = NULL;
	}
	SOCK_CLEANUP; /* wrapper not needed on Unix! */
}

/* Free a struct snmp_pdu * returned by nut_snmp_walk */
void nut_snmp_free(struct snmp_pdu ** array_to_free)
{
	struct snmp_pdu ** current_element;

	if (array_to_free == NULL) return;

	current_element = array_to_free;

	while (*current_element != NULL) {
		snmp_free_pdu(*current_element);
		current_element++;
	}

	free( array_to_free );
}

/* Return a NULL terminated array of snmp_pdu * */
struct snmp_pdu **nut_snmp_walk(const char *OID, int max_iteration)
{
	int status;
	struct snmp_pdu *pdu, *response = NULL;
	oid name[MAX_OID_LEN];
	size_t name_len = MAX_OID_LEN;
	oid * current_name;
	size_t current_name_len;
	static unsigned int numerr = 0;
	int nb_iteration = 0;
	struct snmp_pdu ** ret_array = NULL;
	int type = SNMP_MSG_GET;

	upsdebugx(3, "%s(%s)", __func__, OID);
	upsdebugx(4, "%s: max. iteration = %i", __func__, max_iteration);

	/* create and send request. */
	if (!snmp_parse_oid(OID, name, &name_len)) {
		upsdebugx(2, "[%s] %s: %s: %s",
			upsname?upsname:device_name, __func__, OID, snmp_api_errstring(snmp_errno));
		return NULL;
	}

	current_name = name;
	current_name_len = name_len;

	while( nb_iteration < max_iteration ) {
		/* Going to a shorter OID means we are outside our sub-tree */
		if( current_name_len < name_len ) {
			break;
		}

		pdu = snmp_pdu_create(type);

		if (pdu == NULL) {
			fatalx(EXIT_FAILURE, "Not enough memory");
		}

		snmp_add_null_var(pdu, current_name, current_name_len);

		status = snmp_synch_response(g_snmp_sess_p, pdu, &response);

		if (!response) {
			break;
		}

		if (!((status == STAT_SUCCESS) && (response->errstat == SNMP_ERR_NOERROR))) {
			if (mibname == NULL) {
				/* We are probing for proper mib - ignore errors */
				snmp_free_pdu(response);
				nut_snmp_free(ret_array);
				return NULL;
			}

			numerr++;

			if ((numerr == SU_ERR_LIMIT) || ((numerr % SU_ERR_RATE) == 0)) {
				upslogx(LOG_WARNING, "[%s] Warning: excessive poll "
						"failures, limiting error reporting (OID = %s)",
						upsname?upsname:device_name, OID);
			}

			if ((numerr < SU_ERR_LIMIT) || ((numerr % SU_ERR_RATE) == 0)) {
				if (type == SNMP_MSG_GETNEXT) {
					upsdebugx(2, "=> No more OID, walk complete");
				}
				else {
					nut_snmp_perror(g_snmp_sess_p, status, response,
							"%s: %s", __func__, OID);
				}
			}

			snmp_free_pdu(response);
			break;
		} else {
			numerr = 0;
		}

		nb_iteration++;
		/* +1 is for the terminating NULL */
		ret_array = realloc(ret_array,sizeof(struct snmp_pdu*)*(nb_iteration+1));
		ret_array[nb_iteration-1] = response;
		ret_array[nb_iteration]=NULL;

		current_name = response->variables->name;
		current_name_len = response->variables->name_length;

		type = SNMP_MSG_GETNEXT;
	}

	return ret_array;
}

struct snmp_pdu *nut_snmp_get(const char *OID)
{
	struct snmp_pdu ** pdu_array;
	struct snmp_pdu * ret_pdu;

	if (OID == NULL)
		return NULL;

	upsdebugx(3, "%s(%s)", __func__, OID);

	pdu_array = nut_snmp_walk(OID,1);

	if(pdu_array == NULL) {
		return NULL;
	}

	ret_pdu = snmp_clone_pdu(*pdu_array);

	nut_snmp_free(pdu_array);

	return ret_pdu;
}

static bool_t decode_str(struct snmp_pdu *pdu, char *buf, size_t buf_len, info_lkp_t *oid2info)
{
	size_t len = 0;
	char tmp_buf[SU_LARGEBUF];

	/* zero out buffer. */
	memset(buf, 0, buf_len);

	switch (pdu->variables->type) {
	case ASN_OCTET_STR:
	case ASN_OPAQUE:
		len = pdu->variables->val_len > buf_len - 1 ?
			buf_len - 1 : pdu->variables->val_len;
		if (len > 0) {
			/* Test for hexadecimal values */
			if (!isprint(pdu->variables->val.string[0]))
				snprint_hexstring(buf, buf_len, pdu->variables->val.string, pdu->variables->val_len);
			else {
				memcpy(buf, pdu->variables->val.string, len);
				buf[len] = '\0';
			}
		}
		break;
	case ASN_INTEGER:
	case ASN_COUNTER:
	case ASN_GAUGE:
		if(oid2info) {
			const char *str;
			if((str=su_find_infoval(oid2info, *pdu->variables->val.integer))) {
				strncpy(buf, str, buf_len-1);
			}
			else {
				strncpy(buf, "UNKNOWN", buf_len-1);
			}
			buf[buf_len-1]='\0';
		}
		else {
			len = snprintf(buf, buf_len, "%ld", *pdu->variables->val.integer);
		}
		break;
	case ASN_TIMETICKS:
		/* convert timeticks to seconds */
		len = snprintf(buf, buf_len, "%ld", *pdu->variables->val.integer / 100);
		break;
	case ASN_OBJECT_ID:
		snprint_objid (tmp_buf, sizeof(tmp_buf), pdu->variables->val.objid, pdu->variables->val_len / sizeof(oid));
		upsdebugx(2, "Received an OID value: %s", tmp_buf);
		/* Try to get the value of the pointed OID */
		if (nut_snmp_get_str(tmp_buf, buf, buf_len, oid2info) == FALSE) {
			upsdebugx(3, "Failed to retrieve OID value, using fallback");
			/* Otherwise return the last part of the returned OID (ex: 1.2.3 => 3) */
			char *oid_leaf = strrchr(tmp_buf, '.');
			snprintf(buf, buf_len, "%s", oid_leaf+1);
			upsdebugx(3, "Fallback value: %s", buf);
		}
		else
			snprintf(buf, buf_len, "%s", tmp_buf);
		break;
	default:
		return FALSE;
	}

	return TRUE;
}

bool_t nut_snmp_get_str(const char *OID, char *buf, size_t buf_len, info_lkp_t *oid2info)
{
	struct snmp_pdu *pdu;
	bool_t ret;

	upsdebugx(3, "Entering %s()", __func__);

	pdu = nut_snmp_get(OID);
	if (pdu == NULL)
		return FALSE;

	ret = decode_str(pdu,buf,buf_len,oid2info);

	if(ret == FALSE) {
		upsdebugx(2, "[%s] unhandled ASN 0x%x received from %s",
			upsname?upsname:device_name, pdu->variables->type, OID);
	}

	snmp_free_pdu(pdu);

	return ret;
}


static bool_t decode_oid(struct snmp_pdu *pdu, char *buf, size_t buf_len)
{
	/* zero out buffer. */
	memset(buf, 0, buf_len);

	switch (pdu->variables->type) {
		case ASN_OBJECT_ID:
			snprint_objid (buf, buf_len, pdu->variables->val.objid,
				pdu->variables->val_len / sizeof(oid));
			upsdebugx(2, "OID value: %s", buf);
			break;
		default:
			return FALSE;
	}

	return TRUE;
}

/* Return the value stored in OID, which is an OID (sysOID for example)
 * and don't try to get the value pointed by this OID (no follow).
 * To achieve the latter behavior, use standard nut_snmp_get_{str,int}() */
bool_t nut_snmp_get_oid(const char *OID, char *buf, size_t buf_len)
{
	struct snmp_pdu *pdu;
	bool_t ret = FALSE;

	/* zero out buffer. */
	memset(buf, 0, buf_len);

	upsdebugx(3, "Entering %s()", __func__);

	pdu = nut_snmp_get(OID);
	if (pdu == NULL)
		return FALSE;

	ret = decode_oid(pdu, buf, buf_len);

	if(ret == FALSE) {
		upsdebugx(2, "[%s] unhandled ASN 0x%x received from %s",
			upsname?upsname:device_name, pdu->variables->type, OID);
	}

	snmp_free_pdu(pdu);

	return ret;
}

bool_t nut_snmp_get_int(const char *OID, long *pval)
{
	char tmp_buf[SU_LARGEBUF];
	struct snmp_pdu *pdu;
	long value;
	char *buf;

	upsdebugx(3, "Entering %s()", __func__);

	pdu = nut_snmp_get(OID);
	if (pdu == NULL)
		return FALSE;

	switch (pdu->variables->type) {
	case ASN_OCTET_STR:
	case ASN_OPAQUE:
		buf = xmalloc(pdu->variables->val_len + 1);
		memcpy(buf, pdu->variables->val.string, pdu->variables->val_len);
		buf[pdu->variables->val_len] = '\0';
		value = strtol(buf, NULL, 0);
		free(buf);
		break;
	case ASN_INTEGER:
	case ASN_COUNTER:
	case ASN_GAUGE:
		value = *pdu->variables->val.integer;
		break;
	case ASN_TIMETICKS:
		/* convert timeticks to seconds */
		value = *pdu->variables->val.integer / 100;
		break;
	case ASN_OBJECT_ID:
		snprint_objid (tmp_buf, sizeof(tmp_buf), pdu->variables->val.objid, pdu->variables->val_len / sizeof(oid));
		upsdebugx(2, "Received an OID value: %s", tmp_buf);
		/* Try to get the value of the pointed OID */
		if (nut_snmp_get_int(tmp_buf, &value) == FALSE) {
			upsdebugx(3, "Failed to retrieve OID value, using fallback");
			/* Otherwise return the last part of the returned OID (ex: 1.2.3 => 3) */
			char *oid_leaf = strrchr(tmp_buf, '.');
			value = strtol(oid_leaf+1, NULL, 0);
			upsdebugx(3, "Fallback value: %ld", value);
		}
		break;
	default:
		upslogx(LOG_ERR, "[%s] unhandled ASN 0x%x received from %s",
			upsname?upsname:device_name, pdu->variables->type, OID);
		return FALSE;
	}

	snmp_free_pdu(pdu);

	if (pval != NULL)
		*pval = value;

	return TRUE;
}

bool_t nut_snmp_set(const char *OID, char type, const char *value)
{
	int status;
	bool_t ret = FALSE;
	struct snmp_pdu *pdu, *response = NULL;
	oid name[MAX_OID_LEN];
	size_t name_len = MAX_OID_LEN;

	upsdebugx(1, "entering %s(%s, %c, %s)", __func__, OID, type, value);

	if (!snmp_parse_oid(OID, name, &name_len)) {
		upslogx(LOG_ERR, "[%s] %s: %s: %s",
			upsname?upsname:device_name, __func__, OID, snmp_api_errstring(snmp_errno));
		return FALSE;
	}

	pdu = snmp_pdu_create(SNMP_MSG_SET);
	if (pdu == NULL)
		fatalx(EXIT_FAILURE, "Not enough memory");

	if (snmp_add_var(pdu, name, name_len, type, value)) {
		upslogx(LOG_ERR, "[%s] %s: %s: %s",
			upsname?upsname:device_name, __func__, OID, snmp_api_errstring(snmp_errno));

		return FALSE;
	}

	status = snmp_synch_response(g_snmp_sess_p, pdu, &response);

	if ((status == STAT_SUCCESS) && (response->errstat == SNMP_ERR_NOERROR))
		ret = TRUE;
	else
		nut_snmp_perror(g_snmp_sess_p, status, response,
			"%s: can't set %s", __func__, OID);

	snmp_free_pdu(response);
	return ret;
}

bool_t nut_snmp_set_str(const char *OID, const char *value)
{
	return nut_snmp_set(OID, 's', value);
}

bool_t nut_snmp_set_int(const char *OID, long value)
{
	char buf[SU_BUFSIZE];

	snprintf(buf, sizeof(buf), "%ld", value);
	return nut_snmp_set(OID, 'i', buf);
}

bool_t nut_snmp_set_time(const char *OID, long value)
{
	char buf[SU_BUFSIZE];

	snprintf(buf, SU_BUFSIZE, "%ld", value * 100);
	return nut_snmp_set(OID, 't', buf);
}

/* log descriptive SNMP error message. */
void nut_snmp_perror(struct snmp_session *sess, int status,
	struct snmp_pdu *response, const char *fmt, ...)
{
	va_list va;
	int cliberr, snmperr;
	char *snmperrstr;
	char buf[SU_LARGEBUF];

	va_start(va, fmt);
	vsnprintf(buf, sizeof(buf), fmt, va);
	va_end(va);

	if (response == NULL) {
		snmp_error(sess, &cliberr, &snmperr, &snmperrstr);
		upslogx(LOG_ERR, "[%s] %s: %s",
			upsname?upsname:device_name, buf, snmperrstr);
		free(snmperrstr);
	} else if (status == STAT_SUCCESS) {
		switch (response->errstat)
		{
		case SNMP_ERR_NOERROR:
			break;
		case SNMP_ERR_NOSUCHNAME:	/* harmless */
			upsdebugx(2, "[%s] %s: %s",
					 upsname?upsname:device_name, buf, snmp_errstring(response->errstat));
			break;
		default:
			upslogx(LOG_ERR, "[%s] %s: Error in packet: %s",
				upsname?upsname:device_name, buf, snmp_errstring(response->errstat));
			break;
		}
	} else if (status == STAT_TIMEOUT) {
		upslogx(LOG_ERR, "[%s] %s: Timeout: no response from %s",
			upsname?upsname:device_name, buf, sess->peername);
	} else {
		snmp_sess_error(sess, &cliberr, &snmperr, &snmperrstr);
		upslogx(LOG_ERR, "[%s] %s: %s",
			upsname?upsname:device_name, buf, snmperrstr);
		free(snmperrstr);
	}
}

/* -----------------------------------------------------------
 * utility functions.
 * ----------------------------------------------------------- */

/* deal with APCC weirdness on Symmetras */
static void disable_transfer_oids(void)
{
	snmp_info_t *su_info_p;

	upslogx(LOG_INFO, "Disabling transfer OIDs");

	for (su_info_p = &snmp_info[0]; su_info_p->info_type != NULL ; su_info_p++) {
		if (!strcasecmp(su_info_p->info_type, "input.transfer.low")) {
			su_info_p->flags &= ~SU_FLAG_OK;
			continue;
		}

		if (!strcasecmp(su_info_p->info_type, "input.transfer.high")) {
			su_info_p->flags &= ~SU_FLAG_OK;
			continue;
		}
	}
}

/* Universal function to add or update info element.
 * If value is NULL, use the default one (su_info_p->dfl) */
void su_setinfo(snmp_info_t *su_info_p, const char *value)
{
	info_lkp_t	*info_lkp;
	char info_type[128]; // We tweak incoming "su_info_p->info_type" value in some cases

// FIXME: Replace hardcoded 128 with a macro above (use {SU_}LARGEBUF?), and same macro or sizeof(info_type) below?

	upsdebugx(1, "entering %s(%s)", __func__, su_info_p->info_type);

// FIXME: This 20 seems very wrong (should be "128", macro or sizeof? see above)
	memset(info_type, 0, 20);
	/* pre-fill with the device name for checking */
	snprintf(info_type, 128, "device.%i", current_device_number);

	if ((daisychain_enabled == TRUE) && (devices_count > 1)) {
		/* Only append "device.X" for master and slaves, if not already done! */
		if ((current_device_number > 0) && (strstr(su_info_p->info_type, info_type) == NULL)) {
			/* Special case: we remove "device" from the device collection not to
			 * get "device.X.device.<something>", but "device.X.<something>" */
			if (!strncmp(su_info_p->info_type, "device.", 7)) {
				snprintf(info_type, 128, "device.%i.%s",
					current_device_number, su_info_p->info_type + 7);
			}
			else {
				snprintf(info_type, 128, "device.%i.%s",
					current_device_number, su_info_p->info_type);
			}
		}
		else
			snprintf(info_type, 128, "%s", su_info_p->info_type);
	}
	else
		snprintf(info_type, 128, "%s", su_info_p->info_type);

	upsdebugx(1, "%s: using info_type '%s'", __func__, info_type);

	if (SU_TYPE(su_info_p) == SU_TYPE_CMD)
		return;

	/* ups.status and {ups, Lx, outlet, outlet.group}.alarm have special
	 * handling, not here! */
	if ((strcasecmp(su_info_p->info_type, "ups.status"))
		&& (strcasecmp(strrchr(su_info_p->info_type, '.'), ".alarm")))
	{
		if (value != NULL)
			dstate_setinfo(info_type, "%s", value);
		else
			dstate_setinfo(info_type, "%s", su_info_p->dfl);

		dstate_setflags(info_type, su_info_p->info_flags);
		dstate_setaux(info_type, su_info_p->info_len);

		/* Set enumerated values, only if the data has ST_FLAG_RW and there
		 * are lookup values */
// FIXME: daisychain settings support: check if applicable
		if ((su_info_p->info_flags & ST_FLAG_RW) && su_info_p->oid2info) {

			upsdebugx(3, "%s: adding enumerated values", __func__);

			/* Loop on all existing values */
			for (info_lkp = su_info_p->oid2info; info_lkp != NULL
				&& info_lkp->info_value != NULL; info_lkp++) {
					dstate_addenum(info_type, "%s", info_lkp->info_value);
			}
		}

		/* Commit the current value, to avoid staleness with huge
		 * data collections on slow devices */
		 dstate_dataok();
	}
}

void su_status_set(snmp_info_t *su_info_p, long value)
{
	const char *info_value = NULL;

	upsdebugx(2, "SNMP UPS driver: entering %s()", __func__);

	if ((info_value = su_find_infoval(su_info_p->oid2info, value)) != NULL)
	{
		if (strcmp(info_value, "")) {
			status_set(info_value);
		}
	}
	/* TODO: else */
}

void su_alarm_set(snmp_info_t *su_info_p, long value)
{
	const char *info_value = NULL;
	const char *info_type = NULL;
	char alarm_info_value[SU_LARGEBUF];
	/* number of the outlet or phase */
	int item_number = -1;

	upsdebugx(2, "SNMP UPS driver: entering %s(%s)", __func__, su_info_p->info_type);

	/* daisychain handling
	 * extract the template part to get the relevant 'info_type' part
	 * ex: device.6.L1.alarm => L1.alarm
	 * ex: device.6.outlet.1.alarm => outlet.1.alarm */
	if (!strncmp(su_info_p->info_type, "device.", 7)) {
		info_type = strchr(su_info_p->info_type + 7, '.') + 1;
	}
	else
		info_type = su_info_p->info_type;

	upsdebugx(2, "%s: using definition %s", __func__, info_type);

	if ((info_value = su_find_infoval(su_info_p->oid2info, value)) != NULL
		&& info_value[0] != 0)
	{
		/* Special handling for outlet & outlet groups alarms */
		if ((su_info_p->flags & SU_OUTLET)
			|| (su_info_p->flags & SU_OUTLET_GROUP)) {
			/* Extract template number */
			item_number = extract_template_number(su_info_p->flags, info_type);

			upsdebugx(2, "%s: appending %s %i", __func__,
				(su_info_p->flags & SU_OUTLET_GROUP) ? "outlet group" : "outlet", item_number);

			/* Inject in the alarm string */
			snprintf(alarm_info_value, sizeof(alarm_info_value),
				"outlet%s %i %s", (su_info_p->flags & SU_OUTLET_GROUP) ? " group" : "",
				item_number, info_value);
			info_value = &alarm_info_value[0];
		}
		/* Special handling for phase alarms
		 * Note that SU_*PHASE flags are cleared, so match the 'Lx'
		 * start of path */
		if (info_type[0] == 'L') {
			/* Extract phase number */
			item_number = atoi(info_type+1);

			upsdebugx(2, "%s: appending phase L%i", __func__, item_number);

			/* Inject in the alarm string */
			snprintf(alarm_info_value, sizeof(alarm_info_value),
				"phase L%i %s", item_number, info_value);
			info_value = &alarm_info_value[0];
		}

		/* Set the alarm value */
		alarm_set(info_value);
	}
	/* TODO: else */
}

/* find info element definition in my info array. */
snmp_info_t *su_find_info(const char *type)
{
	snmp_info_t *su_info_p;

	for (su_info_p = &snmp_info[0]; su_info_p->info_type != NULL ; su_info_p++)
		if (!strcasecmp(su_info_p->info_type, type)) {
			upsdebugx(3, "%s: \"%s\" found", __func__, type);
			return su_info_p;
		}

	upsdebugx(3, "%s: unknown info type (%s)", __func__, type);
	return NULL;
}

/* Counter match the sysOID using {device,ups}.model OID
 * Return TRUE if this OID can be retrieved, FALSE otherwise */
bool_t match_model_OID()
{
	bool_t retCode = FALSE;
	snmp_info_t *su_info_p, *cur_info_p;
	char testOID_buf[LARGEBUF];

	/* Try to get device.model first */
	su_info_p = su_find_info("device.model");
	/* Otherwise, try to get ups.model */
	if (su_info_p == NULL)
		su_info_p = su_find_info("ups.model");

	if (su_info_p != NULL) {
		/* Daisychain specific: we may have a template (including formatting
		 * string) that needs to be adapted! */
		if (strchr(su_info_p->OID, '%') != NULL)
		{
			upsdebugx(2, "Found template, need to be adapted");
			cur_info_p = (snmp_info_t *)malloc(sizeof(snmp_info_t));
			cur_info_p->info_type = (char *)xmalloc(SU_INFOSIZE);
			cur_info_p->OID = (char *)xmalloc(SU_INFOSIZE);
			snprintf((char*)cur_info_p->info_type, SU_INFOSIZE, "%s", su_info_p->info_type);
			/* Use the daisychain master (0) / 1rst device index */
			snprintf((char*)cur_info_p->OID, SU_INFOSIZE, su_info_p->OID, 0);
		}
		else {
			upsdebugx(2, "Found entry, not a template %s", su_info_p->OID);
			/* Otherwise, just point at what we found */
			cur_info_p = su_info_p;
		}

		upsdebugx(2, "Testing %s using OID %s", cur_info_p->info_type, cur_info_p->OID);
		retCode = nut_snmp_get_str(cur_info_p->OID, testOID_buf, LARGEBUF, NULL);

		/* Free our malloc, if it was dynamic */
		if (strchr(su_info_p->OID, '%') != NULL) {
			if (cur_info_p->info_type != NULL)
				free((char*)cur_info_p->info_type);
			if (cur_info_p->OID != NULL)
				free((char*)cur_info_p->OID);
			if (cur_info_p != NULL)
				free((char*)cur_info_p);
		}
	}

	return retCode;
}

/* Try to find the MIB using sysOID matching.
 * Return a pointer to a mib2nut definition if found, NULL otherwise */
mib2nut_info_t *match_sysoid()
{
	char sysOID_buf[LARGEBUF];
	oid device_sysOID[MAX_OID_LEN];
	size_t device_sysOID_len = MAX_OID_LEN;
	oid mib2nut_sysOID[MAX_OID_LEN];
	size_t mib2nut_sysOID_len = MAX_OID_LEN;
	int i;

	/* Retrieve sysOID value of this device */
	if (nut_snmp_get_oid(SYSOID_OID, sysOID_buf, sizeof(sysOID_buf)) == TRUE)
	{
		upsdebugx(1, "%s: device sysOID value = %s", __func__, sysOID_buf);

		/* Build OIDs for comparison */
		if (!read_objid(sysOID_buf, device_sysOID, &device_sysOID_len))
		{
			upsdebugx(2, "%s: can't build device_sysOID %s: %s",
				__func__, sysOID_buf, snmp_api_errstring(snmp_errno));

			return NULL;
		}

		/* Now, iterate on mib2nut definitions */
		for (i = 0; mib2nut[i] != NULL; i++)
		{
			upsdebugx(1, "%s: checking MIB %s", __func__, mib2nut[i]->mib_name);

			if (mib2nut[i]->sysOID == NULL)
				continue;

			/* Clear variables */
			memset(mib2nut_sysOID, 0, MAX_OID_LEN);
			mib2nut_sysOID_len = MAX_OID_LEN;

			if (!read_objid(mib2nut[i]->sysOID, mib2nut_sysOID, &mib2nut_sysOID_len))
			{
				upsdebugx(2, "%s: can't build OID %s: %s",
					__func__, sysOID_buf, snmp_api_errstring(snmp_errno));

				/* Try to continue anyway! */
				continue;
			}
			/* Now compare these */
			upsdebugx(1, "%s: comparing %s with %s", __func__, sysOID_buf, mib2nut[i]->sysOID);
			if (!netsnmp_oid_equals(device_sysOID, device_sysOID_len, mib2nut_sysOID, mib2nut_sysOID_len))
			{
				upsdebugx(2, "%s: sysOID matches MIB '%s'!", __func__, mib2nut[i]->mib_name);
				/* Counter verify, using {ups,device}.model */
				snmp_info = mib2nut[i]->snmp_info;

				if (match_model_OID() != TRUE)
				{
					upsdebugx(2, "%s: testOID provided and doesn't match MIB '%s'!", __func__, mib2nut[i]->mib_name);
					snmp_info = NULL;
					continue;
				}
				else
					upsdebugx(2, "%s: testOID provided and matches MIB '%s'!", __func__, mib2nut[i]->mib_name);

				return mib2nut[i];
			}
		}
		/* Yell all to call for user report */
		upslogx(LOG_ERR, "No matching MIB found for sysOID '%s'!\n" \
			"Please report it to NUT developers, with an 'upsc' output for your device.\n" \
			"Going back to the classic MIB detection method.",
			sysOID_buf);
	}
	else
		upsdebugx(2, "Can't get sysOID value");

	return NULL;
}

/* Load the right snmp_info_t structure matching mib parameter */
bool_t load_mib2nut(const char *mib)
{
	int	i;
	mib2nut_info_t *m2n = NULL;

	upsdebugx(2, "SNMP UPS driver: entering %s(%s)", __func__, mib);

	/* First, try to match against sysOID, if no MIB was provided.
	 * This should speed up init stage
	 * (Note: sysOID points the device main MIB entry point) */
	if (!strcmp(mib, "auto"))
	{
		upsdebugx(1, "load_mib2nut: trying the new match_sysoid() method with %s", mib);
		/* Retry at most 3 times, to maximise chances */
		for (i = 0; i < 3 ; i++) {
			upsdebugx(2, "load_mib2nut: trying the new match_sysoid() method: attempt #%d", (i+1));
			if ((m2n = match_sysoid()) != NULL)
				break;
			if (m2n == NULL)
				upsdebugx(1, "load_mib2nut: failed with new match_sysoid() method");
			else
				upsdebugx(1, "load_mib2nut: found something with new match_sysoid() method");
		}
	}

	/* Otherwise, revert to the classic method */
	if (m2n == NULL)
	{
		for (i = 0; mib2nut[i] != NULL; i++) {
			/* Is there already a MIB name provided? */
			if (strcmp(mib, "auto") && strcmp(mib, mib2nut[i]->mib_name)) {
				upsdebugx(2, "load_mib2nut: skip the \"auto\" entry");
				continue;
			}
			upsdebugx(1, "load_mib2nut: trying classic sysOID matching method with '%s' mib", mib2nut[i]->mib_name);

			/* Classic method: test an OID specific to this MIB */
			snmp_info = mib2nut[i]->snmp_info;

			if (match_model_OID() != TRUE)
			{
				upsdebugx(2, "%s: testOID provided and doesn't match MIB '%s'!", __func__, mib2nut[i]->mib_name);
				snmp_info = NULL;
				continue;
			}
			else
				upsdebugx(2, "%s: testOID provided and matches MIB '%s'!", __func__, mib2nut[i]->mib_name);

			/* MIB found */
			m2n = mib2nut[i];
			break;
		}
	}

	/* Store the result, if any */
	if (m2n != NULL)
	{
		snmp_info = m2n->snmp_info;
		OID_pwr_status = m2n->oid_pwr_status;
		mibname = m2n->mib_name;
		mibvers = m2n->mib_version;
		alarms_info = m2n->alarms_info;
		upsdebugx(1, "load_mib2nut: using %s mib", mibname);
		return TRUE;
	}

	/* Did we find something or is it really an unknown mib */
	if (strcmp(mib, "auto") != 0) {
		fatalx(EXIT_FAILURE, "Unknown mibs value: %s", mib);
	} else {
		fatalx(EXIT_FAILURE, "No supported device detected");
	}
}

/* find the OID value matching that INFO_* value */
long su_find_valinfo(info_lkp_t *oid2info, const char* value)
{
	info_lkp_t *info_lkp;

	for (info_lkp = oid2info; (info_lkp != NULL) &&
		(strcmp(info_lkp->info_value, "NULL")); info_lkp++) {

		if (!(strcmp(info_lkp->info_value, value))) {
			upsdebugx(1, "%s: found %s (value: %s)",
					__func__, info_lkp->info_value, value);

			return info_lkp->oid_value;
		}
	}
	upsdebugx(1, "%s: no matching INFO_* value for this OID value (%s)", __func__, value);
	return -1;
}

/* find the INFO_* value matching that OID value */
const char *su_find_infoval(info_lkp_t *oid2info, long value)
{
	info_lkp_t *info_lkp;

	for (info_lkp = oid2info; (info_lkp != NULL) &&
		 (info_lkp->info_value != NULL) && (strcmp(info_lkp->info_value, "NULL")); info_lkp++) {

		if (info_lkp->oid_value == value) {
			upsdebugx(1, "%s: found %s (value: %ld)",
					__func__, info_lkp->info_value, value);

			return info_lkp->info_value;
		}
	}
	upsdebugx(1, "%s: no matching INFO_* value for this OID value (%ld)", __func__, value);
	return NULL;
}

/* FIXME: doesn't work with templates! */
static void disable_competition(snmp_info_t *entry)
{
	snmp_info_t	*p;

	for(p=snmp_info; p->info_type!=NULL; p++) {
		if(p!=entry && !strcmp(p->info_type, entry->info_type)) {
			upsdebugx(2, "%s: disabling %s %s",
					__func__, p->info_type, p->OID);
			p->flags &= ~SU_FLAG_OK;
		}
	}
}

/***********************************************************************
 * Template handling functions
 **********************************************************************/

/* Test if the template is a multiple one, i.e. with a formatting string that
 * contains multiple "%i".
 * Return TRUE if yes (multiple "%i" found), FALSE otherwise */
bool_t is_multiple_template(const char *OID_template)
{
	bool_t retCode = FALSE;
	char *format_char = NULL;

	if (OID_template) {
		format_char = strchr(OID_template, '%');
		upsdebugx(4, "%s(%s)", __func__, OID_template);
	}
	else
		upsdebugx(4, "%s(NULL)", __func__);

	if (format_char != NULL) {
		if (strchr(format_char + 1, '%') != NULL) {
			retCode = TRUE;
		}
	}

	upsdebugx(4, "%s: has %smultiple template definition",
		__func__, (retCode == FALSE)?"not ":"");

	return retCode;
}

/* Instantiate an snmp_info_t from a template.
 * Useful for outlet and outlet.group templates.
 * Note: remember to adapt info_type, OID and optionaly dfl */
snmp_info_t *instantiate_info(snmp_info_t *info_template, snmp_info_t *new_instance)
{
	upsdebugx(1, "%s(%s)", __func__, info_template->info_type);

	/* sanity check */
	if (info_template == NULL)
		return NULL;

	if (new_instance == NULL)
		new_instance = (snmp_info_t *)xmalloc(sizeof(snmp_info_t));

	new_instance->info_type = (char *)xmalloc(SU_INFOSIZE);
	if (new_instance->info_type)
		memset((char *)new_instance->info_type, 0, SU_INFOSIZE);
	if (info_template->OID != NULL) {
		new_instance->OID = (char *)xmalloc(SU_INFOSIZE);
		if (new_instance->OID)
			memset((char *)new_instance->OID, 0, SU_INFOSIZE);
	}
	else
		new_instance->OID = NULL;
	new_instance->info_flags = info_template->info_flags;
	new_instance->info_len = info_template->info_len;
	/* FIXME: check if we need to adapt this one... */
	new_instance->dfl = info_template->dfl;
	new_instance->flags = info_template->flags;
	new_instance->oid2info = info_template->oid2info;
	new_instance->setvar = info_template->setvar;

	upsdebugx(2, "instantiate_info: template instantiated");
	return new_instance;
}

/* Free a dynamically allocated snmp_info_t.
 * Useful for outlet and outlet.group templates */
void free_info(snmp_info_t *su_info_p)
{
	/* sanity check */
	if (su_info_p == NULL)
		return;

	if (su_info_p->info_type != NULL)
		free ((char *)su_info_p->info_type);

	if (su_info_p->OID != NULL)
		free ((char *)su_info_p->OID);

	free (su_info_p);
}

/* return the base SNMP index (0 or 1) to start template iteration on
 * the MIB, based on a test using a template OID */
int base_snmp_template_index(const snmp_info_t *su_info_p)
{
	int base_index = template_index_base;
	char test_OID[SU_INFOSIZE];

	upsdebugx(3, "%s: OID template = %s", __func__, su_info_p->OID);

	/* FIXME: differentiate between template types (SU_OUTLET | SU_OUTLET_GROUP)
	 * which may have different indexes ; and store it to not redo it again */
// FIXME: for now, process every time the index, if it's a "device" template!
	if (!(su_info_p->flags & SU_OUTLET) && !(su_info_p->flags & SU_OUTLET_GROUP))
		template_index_base = -1;

	if (template_index_base == -1)
	{
		/* not initialised yet */
		for (base_index = 0 ; base_index < 2 ; base_index++) {
			/* Test if this template also includes daisychain, in which case
			 * we just use the current device index */
			if (is_multiple_template(su_info_p->OID) == TRUE) {
				if (su_info_p->flags & SU_TYPE_DAISY_1) {
					snprintf(test_OID, sizeof(test_OID), su_info_p->OID,
						current_device_number - 1, base_index);
				}
				else {
					snprintf(test_OID, sizeof(test_OID), su_info_p->OID,
						base_index, current_device_number - 1);
				}
			}
			else {
				snprintf(test_OID, sizeof(test_OID), su_info_p->OID, base_index);
			}

			if (nut_snmp_get(test_OID) != NULL)
				break;
		}
		/* Only store if it's a template for outlets or outlets groups,
		 * not for daisychain (which has different index) */
		if ((su_info_p->flags & SU_OUTLET) || (su_info_p->flags & SU_OUTLET_GROUP))
			template_index_base = base_index;
	}
	upsdebugx(3, "%s: %i", __func__, template_index_base);
	return base_index;
}

/* return the NUT offset (increment) based on template_index_base
 * ie (template_index_base == 0) => increment +1
 *    (template_index_base == 1) => increment +0 */
int base_nut_template_offset(void)
{
	return (template_index_base==0)?1:0;
}

/* Try to determine the number of items (outlets, outlet groups, ...),
 * using a template definition. Walk through the template until we can't
 * get anymore values. I.e., if we can iterate up to 8 item, return 8 */
static int guestimate_template_count(const char *OID_template)
{
	int base_index = 0;
	char test_OID[SU_INFOSIZE];
	int base_count;

	upsdebugx(1, "%s(%s)", __func__, OID_template);

	/* Determine if OID index starts from 0 or 1? */
	snprintf(test_OID, sizeof(test_OID), OID_template, base_index);
	if (nut_snmp_get(test_OID) == NULL)
		base_index++;

	/* Now, actually iterate */
	for (base_count = 0 ;  ; base_count++) {
		snprintf(test_OID, sizeof(test_OID), OID_template, base_index + base_count);
		if (nut_snmp_get(test_OID) == NULL)
			break;
	}

	upsdebugx(3, "%s: %i", __func__, base_count);
	return base_count;
}

/* Process template definition, instantiate and get data or register
 * command
 * type: outlet, outlet.group, device */
bool_t process_template(int mode, const char* type, snmp_info_t *su_info_p)
{
	/* Default to TRUE, and leave to get_and_process_data() to set
	 * to FALSE when actually getting data from devices, to avoid false
	 * negative with server side data */
	bool_t status = TRUE;
	int cur_template_number = 1;
	int cur_nut_index = 0;
	int template_count = 0;
	int base_snmp_index = 0;
	snmp_info_t cur_info_p;
	char template_count_var[SU_BUFSIZE];
	char tmp_buf[SU_INFOSIZE];

	upsdebugx(1, "%s template definition found (%s)...", type, su_info_p->info_type);

	if ((strncmp(type, "device", 6)) && (devices_count > 1) && (current_device_number > 0))
		snprintf(template_count_var, sizeof(template_count_var), "device.%i.%s.count", current_device_number, type);
	else
		snprintf(template_count_var, sizeof(template_count_var), "%s.count", type);

	if(dstate_getinfo(template_count_var) == NULL) {
		/* FIXME: should we disable it?
		 * su_info_p->flags &= ~SU_FLAG_OK;
		 * or rely on guestimation? */
		template_count = guestimate_template_count(su_info_p->OID);
		/* Publish the count estimation */
		if (template_count > 0)
			dstate_setinfo(template_count_var, "%i", template_count);
	}
	else {
		template_count = atoi(dstate_getinfo(template_count_var));
	}

	/* Only instantiate templates if needed! */
	if (template_count > 0) {
		/* general init of data using the template */
		instantiate_info(su_info_p, &cur_info_p);

		base_snmp_index = base_snmp_template_index(su_info_p);

		for (cur_template_number = base_snmp_index ;
				cur_template_number < (template_count + base_snmp_index) ;
				cur_template_number++)
		{
			/* Special processing for daisychain:
			 * append 'device.x' to the NUT variable name, except for the
			 * whole daisychain ("device.0") */
			if (!strncmp(type, "device", 6))
			{
				/* Device(s) 2-N (master + slave(s)) need to append 'device.x' */
				if (current_device_number > 0) {
					char *ptr = NULL;
					/* Another special processing for daisychain
					 * device collection needs special appending */
					if (!strncmp(su_info_p->info_type, "device.", 7))
						ptr = (char*)&su_info_p->info_type[7];
					else
						ptr = (char*)su_info_p->info_type;

					snprintf((char*)cur_info_p.info_type, SU_INFOSIZE,
							"device.%i.%s", current_device_number, ptr);
				}
				else
				{
					/* Device 1 ("device.0", whole daisychain) needs no
					 * special processing */
					cur_nut_index = cur_template_number + base_nut_template_offset();
					snprintf((char*)cur_info_p.info_type, SU_INFOSIZE,
							su_info_p->info_type, cur_nut_index);
				}
			}
			else /* Outlet and outlet groups templates */
			{
				/* Get the index of the current template instance */
				cur_nut_index = cur_template_number + base_nut_template_offset();

				/* Special processing for daisychain */
				if (daisychain_enabled == TRUE) {
					/* Device(s) 1-N (master + slave(s)) need to append 'device.x' */
					if ((devices_count > 1) && (current_device_number > 0)) {
						memset(&tmp_buf[0], 0, SU_INFOSIZE);
						strcat(&tmp_buf[0], "device.%i.");
						strcat(&tmp_buf[0], su_info_p->info_type);

						upsdebugx(4, "FORMATTING STRING = %s", &tmp_buf[0]);
							snprintf((char*)cur_info_p.info_type, SU_INFOSIZE,
								&tmp_buf[0], current_device_number, cur_nut_index);
					}
					else {
						// FIXME: daisychain-whole, what to do?
						snprintf((char*)cur_info_p.info_type, SU_INFOSIZE,
							su_info_p->info_type, cur_nut_index);
					}
				}
				else {
					snprintf((char*)cur_info_p.info_type, SU_INFOSIZE,
						su_info_p->info_type, cur_nut_index);
				}
			}

			/* check if default value is also a template */
			if ((cur_info_p.dfl != NULL) &&
				(strstr(su_info_p->dfl, "%i") != NULL)) {
				cur_info_p.dfl = (char *)xmalloc(SU_INFOSIZE);
				snprintf((char *)cur_info_p.dfl, SU_INFOSIZE, su_info_p->dfl, cur_nut_index);
			}

			if (cur_info_p.OID != NULL) {
				/* Special processing for daisychain */
				if (!strncmp(type, "device", 6)) {
					if (current_device_number > 0) {
						snprintf((char *)cur_info_p.OID, SU_INFOSIZE, su_info_p->OID, current_device_number - 1);
					}
					//else
					// FIXME: daisychain-whole, what to do?
				}
				else {
					/* Special processing for daisychain:
					 * these outlet | outlet groups also include formatting info,
					 * so we have to check if the daisychain is enabled, and if
					 * the formatting info for it are in 1rst or 2nd position */
					if (daisychain_enabled == TRUE) {
						if (su_info_p->flags & SU_TYPE_DAISY_1) {
							snprintf((char *)cur_info_p.OID, SU_INFOSIZE,
								su_info_p->OID, current_device_number - 1, cur_template_number);
						}
						else {
							snprintf((char *)cur_info_p.OID, SU_INFOSIZE,
								su_info_p->OID, cur_template_number - 1, current_device_number - 1);
						}
					}
					else {
						snprintf((char *)cur_info_p.OID, SU_INFOSIZE, su_info_p->OID, cur_template_number);
					}
				}

				/* add instant commands to the info database. */
				if (SU_TYPE(su_info_p) == SU_TYPE_CMD) {
					upsdebugx(1, "Adding template command %s", cur_info_p.info_type);
					/* FIXME: only add if "su_ups_get(cur_info_p) == TRUE" */
					if (mode == SU_WALKMODE_INIT)
						dstate_addcmd(cur_info_p.info_type);
				}
				else /* get and process this data */
					status = get_and_process_data(mode, &cur_info_p);
			} else {
				/* server side (ABSENT) data */
				su_setinfo(&cur_info_p, NULL);
			}
			/* set back the flag */
			su_info_p->flags = cur_info_p.flags;
		}
		free((char*)cur_info_p.info_type);
		if (cur_info_p.OID != NULL)
			free((char*)cur_info_p.OID);
		if ((cur_info_p.dfl != NULL) &&
			(strstr(su_info_p->dfl, "%i") != NULL))
			free((char*)cur_info_p.dfl);
	}
	else {
		upsdebugx(1, "No %s present, discarding template definition...", type);
	}
	return status;
}

/* Return the type of template, according to a variable name.
 * Return: SU_OUTLET_GROUP, SU_OUTLET or 0 if not a template */
int get_template_type(const char* varname)
{
	/* Check if it is outlet / outlet.group */
	if (!strncmp(varname, "outlet.group", 12)) {
		return SU_OUTLET_GROUP;
	}
	else if (!strncmp(varname, "outlet", 6)) {
		return SU_OUTLET;
	}
	else if (!strncmp(varname, "device", 6)) {
		return SU_DAISY;
	}
	else {
		upsdebugx(2, "Unknown template type: %s", varname);
		return 0;
	}
}

/* Extract the id number of an instantiated template.
 * Example: return '1' for type = 'outlet.1.desc', -1 if unknown */
int extract_template_number(int template_type, const char* varname)
{
	const char* item_number_ptr = NULL;
	int item_number = -1;

	if (template_type & SU_OUTLET_GROUP)
		item_number_ptr = &varname[12];
	else if (template_type & SU_OUTLET)
		item_number_ptr = &varname[6];
	else if (template_type & SU_DAISY)
		item_number_ptr = &varname[6];
	else
		return -1;

	item_number = atoi(++item_number_ptr);
	upsdebugx(3, "%s: item %i", __func__, item_number);
	return item_number;
}

/* Extract the id number of a template from a variable name.
 * Example: return '1' for type = 'outlet.1.desc' */
int extract_template_number_from_snmp_info_t(const char* varname)
{
	return extract_template_number(get_template_type(varname), varname);
}

/* end of template functions */


/* process a single data from a walk */
bool_t get_and_process_data(int mode, snmp_info_t *su_info_p)
{
	bool_t status = FALSE;

	upsdebugx(1, "%s: %s (%s)", __func__, su_info_p->info_type, su_info_p->OID);

	/* ok, update this element. */
	status = su_ups_get(su_info_p);

	/* set stale flag if data is stale, clear if not. */
	if (status == TRUE) {
		if (su_info_p->flags & SU_FLAG_STALE) {
			upslogx(LOG_INFO, "[%s] %s: data resumed for %s",
				upsname?upsname:device_name, __func__, su_info_p->info_type);
			su_info_p->flags &= ~SU_FLAG_STALE;
		}
		if(su_info_p->flags & SU_FLAG_UNIQUE) {
			/* We should be the only provider of this */
			disable_competition(su_info_p);
			su_info_p->flags &= ~SU_FLAG_UNIQUE;
		}
		dstate_dataok();
	} else {
		if (mode == SU_WALKMODE_INIT) {
			/* handle unsupported vars */
			su_info_p->flags &= ~SU_FLAG_OK;
		} else	{
			if (!(su_info_p->flags & SU_FLAG_STALE)) {
				upslogx(LOG_INFO, "[%s] snmp_ups_walk: data stale for %s",
					upsname?upsname:device_name, su_info_p->info_type);
				su_info_p->flags |= SU_FLAG_STALE;
			}
			dstate_datastale();
		}
	}
	return status;
}

/***********************************************************************
 * Daisychain handling functions
 **********************************************************************/

/*!
 * Daisychained devices support init:
 * Determine the number of device(s) and if daisychain support has to be enabled
 * Set the values of devices_count (internal) and "device.count" (public)
 * Return TRUE if daisychain support is enabled, FALSE otherwise */
bool_t daisychain_init()
{
	snmp_info_t *su_info_p = NULL;

	upsdebugx(1, "Checking if daisychain support has to be enabled");

	su_info_p = su_find_info("device.count");

	if (su_info_p != NULL)
	{
		upsdebugx(1, "Found device.count entry...");

		/* Enable daisychain if there is a device.count entry.
		 * This means that will have templates for entries */
		daisychain_enabled = TRUE;

		/* Try to get the OID value, if it's not a template */
		if ((su_info_p->OID != NULL) &&
			(strstr(su_info_p->OID, "%i") == NULL))
		{
			if (nut_snmp_get_int(su_info_p->OID, &devices_count) == TRUE)
				upsdebugx(1, "There are %ld device(s) present", devices_count);
			else
			{
				upsdebugx(1, "Error: can't get the number of device(s) present!");
				upsdebugx(1, "Falling back to 1 device!");
				devices_count = 1;
			}
		}
		/* Otherwise (template), use the guesstimation function to get
		 * the number of devices present */
		else
		{
			devices_count = guestimate_template_count(su_info_p->OID);
			upsdebugx(1, "Guesstimation: there are %ld device(s) present", devices_count);
		}

		/* Sanity check before data publication */
		if (devices_count < 1) {
			devices_count = 1;
			daisychain_enabled = FALSE;
			upsdebugx(1, "Devices count is less than 1!");
			upsdebugx(1, "Falling back to 1 device and disabling daisychain support!");
		}

		/* Publish the device(s) count */
		if (devices_count > 1) {
			dstate_setinfo("device.count", "%ld", devices_count);

			/* Also publish the default value for mfr and a forged model
			 * for device.0 (whole daisychain) */
			su_info_p = su_find_info("device.mfr");
			if (su_info_p != NULL) {
				su_info_p = su_find_info("ups.mfr");
				if (su_info_p != NULL) {
					su_setinfo(su_info_p, NULL);
				}
			}
			/* Forge model using device.type and number */
			su_info_p = su_find_info("device.type");
			if ((su_info_p != NULL) && (su_info_p->dfl != NULL)) {
				dstate_setinfo("device.model", "daisychain %s (1+%ld)",
					su_info_p->dfl, devices_count - 1);
				dstate_setinfo("device.model", "%s", su_info_p->dfl);
			}
			else {
				dstate_setinfo("device.model", "daisychain (1+%ld)", devices_count - 1);
			}
		}
	}
	else {
		daisychain_enabled = FALSE;
		upsdebugx(1, "No device.count entry found, daisychain support not needed");
	}

	return daisychain_enabled;
}

/***********************************************************************
 * SNMP handling functions
 **********************************************************************/

/* Process a data with regard to SU_OUTPHASES, SU_INPHASES and SU_BYPPHASES.
 * 3phases related data are disabled if the unit is 1ph, and conversely.
 * If the related phases data (input, output, bypass) is not yet valued,
 * retrieve it first.
 * 
 * type: input, output, bypass
 * su_info_p: variable to process flags on
 * Return 0 if OK, 1 if the caller needs to "continue" the walk loop (i.e.
 * skip the present data)
 */
int process_phase_data(const char* type, long *nb_phases, snmp_info_t *su_info_p)
{
	snmp_info_t *tmp_info_p;
	char tmpOID[SU_INFOSIZE];
	char tmpInfo[SU_INFOSIZE];
	long tmpValue;
	int phases_flag = 0, single_phase_flag = 0, three_phase_flag = 0;

	/* Phase specific data */
	if (!strncmp(type, "input", 5)) {
		phases_flag = SU_INPHASES;
		single_phase_flag = SU_INPUT_1;
		three_phase_flag = SU_INPUT_3;
	}
	else if (!strncmp(type, "output", 6)) {
		phases_flag = SU_OUTPHASES;
		single_phase_flag = SU_OUTPUT_1;
		three_phase_flag = SU_OUTPUT_3;
	}
	else if (!strncmp(type, "bypass", 6)) {
		phases_flag = SU_BYPPHASES;
		single_phase_flag = SU_BYPASS_1;
		three_phase_flag = SU_BYPASS_3;
	}
	else {
		upsdebugx(2, "%s: unknown type '%s'", __func__, type);
		return 1;
	}	

	/* Init the phase(s) info for this device, if not already done */
	if (*nb_phases == -1) {
		upsdebugx(2, "%s phases information not initialized for device %i",
			type, current_device_number);

		memset(tmpInfo, 0, SU_INFOSIZE);

		/* daisychain specifics... */
		if ( (daisychain_enabled == TRUE) && (current_device_number > 0) ) {
			/* Device(s) 2-N (slave(s)) need to append 'device.x' */
			snprintf(tmpInfo, SU_INFOSIZE,
					"device.%i.%s.phases", current_device_number, type);
		}
		else {
			snprintf(tmpInfo, SU_INFOSIZE, "%s.phases", type);
		}

		if (dstate_getinfo(tmpInfo) == NULL) {
			/* {input,output,bypass}.phases is not yet published,
			 * try to get the template for it */
			snprintf(tmpInfo, SU_INFOSIZE, "%s.phases", type);
			tmp_info_p = su_find_info(tmpInfo);
			if (tmp_info_p != NULL) {
				memset(tmpOID, 0, SU_INFOSIZE);

				/* Daisychain specific: we may have a template (including
				 * formatting string) that needs to be adapted! */
				if (strchr(tmp_info_p->OID, '%') != NULL) {
					upsdebugx(2, "Found template, need to be adapted");										
					snprintf((char*)tmpOID, SU_INFOSIZE, tmp_info_p->OID, current_device_number - 1);
				}
				else {
					/* Otherwise, just point at what we found */
					upsdebugx(2, "Found entry, not a template %s", tmp_info_p->OID);
					snprintf((char*)tmpOID, SU_INFOSIZE, "%s", tmp_info_p->OID);
				}
				/* Actually get the data */
				if (nut_snmp_get_int(tmpOID, &tmpValue) == TRUE) {
					*nb_phases = tmpValue;
				}
				else {
					upsdebugx(2, "Can't get %s value. Defaulting to 1 %s.phase", tmpInfo, type);
					*nb_phases = 1;
					/* FIXME: return something or process using default?! */
				}
			}
			else {
				upsdebugx(2, "No %s entry. Defaulting to 1 %s.phase", tmpInfo, type);
				*nb_phases = 1;
				/* FIXME: return something or process using default?! */
			}
		}
		else {
			*nb_phases = atoi(dstate_getinfo(tmpInfo));
		}
		/* Publish the number of phase(s) */
		dstate_setinfo(tmpInfo, "%ld", *nb_phases);
		upsdebugx(2, "device %i has %ld %s.phases", current_device_number, *nb_phases, type);
	}
	/* FIXME: what to do here?
	else if (*nb_phases == 0) {
		return 1;
	} */


	/* Actual processing of phases related data */
// FIXME: don't clear SU_INPHASES in daisychain mode!!! ???
	if (su_info_p->flags & single_phase_flag) {
		if (*nb_phases == 1) {
			upsdebugx(1, "%s_phases is 1", type);
			su_info_p->flags &= ~phases_flag;
		} else {
			upsdebugx(1, "%s_phases is not 1", type);
			su_info_p->flags &= ~SU_FLAG_OK;
			return 1;
		}
	} else if (su_info_p->flags & three_phase_flag) {
		if (*nb_phases == 3) {
			upsdebugx(1, "%s_phases is 3", type);
			su_info_p->flags &= ~phases_flag;
		} else {
			upsdebugx(1, "%s_phases is not 3", type);
			su_info_p->flags &= ~SU_FLAG_OK;
			return 1;
		}
	} else {
		upsdebugx(1, "%s_phases is %ld", type, *nb_phases);
	}
	return 0; /* FIXME: remap EXIT_SUCCESS to RETURN_SUCCESS */
}

#if WITH_DMF_LUA
int publish_Lua_dstate(lua_State *L){
	const char *info_type = lua_tostring(L, 1);
	const char *value = lua_tostring(L, 2);

	if((info_type) && (value))
		dstate_setinfo(info_type, "%s", value);
	return 0;
}

int lua_C_gateway(lua_State *L){
	/* get number of arguments */
	const char *info_type = lua_tostring(L, 1);
	int current_device_number = lua_tointeger(L, 2);

	char *buf = (char *) malloc((strlen(info_type)+12) * sizeof(char));

	if(current_device_number > 0)
		sprintf(buf, "device.%d.%s", current_device_number, info_type);
	else
		sprintf(buf, "device.%s", info_type);

	const char *value = dstate_getinfo(buf);

	if(value)
		lua_pushstring(L, value);

	/* return the number of results */
	free(buf);
	return 1;
}
#endif /* WITH_DMF_LUA */

/* walk ups variables and set elements of the info array. */
bool_t snmp_ups_walk(int mode)
{
	long *input_phases, *output_phases, *bypass_phases;
	static unsigned long iterations = 0;
	snmp_info_t *su_info_p;
	bool_t status = FALSE;

	/* Loop through all device(s) */
	for (current_device_number = 0 ; current_device_number <= devices_count ; current_device_number++)
	{
		/* reinit the alarm buffer, before */
		if (devices_count > 1)
			device_alarm_init();

		/* Loop through all mapping entries */
		for (su_info_p = &snmp_info[0]; su_info_p->info_type != NULL ; su_info_p++) {
#if WITH_DMF_FUNCTIONS
			if(su_info_p->flags & SU_FLAG_FUNCTION){
				if(su_info_p->function_code) {
					if( (su_info_p->function_language==NULL)
					    || (su_info_p->function_language[0]=='\0')
					    || (strcmp("lua-5.1", su_info_p->function_language)==0)
					    || (strcmp("lua", su_info_p->function_language)==0)
					) {
#if WITH_DMF_LUA
						if (su_info_p->luaContext){
							char *result = NULL;

							lua_register(su_info_p->luaContext, "lua_C_gateway", lua_C_gateway);
							lua_register(su_info_p->luaContext, "publish_Lua_dstate", publish_Lua_dstate);

							char *funcname = snmp_info_type_to_main_function_name(su_info_p->info_type);
							upsdebugx(4, "DMF-LUA: Going to call Lua funcname:\n%s\n", funcname ? funcname : "<null>" );
							upsdebugx(5, "DMF-LUA: Lua code block being interpreted:\n%s\n", su_info_p->function_code );
							lua_getglobal(su_info_p->luaContext, funcname);
							lua_pushnumber(su_info_p->luaContext, current_device_number);
							lua_pcall(su_info_p->luaContext,1,1,0);
							result = (char *) lua_tostring(su_info_p->luaContext, -1);
							upsdebugx(4, "Executing LUA for SNMP_INFO: %s\n\nResult: %s\n", funcname, result);
							free(funcname);

							if(result){
								char *buf = (char *) malloc((strlen(su_info_p->info_type)+3) * sizeof(char));
								int i = 0;
								while((su_info_p->info_type[i]) && (su_info_p->info_type[i]) != '.') i++;

								if(current_device_number > 0)
									sprintf(buf, "%.*s.%d%s",i , su_info_p->info_type, current_device_number, su_info_p->info_type + i);
								else
									sprintf(buf, "%s", su_info_p->info_type);

								dstate_setinfo(buf, "%s", result);
								free(buf);
							}
						} /* if (su_info_p->luaContext) */
#else
						upsdebugx(1, "SNMP_INFO entry backed by dynamic code in '%s' was skipped because support for this language is not compiled in",
							su_info_p->function_language ? su_info_p->function_language : "LUA");
#endif /* WITH_DMF_LUA */
					} /* if function_language resolved to "lua*" */
					else {
						upsdebugx(1, "SNMP_INFO entry backed by dynamic code in '%s' was skipped because support for this language is not compiled in",
							su_info_p->function_language);
					} /* no known function_language here */
				} /* if(su_info_p->function_code) was present */
				continue;
			} /* if(su_info_p->flags & SU_FLAG_FUNCTION) - otherwise fall through to static data */
#endif /* WITH_DMF_FUNCTIONS */

			// FIXME:
			// switch(current_device_number) {
			// case 0: devtype = "daisychain whole"
			// case 1: devtype = "daisychain master"
			// default: devtype = "daisychain slave"
			if (daisychain_enabled == TRUE) {
				upsdebugx(1, "%s: processing device %i (%s)", __func__,
					current_device_number,
					(current_device_number == 1)?"master":"slave"); // FIXME: daisychain
			}

			/* Check if we are asked to stop (reactivity++) */
			if (exit_flag != 0)
				return TRUE;

			/* Skip daisychain data count */
			if (mode == SU_WALKMODE_INIT &&
				(!strncmp(su_info_p->info_type, "device.count", 12)))
			{
				su_info_p->flags &= ~SU_FLAG_OK;
				continue;
			}

// FIXME: daisychain-whole, what to do?
			/* skip the whole-daisychain for now */
			if (current_device_number == 0) {
				upsdebugx(1, "Skipping daisychain device.0 for now...");
				continue;
			}

			/* skip instcmd, not linked to outlets */
			if ((SU_TYPE(su_info_p) == SU_TYPE_CMD)
				&& !(su_info_p->flags & SU_OUTLET)
				&& !(su_info_p->flags & SU_OUTLET_GROUP)) {
				upsdebugx(1, "SU_CMD_MASK => %s", su_info_p->OID);
				continue;
			}
			/* skip elements we shouldn't show in update mode */
			if ((mode == SU_WALKMODE_UPDATE) && !(su_info_p->flags & SU_FLAG_OK))
				continue;

			/* skip static elements in update mode */
			if ((mode == SU_WALKMODE_UPDATE) && (su_info_p->flags & SU_FLAG_STATIC))
				continue;

			/* Set default value if we cannot fetch it */
			/* and set static flag on this element.
			 * Not applicable to outlets (need SU_FLAG_STATIC tagging) */
			if ((su_info_p->flags & SU_FLAG_ABSENT)
				&& !(su_info_p->flags & SU_OUTLET)
			&& !(su_info_p->flags & SU_OUTLET_GROUP))
		{
			if (mode == SU_WALKMODE_INIT)
			{
				if (su_info_p->dfl)
				{
					if ((daisychain_enabled == TRUE) && (devices_count > 1))
					{
							if (current_device_number == 0)
								su_setinfo(su_info_p, NULL); // FIXME: daisychain-whole, what to do?
							else
								status = process_template(mode, "device", su_info_p);
						}
						else {
							/* Set default value if we cannot fetch it from ups. */
							su_setinfo(su_info_p, NULL);
						}
					}
					su_info_p->flags |= SU_FLAG_STATIC;
				}
				continue;
			}

			/* check stale elements only on each PN_STALE_RETRY iteration. */
	/*		if ((su_info_p->flags & SU_FLAG_STALE) &&
					(iterations % SU_STALE_RETRY) != 0)
				continue;
	*/
			/* Filter 1-phase Vs 3-phase according to {input,output,bypass}.phase.
		 * Non matching items are disabled, and flags are cleared at
		 * init time */
			/* Process input phases information */
			input_phases = &daisychain_info[current_device_number]->input_phases;
			if (su_info_p->flags & SU_INPHASES) {
				upsdebugx(1, "Check input_phases (%ld)", *input_phases);
				if (process_phase_data("input", input_phases, su_info_p) == 1)
					continue;
			}

			/* Process output phases information */
			output_phases = &daisychain_info[current_device_number]->output_phases;
			if (su_info_p->flags & SU_OUTPHASES) {
				upsdebugx(1, "Check output_phases (%ld)", *output_phases);
				if (process_phase_data("output", output_phases, su_info_p) == 1)
					continue;
			}

			/* Process bypass phases information */
			bypass_phases = &daisychain_info[current_device_number]->bypass_phases;
			if (su_info_p->flags & SU_BYPPHASES) {
				upsdebugx(1, "Check bypass_phases (%ld)", *bypass_phases);
				if (process_phase_data("bypass", bypass_phases, su_info_p) == 1)
					continue;
			}

			/* process template (outlet, outlet group, inc. daisychain) definition */
			if (su_info_p->flags & SU_OUTLET) {
				/* Skip commands after init */
				if ((SU_TYPE(su_info_p) == SU_TYPE_CMD) && (mode == SU_WALKMODE_UPDATE))
					continue;
				else
					status = process_template(mode, "outlet", su_info_p);
			}
			else if (su_info_p->flags & SU_OUTLET_GROUP) {
				/* Skip commands after init */
				if ((SU_TYPE(su_info_p) == SU_TYPE_CMD) && (mode == SU_WALKMODE_UPDATE))
					continue;
				else
					status = process_template(mode, "outlet.group", su_info_p);
			}
			else {
//				if (daisychain_enabled == TRUE) {
//					status = process_template(mode, "device", su_info_p);
//				}
//				else {
//
					/* get and process this data, including daisychain adaptation */
					status = get_and_process_data(mode, su_info_p);
//				}
			}
		}	/* for (su_info_p... */

		if (devices_count > 1) {
			/* commit the device alarm buffer */
			device_alarm_commit(current_device_number);

			/* reinit the alarm buffer, after, not to pollute "device.0" */
			device_alarm_init();
		}
	}
	iterations++;
	return status;
}

bool_t su_ups_get(snmp_info_t *su_info_p)
{
	static char buf[SU_INFOSIZE];
	bool_t status;
	long value;
	const char *strValue = NULL;
	struct snmp_pdu ** pdu_array;
	struct snmp_pdu * current_pdu;
	alarms_info_t * alarms;
	int index = 0;
	char *format_char = NULL;
	snmp_info_t *tmp_info_p = NULL;
	int daisychain_offset = 0;

	upsdebugx(2, "%s: %s %s", __func__, su_info_p->info_type, su_info_p->OID);

	if (daisychain_enabled == TRUE) {
		/* Only apply the "-1" offset for master and slaves! */
		if (current_device_number > 0)
			daisychain_offset = -1;
	}
	else
		daisychain_offset = -1;

	/* Check if this is a daisychain template */
	if ((format_char = strchr(su_info_p->OID, '%')) != NULL) {
		tmp_info_p = instantiate_info(su_info_p, tmp_info_p);
		if (tmp_info_p != NULL) {
			/* adapt the OID */
			if (su_info_p->OID != NULL) {
				snprintf((char *)tmp_info_p->OID, SU_INFOSIZE, su_info_p->OID,
					current_device_number + daisychain_offset);
			}
			else {
				free_info(tmp_info_p);
				return FALSE;
			}

			/* adapt info_type */
			if (su_info_p->info_type != NULL) {
				snprintf((char *)tmp_info_p->info_type, SU_INFOSIZE, "%s", su_info_p->info_type);
			}
			else {
				free_info(tmp_info_p);
				return FALSE;
			}
			su_info_p = tmp_info_p;
		}
		else {
			upsdebugx(2, "%s: can't instantiate template", __func__);
			return FALSE;
		}
	}

	if (!strcasecmp(su_info_p->info_type, "ups.status")) {

// FIXME: daisychain status support!
		status = nut_snmp_get_int(su_info_p->OID, &value);
		if (status == TRUE)
		{
			su_status_set(su_info_p, value);
			upsdebugx(2, "=> value: %ld", value);
		}
		else
			upsdebugx(2, "=> Failed");

		free_info(tmp_info_p);
		return status;
	}

	/* Handle 'ups.alarm', 'outlet.n.alarm' and 3phase 'Lx.alarm',
	 * nothing else! */
	if (!strcmp(strrchr(su_info_p->info_type, '.'), ".alarm")) {

		upsdebugx(2, "Processing alarm: %s", su_info_p->info_type);
// FIXME: daisychain alarms support!
		status = nut_snmp_get_int(su_info_p->OID, &value);
		if (status == TRUE)
		{
			su_alarm_set(su_info_p, value);
			upsdebugx(2, "=> value: %ld", value);
		}
		else upsdebugx(2, "=> Failed");

		free_info(tmp_info_p);
		return status;
	}

	/* Walk a subtree (array) of alarms, composed of OID references.
	 * The object referenced should not be accessible, but rather when
	 * present, this means that the alarm condition is TRUE.
	 * Only present in powerware-mib.c for now */
	if (!strcasecmp(su_info_p->info_type, "ups.alarms")) {
		status = nut_snmp_get_int(su_info_p->OID, &value);
		if (status == TRUE) {
			upsdebugx(2, "=> %ld alarms present", value);
			if( value > 0 ) {
				pdu_array = nut_snmp_walk(su_info_p->OID, INT_MAX);
				if(pdu_array == NULL) {
					upsdebugx(2, "=> Walk failed");
					return FALSE;
				}

				current_pdu = pdu_array[index];
				while(current_pdu) {
					/* Retrieve the OID name, for comparison */
					if (decode_oid(current_pdu, buf, sizeof(buf)) == TRUE) {
						alarms = alarms_info;
						while( alarms->OID ) {
							if(!strcmp(buf, alarms->OID)) {
								upsdebugx(3, "Alarm OID found => %s", alarms->OID);
								/* Check for ups.status value */
								if (alarms->status_value) {
									upsdebugx(3, "Alarm value (status) found => %s", alarms->status_value);
									status_set(alarms->status_value);
								}
								/* Check for ups.alarm value */
								if (alarms->alarm_value) {
									upsdebugx(3, "Alarm value (alarm) found => %s", alarms->alarm_value);
									alarm_set(alarms->alarm_value);
								}
								break;
							}
							alarms++;
						}
					}
					index++;
					current_pdu = pdu_array[index];
				}
				nut_snmp_free(pdu_array);
			}
		}
		else {
			upsdebugx(2, "=> Failed");
		}

		free_info(tmp_info_p);
		return status;
	}

	/* another special case */
	if (!strcasecmp(su_info_p->info_type, "ambient.temperature")) {
		float temp=0;

		status = nut_snmp_get_int(su_info_p->OID, &value);

		if(status != TRUE) {
			free_info(tmp_info_p);
			return status;
		}

		/* only do this if using the IEM sensor */
		if (!strcmp(su_info_p->OID, APCC_OID_IEM_TEMP)) {
			int	su;
			long	units;

			su = nut_snmp_get_int(APCC_OID_IEM_TEMP_UNIT, &units);

			/* no response, or units == F */
			if ((su == FALSE) || (units == APCC_IEM_FAHRENHEIT))
				temp = (value - 32) / 1.8;
			else
				temp = value;
		}
		else {
			temp = value * su_info_p->info_len;
		}

		snprintf(buf, sizeof(buf), "%.1f", temp);
		su_setinfo(su_info_p, buf);

		free_info(tmp_info_p);
		return TRUE;
	}

	if (su_info_p->info_flags & ST_FLAG_STRING) {
		status = nut_snmp_get_str(su_info_p->OID, buf, sizeof(buf), su_info_p->oid2info);
	} else {
		status = nut_snmp_get_int(su_info_p->OID, &value);
		if (status == TRUE) {
			if (su_info_p->flags&SU_FLAG_NEGINVALID && value<0) {
				su_info_p->flags &= ~SU_FLAG_OK;
				if(su_info_p->flags&SU_FLAG_UNIQUE) {
					disable_competition(su_info_p);
					su_info_p->flags &= ~SU_FLAG_UNIQUE;
				}
				free_info(tmp_info_p);
				return FALSE;
			}
			if (su_info_p->flags & SU_FLAG_SETINT) {
			    	upsdebugx(1, "setvar %s", su_info_p->OID);
			    	*su_info_p->setvar = value;
			}
			/* Check if there is a value to be looked up */
			if ((strValue = su_find_infoval(su_info_p->oid2info, value)) != NULL)
				snprintf(buf, sizeof(buf), "%s", strValue);
			else {
				/* Check if there is a need to publish decimal too,
				 * i.e. if switching to integer does not cause a
				 * loss of precision */
				value = value * su_info_p->info_len;
				if ((int)value == value)
					snprintf(buf, sizeof(buf), "%i", (int)value);
				else
					snprintf(buf, sizeof(buf), "%.2f", (float)value);
			}
		}
	}

	if (status == TRUE) {
		su_setinfo(su_info_p, buf);
		upsdebugx(2, "=> value: %s", buf);
	}
	else
		upsdebugx(2, "=> Failed");

	free_info(tmp_info_p);
	return status;
}

/* Common function for setting OIDs, from a NUT variable name,
 * used by su_setvar() and su_instcmd()
 * Params:
 * @mode: SU_MODE_INSTCMD for instant commands, SU_MODE_SETVAR for settings
 * @varname: name of variable or command to set the OID from
 * @val: value for settings, NULL for commands

 * Returns
 *   STAT_SET_HANDLED if OK,
 *   STAT_SET_INVALID or STAT_SET_UNKNOWN if the command / setting is not supported
 *   STAT_SET_FAILED otherwise
 */
int su_setOID(int mode, const char *varname, const char *val)
{
	snmp_info_t *su_info_p = NULL;
	bool_t status;
	int retval = STAT_SET_FAILED;
	int cmd_offset = 0;
	long value = -1;
	/* normal (default), outlet, or outlet group variable */
	int vartype = -1;
	int daisychain_device_number = -1;
	int OID_offset = 0; /* Set to "-1" for daisychain devices > 0, 0 otherwise */ 
	/* variable without the potential "device.X" prefix, to find the template */
	char *tmp_varname = NULL;
	char setOID[SU_INFOSIZE];
	/* Used for potentially appending "device.X." to {outlet,outlet.group}.count */
	char template_count_var[SU_BUFSIZE];

	upsdebugx(2, "entering %s(%s, %s, %s)", __func__,
		(mode==SU_MODE_INSTCMD)?"instcmd":"setvar", varname, val);

	memset(setOID, 0, SU_INFOSIZE);
	memset(template_count_var, 0, SU_BUFSIZE);

	/* Check if it's a daisychain setting */
	if (!strncmp(varname, "device", 6)) {
		/* Extract the device number */
		daisychain_device_number = atoi(&varname[7]);
		/* Point at the command, without the "device.x" prefix */
		tmp_varname = strdup(&varname[9]);
		snprintf(template_count_var, 10, "%s", varname);

		upsdebugx(2, "%s: got a daisychain %s (%s) for device %i",
			__func__, (mode==SU_MODE_INSTCMD)?"command":"setting",
			tmp_varname, daisychain_device_number);

		if (daisychain_device_number > devices_count)
			upsdebugx(2, "%s: item is out of bound (%i / %ld)",
				__func__, daisychain_device_number, devices_count);
	}
	else {
		daisychain_device_number = 0;
		OID_offset = 0;
		tmp_varname = strdup(varname);
	}

	/* skip the whole-daisychain for now:
	 * will send the settings to all devices in the daisychain */
	if ((daisychain_enabled == TRUE) && (devices_count > 1) && (daisychain_device_number == 0)) {
		upsdebugx(2, "daisychain %s for device.0 are not yet supported!",
			(mode==SU_MODE_INSTCMD)?"command":"setting");
		return STAT_SET_INVALID;
	}

	/* Check if it is outlet / outlet.group, or standard variable */
	if (strncmp(tmp_varname, "outlet", 6))
		su_info_p = su_find_info(tmp_varname);
	else {
		snmp_info_t *tmp_info_p;
		/* Point the outlet or outlet group number in the string */
		const char *item_number_ptr = NULL;
		/* Store the target outlet or group number */
		int item_number = extract_template_number_from_snmp_info_t(tmp_varname);
		/* Store the total number of outlets or outlet groups */
		int total_items = -1;

		/* Check if it is outlet / outlet.group */
		vartype = get_template_type(tmp_varname);
		if (vartype == SU_OUTLET_GROUP) {
			snprintfcat(template_count_var, SU_BUFSIZE, "outlet.group.count");
			total_items = atoi(dstate_getinfo(template_count_var));
			item_number_ptr = &tmp_varname[12];
		}
		else {
			snprintfcat(template_count_var, SU_BUFSIZE, "outlet.count");
			total_items = atoi(dstate_getinfo(template_count_var));
			item_number_ptr = &tmp_varname[6];
		}
		upsdebugx(3, "Using count variable '%s'", template_count_var);
		item_number = atoi(++item_number_ptr);
		upsdebugx(3, "%s: item %i / %i", __func__, item_number, total_items);

		/* ensure the item number is supported (filtered upstream though)! */
		if (item_number > total_items) {
			/* out of bound item number */
			upsdebugx(2, "%s: item is out of bound (%i / %i)",
				__func__, item_number, total_items);
			return STAT_SET_INVALID;
		}
		/* find back the item template */
		char *item_varname = (char *)xmalloc(SU_INFOSIZE);
		snprintf(item_varname, SU_INFOSIZE, "%s.%s%s",
				(vartype == SU_OUTLET)?"outlet":"outlet.group",
				"%i", strchr(item_number_ptr++, '.'));

		upsdebugx(3, "%s: searching for template\"%s\"", __func__, item_varname);
		tmp_info_p = su_find_info(item_varname);
		free(item_varname);

		/* for an snmp_info_t instance */
		su_info_p = instantiate_info(tmp_info_p, su_info_p);

		/* check if default value is also a template */
		if ((su_info_p->dfl != NULL) &&
			(strstr(tmp_info_p->dfl, "%i") != NULL)) {
			su_info_p->dfl = (char *)xmalloc(SU_INFOSIZE);
			snprintf((char *)su_info_p->dfl, sizeof(su_info_p->dfl), tmp_info_p->dfl,
				item_number - base_nut_template_offset());
		}
		/* adapt the OID */
		if (su_info_p->OID != NULL) {
			if (mode==SU_MODE_INSTCMD) {
				/* Workaround buggy Eaton Pulizzi implementation
				 * which have different offsets index for data & commands! */
				if (su_info_p->flags & SU_CMD_OFFSET) {
					upsdebugx(3, "Adding command offset");
					cmd_offset++;
				}
			}

			/* Special processing for daisychain:
			 * these outlet | outlet groups also include formatting info,
			 * so we have to check if the daisychain is enabled, and if
			 * the formatting info for it are in 1rst or 2nd position */
			if (daisychain_enabled == TRUE) {
				if (su_info_p->flags & SU_TYPE_DAISY_1) {
					snprintf((char *)su_info_p->OID, SU_INFOSIZE, tmp_info_p->OID,
						daisychain_device_number + OID_offset, item_number - base_nut_template_offset());
				}
				else {
					snprintf((char *)su_info_p->OID, SU_INFOSIZE, tmp_info_p->OID,
						item_number - base_nut_template_offset(), daisychain_device_number + OID_offset);
				}
			}
			else {
				snprintf((char *)su_info_p->OID, SU_INFOSIZE, tmp_info_p->OID,
					item_number - base_nut_template_offset());
			}
		}
		/* else, don't return STAT_SET_INVALID for mode==SU_MODE_SETVAR since we
		 * can be setting a server side variable! */
		else {
			if (mode==SU_MODE_INSTCMD) {
				free_info(su_info_p);
				return STAT_INSTCMD_UNKNOWN;
			}
			else {
				/* adapt info_type */
				if (su_info_p->info_type != NULL)
					snprintf((char *)su_info_p->info_type, SU_INFOSIZE, "%s", tmp_varname);
			}
		}
	}

	/* Sanity check */
	if (!su_info_p || !su_info_p->info_type || !(su_info_p->flags & SU_FLAG_OK)) {

		upsdebugx(2, "%s: info element unavailable %s", __func__, varname);

		/* Free template (outlet and outlet.group) */
		free_info(su_info_p);

		if (tmp_varname != NULL)
			free(tmp_varname);

		return STAT_SET_UNKNOWN;
	}

	/* set value into the device, using the provided one, or the default one otherwise */
	if (su_info_p->info_flags & ST_FLAG_STRING) {
		status = nut_snmp_set_str(su_info_p->OID, val ? val : su_info_p->dfl);
	} else {
		if (mode==SU_MODE_INSTCMD) {
			status = nut_snmp_set_int(su_info_p->OID, val ? atoi(val) : su_info_p->info_len);
		}
		else {
			/* non string data may imply a value lookup */
			if (su_info_p->oid2info) {
				value = su_find_valinfo(su_info_p->oid2info, val);
			}
			else {
				/* Convert value and apply multiplier */
				value = atof(val) / su_info_p->info_len;
			}
			/* Actually apply the new value */
			status = nut_snmp_set_int(su_info_p->OID, value);
		}
	}

	/* Process result */
	if (status == FALSE) {
		if (mode==SU_MODE_INSTCMD)
			upsdebugx(1, "%s: cannot execute command '%s'", __func__, varname);
		else
			upsdebugx(1, "%s: cannot set value %s on OID %s", __func__, val, su_info_p->OID);

		retval = STAT_SET_FAILED;
	}
	else {
		retval = STAT_SET_HANDLED;
		if (mode==SU_MODE_INSTCMD)
			upsdebugx(1, "%s: successfully sent command %s", __func__, varname);
		else {
			upsdebugx(1, "%s: successfully set %s to \"%s\"", __func__, varname, val);

			/* update info array: call dstate_setinfo, since flags and aux are
			 * already published, and this saves us some processing */
			dstate_setinfo(varname, "%s", val);
		}
	}

	/* Free template (outlet and outlet.group) */
	free_info(su_info_p);
	free(tmp_varname);

	return retval;
}

/* set r/w INFO_ element to a value. */
int su_setvar(const char *varname, const char *val)
{
	return su_setOID(SU_MODE_SETVAR, varname, val);
}

/* Daisychain-aware function to add instant commands:
 * Every command that is valid for a device has to be added for device.0
 * This then allows to composite commands, called on device.0 and executed
 * on all devices of the daisychain */
int su_addcmd(snmp_info_t *su_info_p)
{
	upsdebugx(2, "entering %s(%s)", __func__, su_info_p->info_type);

	if (daisychain_enabled == TRUE) {
		for (current_device_number = 1 ; current_device_number <= devices_count ;
			current_device_number++)
		{

			process_template(SU_WALKMODE_INIT, "device", su_info_p);
		}
	}
	else {
		if (nut_snmp_get(su_info_p->OID) != NULL) {
			dstate_addcmd(su_info_p->info_type);
			upsdebugx(1, "%s: adding command '%s'", __func__, su_info_p->info_type);
		}
	}
	return 0;
}

/* process instant command and take action. */
int su_instcmd(const char *cmdname, const char *extradata)
{
	return su_setOID(SU_MODE_INSTCMD, cmdname, extradata);
}

/* FIXME: the below functions can be removed since these were for loading
 * the mib2nut information from a file instead of the .h definitions... */
/* return 1 if usable, 0 if not */
static int parse_mibconf_args(int numargs, char **arg)
{
	bool_t ret;

	/* everything below here uses up through arg[1] */
	if (numargs < 6)
		return 0;

	/* <info type> <info flags> <info len> <OID name> <default value> <value lookup> */

	/* special case for setting some OIDs value at driver startup */
	if (!strcmp(arg[0], "init")) {
		/* set value. */
		if (!strcmp(arg[1], "str")) {
			ret = nut_snmp_set_str(arg[3], arg[4]);
		} else {
			ret = nut_snmp_set_int(arg[3], strtol(arg[4], NULL, 0));
		}

		if (ret == FALSE)
			upslogx(LOG_ERR, "%s: cannot set value %s for %s", __func__, arg[4], arg[3]);
		else
			upsdebugx(1, "%s: successfully set %s to \"%s\"", __func__, arg[0], arg[4]);

		return 1;
	}

	/* TODO: create the lookup table */
	upsdebugx(2, "%s, %s, %s, %s, %s, %s", arg[0], arg[1], arg[2], arg[3], arg[4], arg[5]);

	return 1;
}
/* called for fatal errors in parseconf like malloc failures */
static void mibconf_err(const char *errmsg)
{
	upslogx(LOG_ERR, "Fatal error in parseconf (*mib.conf): %s", errmsg);
}
/* load *mib.conf into an snmp_info_t structure */
void read_mibconf(char *mib)
{
	char	fn[SMALLBUF];
	PCONF_CTX_t	ctx;

	upsdebugx(2, "SNMP UPS driver: entering %s(%s)", __func__, mib);

	snprintf(fn, sizeof(fn), "%s/snmp/%s.conf", CONFPATH, mib);

	pconf_init(&ctx, mibconf_err);

	if (!pconf_file_begin(&ctx, fn))
		fatalx(EXIT_FAILURE, "%s", ctx.errmsg);

	while (pconf_file_next(&ctx)) {
		if (pconf_parse_error(&ctx)) {
			upslogx(LOG_ERR, "Parse error: %s:%d: %s",
				fn, ctx.linenum, ctx.errmsg);
			continue;
		}

		if (ctx.numargs < 1)
			continue;

		if (!parse_mibconf_args(ctx.numargs, ctx.arglist)) {
			unsigned int	i;
			char	errmsg[SMALLBUF];

			snprintf(errmsg, sizeof(errmsg),
				"mib.conf: invalid directive");

			for (i = 0; i < ctx.numargs; i++)
				snprintfcat(errmsg, sizeof(errmsg), " %s",
					ctx.arglist[i]);

			upslogx(LOG_WARNING, "%s", errmsg);
		}
	}
	pconf_finish(&ctx);
}<|MERGE_RESOLUTION|>--- conflicted
+++ resolved
@@ -94,35 +94,11 @@
  * (note to keep "ietf" entry as the last one, manually).
  */
 static mib2nut_info_t *mib2nut[] = {
-<<<<<<< HEAD
-	&apc,
-	&mge,
-	&netvision,
-	&powerware,
-	&pxgx_ups,
-	&aphel_genesisII,
-	&aphel_revelation,
-	&eaton_marlin,
-	&pulizzi_switched1,
-	&pulizzi_switched2,
-	&raritan,
-	&baytech,
-	&compaq,
-	&bestpower,
-	&cyberpower,
-	&delta_ups,
-	&xppc,
-	&huawei,
-	&tripplite_ietf,
-	&eaton_ats,
-	&apc_ats,
-	&raritan_px2,
-	&apc_pdu_rpdu,
-	&apc_pdu_rpdu2,
-	&apc_pdu_msp,
-=======
 	&apc_ats,			/* This struct comes from : apc-ats-mib.c */
 	&apc,				/* This struct comes from : apc-mib.c */
+	&apc_pdu_msp,			/* This struct comes from : apc-pdu-mib.c */
+	&apc_pdu_rpdu2,			/* This struct comes from : apc-pdu-mib.c */
+	&apc_pdu_rpdu,			/* This struct comes from : apc-pdu-mib.c */
 	&baytech,			/* This struct comes from : baytech-mib.c */
 	&bestpower,			/* This struct comes from : bestpower-mib.c */
 	&compaq,			/* This struct comes from : compaq-mib.c */
@@ -142,7 +118,6 @@
 	&raritan,			/* This struct comes from : raritan-pdu-mib.c */
 	&raritan_px2,		/* This struct comes from : raritan-px2-mib.c */
 	&xppc,				/* This struct comes from : xppc-mib.c */
->>>>>>> 8a1195e4
 	/*
 	 * Prepend vendor specific MIB mappings before IETF, so that
 	 * if a device supports both IETF and vendor specific MIB,
