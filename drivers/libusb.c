--- conflicted
+++ resolved
@@ -324,11 +324,7 @@
 			/* FIRST METHOD: ask for HID descriptor directly. */
 			/* res = usb_get_descriptor(udev, USB_DT_HID, hid_desc_index, buf, 0x9); */
 			res = usb_control_msg(udev, USB_ENDPOINT_IN+1, USB_REQ_GET_DESCRIPTOR,
-<<<<<<< HEAD
-					      (USB_DT_HID << 8) + hid_desc_index, hid_rep_index, buf, 0x9, USB_TIMEOUT);
-=======
-					(USB_DT_HID << 8) + hid_desc_index, 0, buf, 0x9, USB_TIMEOUT);
->>>>>>> 9defa7a9
+					(USB_DT_HID << 8) + hid_desc_index, hid_rep_index, buf, 0x9, USB_TIMEOUT);
 
 			if (res < 0) {
 				upsdebugx(2, "Unable to get HID descriptor (%s)", usb_strerror());
