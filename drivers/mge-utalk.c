/* mge-utalk.c - monitor MGE UPS for NUT with UTalk protocol
 *
 *  Copyright (C) 2002 - 2005
 *     Arnaud Quette <arnaud.quette@gmail.com>
 *     Hans Ekkehard Plesser <hans.plesser@itf.nlh.no>
 *     Martin Loyer <martin@degraaf.fr>
 *     Patrick Agrain <patrick.agrain@alcatel.fr>
 *     Nicholas Reilly <nreilly@magma.ca>
 *     Dave Abbott <d.abbott@dcs.shef.ac.uk>
 *     Marek Kralewski <marek@mercy49.de>
 *
 *  This driver is a collaborative effort by the above people,
 *  Sponsored by MGE UPS SYSTEMS
 *
 *  This program is free software; you can redistribute it and/or modify
 *  it under the terms of the GNU General Public License as published by
 *  the Free Software Foundation; either version 2 of the License, or
 *  (at your option) any later version.
 *
 *  This program is distributed in the hope that it will be useful,
 *  but WITHOUT ANY WARRANTY; without even the implied warranty of
 *  MERCHANTABILITY or FITNESS FOR A PARTICULAR PURPOSE.  See the
 *  GNU General Public License for more details.
 *
 *  You should have received a copy of the GNU General Public License
 *  along with this program; if not, write to the Free Software
 *  Foundation, Inc., 59 Temple Place, Suite 330, Boston, MA 02111-1307 USA
 *
 */

/*
 * IMPLEMENTATION DETAILS
 *
 * Not all UTalk models provide all possible information, settings and commands.
 * mge-utalk checks on startup which variables and commands are available from
 * the UPS, and re-reads these regularly. Thus, startup is a bit slow, but this
 * should not matter much.
 *
 * mge-utalk.h defines a struct array that tells the driver how to read
 * variables from the UPS and publish them as NUT data.
 *
 * "ups.status" variable is not included in this array, since it contains
 * information that requires several calls to the UPS and more advanced analysis
 * of the reponses. The function get_ups_status does this job.
 *
 * Note that MGE enumerates the status "bits" from right to left,
 * i.e., if buf[] contains the reponse to command "Ss" (read system status),
 * then buf[0] contains "bit" Ss.1.7 (General alarm), while buf[7] contains
 * "bit" Ss.1.0 (Load unprotected).
 *
 * enable_ups_comm() is called before each attempt to read/write data
 * from/to the UPS to re synchronise the communication.
 */

#include <ctype.h>
#include <sys/ioctl.h>
#include "timehead.h"
#include "main.h"
#include "serial.h"
#include "mge-utalk.h"

/* --------------------------------------------------------------- */
/*                  Define "technical" constants                   */
/* --------------------------------------------------------------- */

#define DRIVER_NAME	"MGE UPS SYSTEMS/U-Talk driver"
#define DRIVER_VERSION	"0.93"


/* driver description structure */
upsdrv_info_t upsdrv_info = {
	DRIVER_NAME,
	DRIVER_VERSION,
	"Arnaud Quette <ArnaudQuette@gmail.com>\n" \
	"Hans Ekkehard Plesser <hans.plesser@itf.nlh.no>\n" \
	"Martin Loyer <martin@degraaf.fr>\n" \
	"Patrick Agrain <patrick.agrain@alcatel.fr>\n" \
	"Nicholas Reilly <nreilly@magma.ca>\n" \
	"Dave Abbott <d.abbott@dcs.shef.ac.uk>\n" \
	"Marek Kralewski <marek@mercy49.de>",
	DRV_STABLE,
	{ NULL }
};

/* delay after sending each char to UPS (in MICROSECONDS) */
#define MGE_CHAR_DELAY 0

/* delay after command, before reading UPS reply (in MICROSECONDS) */
#define MGE_REPLY_DELAY 1000

/* delay after enable_ups_comm    */
#define MGE_CONNECT_DELAY 500000

#define MGE_COMMAND_ENDCHAR "\r\n"   /* some UPS need \r and \n */
#define MGE_REPLY_ENDCHAR   '\r'
#define MGE_REPLY_IGNCHAR   "\r\n"

#define MAXTRIES    10 /* max number of connect tries              */
#define BUFFLEN    256

#define SD_RETURN	0
#define SD_STAYOFF	1

static int sdtype = SD_RETURN;
static time_t lastpoll; /* Timestamp the last polling */

/* --------------------------------------------------------------- */
/*             Structure with information about UPS                */
/* --------------------------------------------------------------- */

static struct {
	int MultTab;
	int LowBatt;  /* percent */
	int OnDelay;  /* minutes */
	int OffDelay; /* seconds */
} mge_ups = { 0, DEFAULT_LOWBATT, DEFAULT_ONDELAY, DEFAULT_OFFDELAY };


/* --------------------------------------------------------------- */
/*             Declaration of internal functions                   */
/* --------------------------------------------------------------- */

static int instcmd(const char *cmdname, const char *extra);
static int setvar(const char *varname, const char *val);
static void enable_ups_comm(void);
static void disable_ups_comm(void);
static void extract_info(const char *buf, const mge_info_item_t *mge,
			 char *infostr, int infolen);
static const char *info_variable_cmd(const char *type);
static bool_t info_variable_ok(const char *type);
static int  get_ups_status(void);
static int mge_command(char *reply, int replylen, const char *fmt, ...);

/* --------------------------------------------------------------- */
/*                    UPS Driver Functions                         */
/* --------------------------------------------------------------- */

void upsdrv_makevartable(void)
{
	char temp[BUFFLEN];

	snprintf(temp, sizeof(temp),
		"Low battery level, in %%              (default = %3d)",
		DEFAULT_LOWBATT);
	addvar (VAR_VALUE, "LowBatt", temp);

	snprintf(temp, sizeof(temp),
		"Delay before startup, in minutes     (default = %3d)",
		DEFAULT_ONDELAY);
	addvar (VAR_VALUE, "OnDelay", temp);

	snprintf(temp, sizeof(temp),
		"Delay before shutdown, in seconds    (default = %3d)",
		DEFAULT_OFFDELAY);
	addvar (VAR_VALUE, "OffDelay", temp);

	addvar(VAR_FLAG, "oldmac", "Enable Oldworld Apple Macintosh support");
}

/* --------------------------------------------------------------- */

void upsdrv_initups(void)
{
	char buf[BUFFLEN];
	int RTS = TIOCM_RTS;

	upsfd = ser_open(device_path);
	ser_set_speed(upsfd, device_path, B2400);

	/* read command line/conf variable that affect comm. */
	if (testvar ("oldmac"))
		RTS = ~TIOCM_RTS;

	/* Init serial line */
	ioctl(upsfd, TIOCMBIC, &RTS);
	enable_ups_comm();

	/* Try to set "Low Battery Level" (if supported and given) */
	if (getval ("lowbatt"))
	{
		mge_ups.LowBatt = atoi (getval ("lowbatt"));
		/* Set the value in the UPS */
		mge_command(buf, sizeof(buf), "Bl %d",  mge_ups.LowBatt);
		if(!strcmp(buf, "OK"))
			upsdebugx(1, "Low Battery Level set to %d%%", mge_ups.LowBatt);
		else
			upsdebugx(1, "initups: Low Battery Level cannot be set");
	}

        /* Try to set "ON delay" (if supported and given) */
	if (getval ("ondelay"))
	{
		mge_ups.OnDelay = atoi (getval ("ondelay"));
		/* Set the value in the UPS */
		mge_command(buf, sizeof(buf), "Sm %d",  mge_ups.OnDelay);
		if(!strcmp(buf, "OK"))
			upsdebugx(1, "ON delay set to %d min", mge_ups.OnDelay);
		else
			upsdebugx(1, "initups: OnDelay unavailable");
	}

        /* Try to set "OFF delay" (if supported and given) */
	if (getval ("offdelay"))
	{
		mge_ups.OffDelay = atoi (getval ("offdelay"));
		/* Set the value in the UPS */
		mge_command(buf, sizeof(buf), "Sn %d",  mge_ups.OffDelay);
		if(!strcmp(buf, "OK"))
			upsdebugx(1, "OFF delay set to %d sec", mge_ups.OffDelay);
		else
			upsdebugx(1, "initups: OffDelay unavailable");
	}
}

/* --------------------------------------------------------------- */

void upsdrv_initinfo(void)
{
	char buf[BUFFLEN];
	const char *model = NULL;
	char *firmware = NULL;
	char *p;
	char *v = NULL;  /* for parsing Si output, get Version ID */
	int  table;
	int  tries;
	int  status_ok = 0;
	int  bytes_rcvd;
	int  si_data1 = 0;
	int  si_data2 = 0;
	mge_info_item_t *item;
	models_name_t *model_info;
	mge_model_info_t *legacy_model;
	char infostr[32];
	int  chars_rcvd;

	/* manufacturer -------------------------------------------- */
	dstate_setinfo("ups.mfr", "MGE UPS SYSTEMS");

	/* loop until we have at status */
	tries = 0;
	do {
	    printf(".");

		/* get model information in ASCII string form: <Family> <Model> <Firmware> */
		bytes_rcvd = mge_command(buf, sizeof(buf), "Si 1");

		if(bytes_rcvd > 0 && buf[0] != '?') {
			dstate_setinfo("ups.id", "%s", buf); /* raw id */

			model = buf;

			p = strrchr(buf, ' ');
			if ( p != NULL ) {
				*p = '\0';
				firmware = p+1;
			}

			if( firmware && strlen(firmware) < 1 )
				firmware = NULL;   /* no firmware information */

			/* Parsing model names table */
			for ( model_info = Si1_models_names ; model_info->basename != NULL ; model_info++ ) {
				if(!strcasecmp(model_info->basename, model))
				{
					model = model_info->finalname;
					upsdebugx(1, "initinfo: UPS model == >%s<", model);
					break;
				}
			}
		}
		else
		  {
			upsdebugx(1, "initinfo: 'Si 1' unavailable, switching to 'Si' command");

			/* get model information, numbered form, : <Model ID> <Version ID> <Firmware> */
			bytes_rcvd = mge_command(buf, sizeof(buf), "Si");

			if(bytes_rcvd > 0 && buf[0] != '?') {
			  upsdebugx(1, "initinfo: Si == >%s<", buf);

			  printf("\nCAUTION : This is an older model. It may not support too much polling.\nPlease read man mge-utalk and use pollinterval\n");

			  p = strchr(buf, ' ');

			  if ( p != NULL ) {
				*p = '\0';
				si_data1 = atoi(buf);
				v = p+1;
			  	p = strchr(v, ' ');
			  }

			  if ( p != NULL ) {
				*p = '\0';
				si_data2 = atoi(v);
			  }

				/* Parsing legacy model table in order to find it */
				for ( legacy_model = mge_model ; legacy_model->name != NULL ; legacy_model++ ) {
					if(legacy_model->Data1 == si_data1 && legacy_model->Data2 == si_data2){
						model = legacy_model->name;
						upsdebugx(1, "initinfo: UPS model == >%s<", model);
						break;
				}
			  }

			  if( model == NULL )
				printf("No model found by that model and version ID\nPlease contact us with UPS model, name and reminder info\nReminder info : Data1=%i , Data2=%i\n", si_data1, si_data2);

			}
		  }

		if ( model ) {
			upsdebugx(2, "Got model name: %s", model);

			/* deal with truncated model names */
			if (!strncmp(model, "Evolutio", 8)) {
				dstate_setinfo("ups.model", "Evolution %i", atoi(strchr(model, ' ')));
			} else {
				dstate_setinfo("ups.model", "%s", model);
			}
		}

		if ( firmware && strcmp(firmware, ""))
			dstate_setinfo("ups.firmware", "%s", firmware);
		else
			dstate_setinfo("ups.firmware", "unknown");

		/* multiplier table */
		/* <protocol level> <multiplier table> */
		bytes_rcvd = mge_command(buf, sizeof(buf), "Ai");

		if (bytes_rcvd > 0 && buf[0] != '?') {
			p = strchr(buf, ' ');
			if ( p != NULL ) {
				table = atoi(p + 1);
				if ( 0 < table && table < 4 )
				mge_ups.MultTab = table;
			}
		}

		/* status --- try only system status, to get the really important
		 * information (OL, OB, LB); all else is added later by updateinfo */
		status_ok = get_ups_status();

	} while ( (!status_ok) && (tries++ < MAXTRIES) && (exit_flag != 1) );

	if ( tries == MAXTRIES && !status_ok )
		fatalx(EXIT_FAILURE, "Could not get status from UPS.");

	if ( mge_ups.MultTab == 0 )
		upslogx(LOG_WARNING, "Could not get multiplier table: using raw readings.");

	/* all other variables ------------------------------------ */
	for ( item = mge_info ; item->type != NULL ; item++ ) {

		/* Check if we are asked to stop (reactivity++) */
		if (exit_flag != 0)
			return;

		/* send request, read answer */
		chars_rcvd = mge_command(buf, sizeof(buf), item->cmd);

		if ( chars_rcvd < 1 || buf[0] == '?' ) {
			item->ok = FALSE;
			upsdebugx(1, "initinfo: %s unavailable", item->type);
		} else {
			item->ok = TRUE;
			extract_info(buf, item, infostr, sizeof(infostr));
			dstate_setinfo(item->type, "%s", infostr);
			dstate_setflags(item->type, item->flags);
			upsdebugx(1, "initinfo: %s == >%s<", item->type, infostr);

			/* Set max length for strings */
			if (item->flags & ST_FLAG_STRING)
				dstate_setaux(item->type, item->length);
		}
	} /* for item */

	/* store timestamp */
	lastpoll = time(NULL);

	/* commands ----------------------------------------------- */
	/* FIXME: check if available before adding! */
	dstate_addcmd("load.off");
	dstate_addcmd("load.on");
	dstate_addcmd("shutdown.return");
	dstate_addcmd("shutdown.stayoff");
	dstate_addcmd("test.panel.start");
	dstate_addcmd("test.battery.start");
	dstate_addcmd("bypass.start");
	dstate_addcmd("bypass.stop");

	/* install handlers */
	upsh.setvar = setvar;
	upsh.instcmd = instcmd;

	printf("Detected %s on %s\n", dstate_getinfo("ups.model"), device_path);
}

/* --------------------------------------------------------------- */

void upsdrv_updateinfo(void)
{
	char buf[BUFFLEN];
	char infostr[32];
	int status_ok;
	int bytes_rcvd;
	mge_info_item_t *item;

	/* make sure that communication is enabled */
	enable_ups_comm();

	/* update status */
	status_ok = get_ups_status();  /* only sys status is critical */
	if ( !status_ok )
	{
		upslogx(LOG_NOTICE, "updateinfo: Cannot update system status");
		/* try to re enable communication */
		disable_ups_comm();
		enable_ups_comm();
	}
	else
	{
		dstate_dataok();
	}

	/* Don't overload old units (at startup) */
	if ( (unsigned int)time(NULL) <= (unsigned int)(lastpoll + poll_interval) )
		return;

	/* update all other ok variables */
	for ( item = mge_info ; item->type != NULL ; item++ ) {
		/* Check if we are asked to stop (reactivity++) */
		if (exit_flag != 0)
			return;

		if ( item->ok ) {
			/* send request, read answer */
			bytes_rcvd = mge_command(buf, sizeof(buf), item->cmd);

			if ( bytes_rcvd > 0 && buf[0] != '?' )  {
				extract_info(buf, item, infostr, sizeof(infostr));
				dstate_setinfo(item->type, "%s", infostr);
				upsdebugx(2, "updateinfo: %s == >%s<", item->type, infostr);
				dstate_dataok();
			} else
			{
			  upslogx(LOG_NOTICE, "updateinfo: Cannot update %s", item->type);
			  /* try to re enable communication */
			  disable_ups_comm();
			  enable_ups_comm();
			}
		} /* if item->ok */
	}

	/* store timestamp */
	lastpoll = time(NULL);
}

/* --------------------------------------------------------------- */

void upsdrv_shutdown(void)
{
	char buf[BUFFLEN];
	/*  static time_t lastcmd = 0; */
	memset(buf, 0, sizeof(buf));

	if (sdtype == SD_RETURN) {
		/* enable automatic restart */
		mge_command(buf, sizeof(buf), "Sx 5");

		upslogx(LOG_INFO, "UPS response to Automatic Restart was %s", buf);
	}

	/* Only call the effective shutoff if restart is ok */
	/* or if we need only a stayoff... */
	if (!strcmp(buf, "OK") || (sdtype == SD_STAYOFF)) {
		/* shutdown UPS */
		mge_command(buf, sizeof(buf), "Sx 0");

		upslogx(LOG_INFO, "UPS response to Shutdown was %s", buf);
	}
/*	if(strcmp(buf, "OK")) */

	/* call the cleanup to disable/close the comm link */
	upsdrv_cleanup();
}

/* --------------------------------------------------------------- */

void upsdrv_help(void)
{
}

/* --------------------------------------------------------------- */
/*                      Internal Functions                         */
/* --------------------------------------------------------------- */

/* handler for commands to be sent to UPS */
int instcmd(const char *cmdname, const char *extra)
{
	char temp[BUFFLEN];

	/* Start battery test */
	if (!strcasecmp(cmdname, "test.battery.start"))
	{
		mge_command(temp, sizeof(temp), "Bx 1");
		upsdebugx(2, "UPS response to %s was %s", cmdname, temp);

		if(strcmp(temp, "OK"))
			return STAT_INSTCMD_UNKNOWN;
		else
			return STAT_INSTCMD_HANDLED;
	}

	/* Start front panel test  */
	if (!strcasecmp(cmdname, "test.panel.start"))
	{
		mge_command(temp, sizeof(temp), "Sx 129");
		upsdebugx(2, "UPS response to %s was %s", cmdname, temp);

		if(strcmp(temp, "OK"))
			return STAT_INSTCMD_UNKNOWN;
		else
			return STAT_INSTCMD_HANDLED;
	}

	/* Shutdown UPS */
	if (!strcasecmp(cmdname, "shutdown.stayoff"))
	{
		sdtype = SD_STAYOFF;
		upsdrv_shutdown();
	}

	if (!strcasecmp(cmdname, "shutdown.return"))
	{
		sdtype = SD_RETURN;
		upsdrv_shutdown();
	}

	/* Power Off [all] plugs */
	if (!strcasecmp(cmdname, "load.off"))
	{
		/* TODO: Powershare (per plug) control */
		mge_command(temp, sizeof(temp), "Wy 65535");
		upsdebugx(2, "UPS response to Select All Plugs was %s", temp);

		if(strcmp(temp, "OK"))
			return STAT_INSTCMD_UNKNOWN;
		else
		{
			mge_command(temp, sizeof(temp), "Wx 0");
			upsdebugx(2, "UPS response to %s was %s", cmdname, temp);
			if(strcmp(temp, "OK"))
				return STAT_INSTCMD_UNKNOWN;
			else
				return STAT_INSTCMD_HANDLED;
		}
	}

	/* Power On all plugs */
	if (!strcasecmp(cmdname, "load.on"))
	{
		/* TODO: add per plug control */
		mge_command(temp, sizeof(temp), "Wy 65535");
		upsdebugx(2, "UPS response to Select All Plugs was %s", temp);

		if(strcmp(temp, "OK"))
			return STAT_INSTCMD_UNKNOWN;
		else
		{
			mge_command(temp, sizeof(temp), "Wx 1");
			upsdebugx(2, "UPS response to %s was %s", cmdname, temp);
			if(strcmp(temp, "OK"))
				return STAT_INSTCMD_UNKNOWN;
			else
				return STAT_INSTCMD_HANDLED;
		}
	}

	/* Switch on/off Maintenance Bypass */
	if ((!strcasecmp(cmdname, "bypass.start"))
		|| (!strcasecmp(cmdname, "bypass.stop")))
	{
		/* TODO: add control on bypass value */
		/* read maintenance bypass status */
		if(mge_command(temp, sizeof(temp), "Ps") > 0)
		{
			if (temp[0] == '1')
			{
				/* Disable Maintenance Bypass */
				mge_command(temp, sizeof(temp), "Px 2");
				upsdebugx(2, "UPS response to Select All Plugs was %s", temp);
			} else
			{
				/* Enable Maintenance Bypass */
				mge_command(temp, sizeof(temp), "Px 3");
			}

			upsdebugx(2, "UPS response to %s was %s", cmdname, temp);

			if(strcmp(temp, "OK"))
				return STAT_INSTCMD_UNKNOWN;
			else
				return STAT_INSTCMD_HANDLED;
		}
	}

	upslogx(LOG_NOTICE, "instcmd: unknown command [%s] [%s]", cmdname, extra);
	return STAT_INSTCMD_UNKNOWN;
}

/* --------------------------------------------------------------- */

/* handler for settable variables in UPS*/
int setvar(const char *varname, const char *val)
{
	char temp[BUFFLEN];
	char cmd[15];

	/* TODO : add some controls */

	if(info_variable_ok(varname))
	{
		/* format command */
		snprintf(cmd, sizeof(cmd), "%s", info_variable_cmd(varname));
		sprintf(strchr(cmd, '?'), "%s", val);

		/* Execute command */
		mge_command(temp, sizeof(temp), cmd);
		upslogx(LOG_INFO, "setvar: UPS response to Set %s to %s was %s", varname, val, temp);
	} else
		upsdebugx(1, "setvar: Variable %s not supported by UPS", varname);

	return STAT_SET_UNKNOWN;
}

/* --------------------------------------------------------------- */

/* disable communication with UPS to avoid interference with
 * kernel serial init at boot time (ie with V24 init) */
static void disable_ups_comm(void)
{
	upsdebugx(1, "disable_ups_comm()");
	ser_flush_in(upsfd, "?\r\n", 0);
	usleep(MGE_CONNECT_DELAY);
	mge_command(NULL, 0, "Ax 0");
}

/* enable communication with UPS */
static void enable_ups_comm(void)
{
	char buf[8];

	/* send Z twice --- speeds up re-connect */
	mge_command(NULL, 0, "Z");
	mge_command(NULL, 0, "Z");
	/* only enable communication if needed! */
	if ( mge_command(buf, 8, "Si") <= 0)
	{
		mge_command(NULL, 0, "Ax 1");
		usleep(MGE_CONNECT_DELAY);
	}

	ser_flush_in(upsfd, "?\r\n", nut_debug_level);
}

/* --------------------------------------------------------------- */

/* extract information from buffer
   in:   buf    : reply from UPS
         item   : INFO item queried
   out:  infostr: to be placed in INFO_ variable
   NOTE: buf="?" must be handled before calling extract_info
         buf is changed inspite of const !!!!!
*/
static void extract_info(const char *buf, const mge_info_item_t *item,
			 char *infostr, int infolen)
{
	/* initialize info string */
	infostr[0] = '\0';

<<<<<<< HEAD
#if defined (__GNUC__) || defined (__clang__)
#pragma GCC diagnostic push
#pragma GCC diagnostic ignored "-Wformat-nonliteral"
=======
#ifdef HAVE_PRAGMAS_FOR_GCC_DIAGNOSTIC_IGNORED_FORMAT_NONLITERAL
#pragma GCC diagnostic push
#endif
#ifdef HAVE_PRAGMA_GCC_DIAGNOSTIC_IGNORED_FORMAT_NONLITERAL
#pragma GCC diagnostic ignored "-Wformat-nonliteral"
#endif
#ifdef HAVE_PRAGMA_GCC_DIAGNOSTIC_IGNORED_FORMAT_SECURITY
>>>>>>> baca562a
#pragma GCC diagnostic ignored "-Wformat-security"
#endif
	/* write into infostr with proper formatting */
	if ( strpbrk(item->fmt, "feEgG") ) {           /* float */
		snprintf(infostr, infolen, item->fmt,
			multiplier[mge_ups.MultTab][item->unit] * atof(buf));
	} else if ( strpbrk(item->fmt, "dioxXuc") ) {  /* int   */
		snprintf(infostr, infolen, item->fmt,
			(int) (multiplier[mge_ups.MultTab][item->unit] * atof(buf)));
	} else {
		snprintf(infostr, infolen, item->fmt, buf);
	}
<<<<<<< HEAD
#if defined (__GNUC__) || defined (__clang__)
=======
#ifdef HAVE_PRAGMAS_FOR_GCC_DIAGNOSTIC_IGNORED_FORMAT_NONLITERAL
>>>>>>> baca562a
#pragma GCC diagnostic pop
#endif
}



/* --------------------------------------------------------------- */

/* get system status, at least: OB, OL, LB
   calls set_status appropriately
   tries MAXTRIES times
   returns non-nil if successful

   NOTE: MGE counts bytes/chars the opposite way as C,
         see mge-utalk manpage.  If status commands send two
         data items, these are separated by a space, so
	 the elements of the second item are in buf[16..9].
*/

static int get_ups_status(void)
{
	char buf[BUFFLEN];
	int rb_set= FALSE;  /* has RB flag been set ? */
	int over_set= FALSE;  /* has OVER flag been set ? */
	int tries = 0;
	int ok    = FALSE;
	int bytes_rcvd = 0;

	do {
		/* Check if we are asked to stop (reactivity++) */
		if (exit_flag != 0)
			return FALSE;

		/* must clear status buffer before each round */
		status_init();

		/* system status */
/* FIXME: some old units sometimes return "Syst Stat >1<"
   resulting in an temporary OB status */
		bytes_rcvd = mge_command(buf, sizeof(buf), "Ss");
		upsdebugx(1, "Syst Stat >%s<", buf);
		if ( bytes_rcvd > 0 && strlen(buf) > 7 ) {
			ok = TRUE;
			if (buf[6] == '1') {
				over_set = TRUE;
				status_set("OVER");
			}
			if (buf[5] == '1')
				status_set("OB");
			else
				status_set("OL");

			if (buf[4] == '1')
				status_set("LB");

			if (buf[3] == '1') {
				rb_set = TRUE;
				status_set("RB");
			}
			/* buf[2] not used */
			if (buf[1] == '1')
				status_set("COMMFAULT"); /* self-invented */
				/* FIXME: better to call datastale()?! */
			if (buf[0] == '1')
				status_set("ALARM");     /* self-invented */
				/* FIXME: better to use ups.alarm */
		}  /* if strlen */

		/* battery status */
		mge_command(buf, sizeof(buf), "Bs");
		upsdebugx(1, "Batt Stat >%s<", buf);
		if ( strlen(buf) > 7 ) {
			if ( !rb_set && ( buf[7] == '1' || buf[3] == '1' ) )
				status_set("RB");

			if (buf[1] == '1')
				status_set("CHRG");

			if (buf[0] == '1')
				status_set("DISCHRG");
		} /* if strlen */

		/* load status */
		mge_command(buf, sizeof(buf), "Ls");
		upsdebugx(1, "Load Stat >%s<", buf);
		if ( strlen(buf) > 7 ) {
			if (buf[4] == '1')
				status_set("BOOST");

			if ( !over_set && ( buf[3] == '1' ) )
				status_set("OVER");

			if (buf[2] == '1')
			status_set("TRIM");
		} /* if strlen */

		if ( strlen(buf) > 15 ) {   /* second "byte", skip <SP> */
			if (buf[16] == '1') {
				status_set("OB");
				status_set("LB");
			}

			/* FIXME: to be checked (MUST be buf[8]) !! */
			/* if ( !(buf[9] == '1') ) */
			/* This is not the OFF status!
			if ( !(buf[8] == '1') )
				status_set("OFF"); */
		} /* if strlen */

		/* Bypass status */
		mge_command(buf, sizeof(buf), "Ps");
		upsdebugx(1, "Bypass Stat >%s<", buf);
		if ( strlen(buf) > 7 ) {
		  /* FIXME: extend ups.status for BYPASS: */
		  /* Manual Bypass */
			if (buf[7] == '1')
				status_set("BYPASS");
		  /* Automatic Bypass */
			if (buf[6] == '1')
				status_set("BYPASS");
		} /* if strlen */

	} while ( !ok && tries++ < MAXTRIES );

	status_commit();

	return ok;
}

/* --------------------------------------------------------------- */

/* return proper variable "ok" given INFO_ type */

static bool_t info_variable_ok(const char *type)
{
	mge_info_item_t *item = mge_info ;

	while ( strcasecmp(item->type, type ))
		item++;

	return item->ok;
}

/* --------------------------------------------------------------- */

/* return proper variable "cmd" given INFO_ type */

static const char *info_variable_cmd(const char *type)
{
	mge_info_item_t *item = mge_info ;

	while ( strcasecmp(item->type, type ))
		item++;

	return item->cmd;
}

/* --------------------------------------------------------------- */

/* send command to UPS and read reply if requested

   reply   :  buffer for reply, NULL if no reply expected
   replylen:  length of buffer reply
   fmt     :  format string, followed by optional data for command

   returns :  no of chars received, -1 if error
*/
static int mge_command(char *reply, int replylen, const char *fmt, ...)
{
	const char *p;
	char command[BUFFLEN];
	int bytes_sent = 0;
	int bytes_rcvd = 0;
	int ret;
	va_list ap;

	/* build command string */
	va_start(ap, fmt);
<<<<<<< HEAD
#if defined (__GNUC__) || defined (__clang__)
#pragma GCC diagnostic push
#pragma GCC diagnostic ignored "-Wformat-nonliteral"
#pragma GCC diagnostic ignored "-Wformat-security"
#endif
	ret = vsnprintf(command, sizeof(command), fmt, ap);
#if defined (__GNUC__) || defined (__clang__)
=======
#ifdef HAVE_PRAGMAS_FOR_GCC_DIAGNOSTIC_IGNORED_FORMAT_NONLITERAL
#pragma GCC diagnostic push
#endif
#ifdef HAVE_PRAGMA_GCC_DIAGNOSTIC_IGNORED_FORMAT_NONLITERAL
#pragma GCC diagnostic ignored "-Wformat-nonliteral"
#endif
#ifdef HAVE_PRAGMA_GCC_DIAGNOSTIC_IGNORED_FORMAT_SECURITY
#pragma GCC diagnostic ignored "-Wformat-security"
#endif
	ret = vsnprintf(command, sizeof(command), fmt, ap);
#ifdef HAVE_PRAGMAS_FOR_GCC_DIAGNOSTIC_IGNORED_FORMAT_NONLITERAL
>>>>>>> baca562a
#pragma GCC diagnostic pop
#endif

	if ((ret < 1) || (ret >= (int) sizeof(command)))
		upsdebugx(4, "mge_command: command truncated");

	va_end(ap);

	/* Delay a bit to avoid overlap of a previous answer (500 ms), as per
	 * http://old.networkupstools.org/protocols/mge/9261zwfa.pdf § 6.1. Timings */
	usleep(500000);

	/* flush received, unread data */
	tcflush(upsfd, TCIFLUSH);

	/* send command */
	for (p = command; *p; p++) {
		if ( isprint(*p & 0xFF) )
			upsdebugx(4, "mge_command: sending [%c]", *p);
		else
			upsdebugx(4, "mge_command: sending [%02X]", *p);

		if (write(upsfd, p, 1) != 1)
			return -1;

		bytes_sent++;
		usleep(MGE_CHAR_DELAY);
	}

	/* send terminating string */
	for (p = MGE_COMMAND_ENDCHAR; *p; p++) {
		if ( isprint(*p & 0xFF) )
			upsdebugx(4, "mge_command: sending [%c]", *p);
		else
			upsdebugx(4, "mge_command: sending [%02X]", *p);

		if (write(upsfd, p, 1) != 1)
			return -1;

		bytes_sent++;
		usleep(MGE_CHAR_DELAY);
	}

	if ( !reply )
		return bytes_rcvd;
	else
		usleep(MGE_REPLY_DELAY);

	bytes_rcvd = ser_get_line(upsfd, reply, replylen,
		MGE_REPLY_ENDCHAR, MGE_REPLY_IGNCHAR, 3, 0);

	upsdebugx(4, "mge_command: received %d byte(s)", bytes_rcvd);

	return bytes_rcvd;
}

void upsdrv_cleanup(void)
{
	upsdebugx(1, "cleaning up");
	disable_ups_comm();
	ser_close(upsfd, device_path);
}<|MERGE_RESOLUTION|>--- conflicted
+++ resolved
@@ -680,11 +680,6 @@
 	/* initialize info string */
 	infostr[0] = '\0';
 
-<<<<<<< HEAD
-#if defined (__GNUC__) || defined (__clang__)
-#pragma GCC diagnostic push
-#pragma GCC diagnostic ignored "-Wformat-nonliteral"
-=======
 #ifdef HAVE_PRAGMAS_FOR_GCC_DIAGNOSTIC_IGNORED_FORMAT_NONLITERAL
 #pragma GCC diagnostic push
 #endif
@@ -692,7 +687,6 @@
 #pragma GCC diagnostic ignored "-Wformat-nonliteral"
 #endif
 #ifdef HAVE_PRAGMA_GCC_DIAGNOSTIC_IGNORED_FORMAT_SECURITY
->>>>>>> baca562a
 #pragma GCC diagnostic ignored "-Wformat-security"
 #endif
 	/* write into infostr with proper formatting */
@@ -705,11 +699,7 @@
 	} else {
 		snprintf(infostr, infolen, item->fmt, buf);
 	}
-<<<<<<< HEAD
-#if defined (__GNUC__) || defined (__clang__)
-=======
 #ifdef HAVE_PRAGMAS_FOR_GCC_DIAGNOSTIC_IGNORED_FORMAT_NONLITERAL
->>>>>>> baca562a
 #pragma GCC diagnostic pop
 #endif
 }
@@ -888,15 +878,6 @@
 
 	/* build command string */
 	va_start(ap, fmt);
-<<<<<<< HEAD
-#if defined (__GNUC__) || defined (__clang__)
-#pragma GCC diagnostic push
-#pragma GCC diagnostic ignored "-Wformat-nonliteral"
-#pragma GCC diagnostic ignored "-Wformat-security"
-#endif
-	ret = vsnprintf(command, sizeof(command), fmt, ap);
-#if defined (__GNUC__) || defined (__clang__)
-=======
 #ifdef HAVE_PRAGMAS_FOR_GCC_DIAGNOSTIC_IGNORED_FORMAT_NONLITERAL
 #pragma GCC diagnostic push
 #endif
@@ -908,7 +889,6 @@
 #endif
 	ret = vsnprintf(command, sizeof(command), fmt, ap);
 #ifdef HAVE_PRAGMAS_FOR_GCC_DIAGNOSTIC_IGNORED_FORMAT_NONLITERAL
->>>>>>> baca562a
 #pragma GCC diagnostic pop
 #endif
 
