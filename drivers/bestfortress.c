/*
   bestfortress.c - model specific routines for (very) old Best Power Fortress

   Copyright (C) 2002  Russell Kroll <rkroll@exploits.org> (skeleton)
             (C) 2002  Holger Dietze <holger.dietze@advis.de>
             (C) 2009  Stuart D. Gathman <stuart@bmsi.com>

   This program is free software; you can redistribute it and/or modify
   it under the terms of the GNU General Public License as published by
   the Free Software Foundation; either version 2 of the License, or
   (at your option) any later version.

   This program is distributed in the hope that it will be useful,
   but WITHOUT ANY WARRANTY; without even the implied warranty of
   MERCHANTABILITY or FITNESS FOR A PARTICULAR PURPOSE.  See the
   GNU General Public License for more details.

   You should have received a copy of the GNU General Public License
   along with this program; if not, write to the Free Software
   Foundation, Inc., 51 Franklin Street, Fifth Floor, Boston, MA 02110-1301 USA
*/

#include "main.h"
#include "serial.h"
#include "nut_stdint.h"

#define UPSDELAY 50000	/* 50 ms delay required for reliable operation */
#define SER_WAIT_SEC	2	/* allow 2.0 sec for ser_get calls */
#define SER_WAIT_USEC	0
#define ENDCHAR		'\r'
#define IGNCHARS	" \n"

#if defined(__sgi) && ! defined(__GNUC__)
#define        inline  __inline
#endif

#define DRIVER_NAME     "Best Fortress UPS driver"
<<<<<<< HEAD
#define DRIVER_VERSION  "0.10"
=======
#define DRIVER_VERSION  "0.11"
>>>>>>> 0264b1be

/* driver description structure */
upsdrv_info_t   upsdrv_info = {
	DRIVER_NAME,
	DRIVER_VERSION,
	"Holger Dietze <holger.dietze@advis.de>\n"
	"Stuart D. Gathman <stuart@bmsi.com>\n",
	DRV_EXPERIMENTAL,
	{ NULL }
};

/*
 * Choose 20s for off delay, reading the tea leaves from other drivers.
 */
static const char *shutdown_delay = "20";

/*
 * Logging plan:
 * CRIT: executing poweroff
 * ERR: indicates a bug in nut
 * WARNING: indicates a serious misconfiguration that will cause nut
 *           to fail to function
 * NOTICE: rare situations without a planned reporting path (none so
 *         far)
 * INFO: One message each for startup, first establishment of comms
 * DEBUG: Loss/restore of comms, and perhaps things that are normally
 *        reported via other daemons (on battery, low battery)
 * D1: Things that happen rarely (startup/shutdown, param set, instant
 *     commands)
 * D2: ?
 * D3: trace of communications
 * D4: more io than necessary to see working communications
 * D5: log even succesful acks
 */

static int instcmd (const char *cmdname, const char *extra);
static int upsdrv_setvar (const char *varname, const char *val);

/* Rated maximum VA output as configured by the user. */
static int maxload = 0;

/*
 * NB: Not called for shutdown.
 */
void upsdrv_initinfo(void)
{
	dstate_setinfo("ups.mfr", "Best Power");
	dstate_setinfo("ups.model", "Fortress");
	dstate_setinfo("battery.voltage.nominal", "24");

	/*dstate_setinfo ("alarm.overload", "0");*/ /* Flag */
	/*dstate_setinfo ("alarm.temp", "0");*/ /* Flag */
	if (maxload)
		dstate_setinfo("ups.load", "0");
	dstate_setinfo("output.voltamps", "0");

	/* tunable via front panel: (european voltage level)
	   parameter        factory default  range
	   INFO_LOWXFER     196 V   p7=nnn   160-210
	   INFO_HIGHXFER    254 V   p8=nnn   215-274
	   INFO_LOBATTIME   2 min   p2=n     1-5

	   comm mode    p6=0 dumb DONT USE (will lose access to parameter setting!)
	        p6=1 B1200
	        p6=2 B2400
	        P6=3 B4800
	        p6=4 B9600
	   maybe cycle through speeds to autodetect?

	   echo off     e0
	   echo on      e1
	*/
	dstate_setinfo("input.transfer.low", "%s", "");
	dstate_setflags("input.transfer.low", ST_FLAG_STRING | ST_FLAG_RW);
	dstate_setaux("input.transfer.low", 3);

	dstate_setinfo("input.transfer.high", "%s", "");
	dstate_setflags("input.transfer.high", ST_FLAG_STRING | ST_FLAG_RW);
	dstate_setaux("input.transfer.high", 3);

	dstate_setinfo("battery.runtime.low", "%s", "");
	dstate_setflags("battery.runtime.low", ST_FLAG_STRING | ST_FLAG_RW);
	dstate_setaux("battery.runtime.low", 3);

	upsh.instcmd = instcmd;
	upsh.setvar = upsdrv_setvar;

	dstate_addcmd("shutdown.return");
	dstate_addcmd("load.off");
}

/* convert hex digit to int */
static inline int fromhex (char c)
{
	return (c >= '0' && c <= '9') ? c - '0'
		: (c >= 'A' && c <= 'F') ? c - 'A' + 10
		: (c >= 'a' && c <= 'f') ? c - 'a' + 10
		: 0;
}

/* do checksumming on UPS response */
static int checksum (char * s)
{
	int i;
	int sum;
	for (i = 40, sum = 0; s[0] && s[1] && i > 0; i--, s += 2) {
		sum += (fromhex (s[0]) << 4) + fromhex (s[1]);
	}
	return sum;
}

/* set info to integer value */
static inline int setinfo_int (const char *key, const char * s, size_t len)
{
	char buf[10];
	int val;

	if (len > sizeof(buf))
		len = sizeof(buf)-1;
	strncpy (buf, s, len);
	buf[len] = 0;
	val = atoi(buf);
	dstate_setinfo (key, "%d", val);
	return val;
}

/* set info to integer value (for runtime remaining)
   value is expressed in minutes, but desired in seconds
 */
static inline void setinfo_int_minutes (const char *key, const char * s, size_t len)
{
	char buf[10];

	if (len > sizeof(buf))
		len = sizeof(buf)-1;
	strncpy (buf, s, len);
	buf[len] = 0;
	dstate_setinfo (key, "%d", 60*atoi (buf));
}

/* set info to float value */
static inline void setinfo_float (const char *key, const char * fmt, const char * s, size_t len, double factor)
{
	char buf[10];
	if (len > sizeof(buf))
		len = sizeof(buf)-1;
	strncpy (buf, s, len);
	buf[len] = 0;

	dstate_setinfo_dynamic (key, fmt, "%f", factor * (double)(atoi (buf)));
}

static int upssend(const char *fmt,...) {
	int ret;
	char buf[1024], *p;
	va_list ap;
	unsigned int	sent = 0;
	useconds_t d_usec = UPSDELAY;

	va_start(ap, fmt);
#ifdef HAVE_PRAGMAS_FOR_GCC_DIAGNOSTIC_IGNORED_FORMAT_NONLITERAL
#pragma GCC diagnostic push
#endif
#ifdef HAVE_PRAGMA_GCC_DIAGNOSTIC_IGNORED_FORMAT_NONLITERAL
#pragma GCC diagnostic ignored "-Wformat-nonliteral"
#endif
#ifdef HAVE_PRAGMA_GCC_DIAGNOSTIC_IGNORED_FORMAT_SECURITY
#pragma GCC diagnostic ignored "-Wformat-security"
#endif
	/* Note: Not converting to hardened NUT methods with dynamic
	 * format string checking, this one is used locally with
	 * fixed strings (and args) */
	ret = vsnprintf(buf, sizeof(buf), fmt, ap);
#ifdef HAVE_PRAGMAS_FOR_GCC_DIAGNOSTIC_IGNORED_FORMAT_NONLITERAL
#pragma GCC diagnostic pop
#endif
	va_end(ap);

	/* Why do we not upsflushin here? */

	upsdebugx(3, "%s: sending %d bytes <%s>", __func__, ret, buf);

	if ((ret < 1) || (ret >= (int) sizeof(buf)))
		upslogx(LOG_ERR, "%s: vsnprintf needed more than %d bytes",
			__func__, (int) sizeof(buf));

	for (p = buf; *p && sent < INT_MAX - 1; p++) {
#ifndef WIN32
		if (write(upsfd, p, 1) != 1)
#else	/* WIN32 */
		DWORD bytes_written;
		BOOL res;
		res = WriteFile(upsfd, p, 1, &bytes_written,NULL);
		if (res == 0 || bytes_written == 0)
#endif	/* WIN32 */
			return -1;

		/* Note: LGTM.com analysis warns that here
		 * "Comparison is always true because d_usec >= 2"
		 * since we initialize with UPSDELAY above.
		 * Do not remove this check just in case that
		 * initialization changes, or run-time value
		 * becomes modified, in later iterations.
		 */
		if (d_usec > 0)
			usleep(d_usec);

		sent++;
		if (sent >= INT_MAX) {
			upslogx(LOG_ERR, "%s: sent >= INT_MAX, aborting",
				__func__);
		}
	}

	if (ret != (int) sent) {
		upsdebugx(1, "%s: ret %d != sent %u", __func__, ret, sent);
	}

	return (int)sent;
}

static ssize_t upsrecv(char *buf,size_t bufsize,char ec,const char *ic)
{
	ssize_t nread;

	nread = ser_get_line(upsfd, buf, bufsize - 1, ec, ic,
			     SER_WAIT_SEC, SER_WAIT_USEC);

	/* \todo is buf null terminated? */
	upsdebugx(4, "%s: read %" PRIiSIZE " <%s>", __func__, nread, buf);

	return nread;
}

static ssize_t upsflushin(int f, int verbose, const char *ignset)
{
	NUT_UNUSED_VARIABLE(f);
	upsdebugx(4, "%s: begin", __func__);
	return ser_flush_in(upsfd, ignset, verbose);
}

/* read out UPS and store info */
void upsdrv_updateinfo(void)
{
	char temp[256];
	char *p = NULL;
	int loadva;
	size_t len = 0;
	ssize_t recv;
	int retry;
	char ch;
	int checksum_ok = -1, is_online = 1, is_off, low_batt, trimming, boosting;

	upsdebugx(2, "%s: begin", __func__);

	for (retry = 0; retry < 5; ++retry) {
		upsflushin (0, 0, "\r ");
		upssend ("f\r");
		while (ser_get_char(upsfd, &ch, 0, UPSDELAY) > 0 && ch != '\n'); /* response starts with \r\n */
		temp[2] = 0;
		do {
			if ((recv = upsrecv (temp+2, sizeof temp - 2, ENDCHAR, IGNCHARS)) <= 0) {
				upsdebugx(1, "%s: upsrecv failed, "
					  "retrying without counting", __func__);
				upsflushin (0, 0, "\r ");
				upssend ("f\r");
				while (ser_get_char(upsfd, &ch, 0, UPSDELAY) > 0 && ch != '\n'); /* response starts with \r\n */
			}
		} while (temp[2] == 0);

		upsdebugx(3, "%s: received %" PRIiSIZE " bytes (try %i)",
			  __func__, recv, retry);

		/* syslog (LOG_DAEMON | LOG_NOTICE,"ups: got %d chars '%s'\n", recv, temp + 2); */
		/* status example:
		   000000000001000000000000012201210000001200014500000280600000990025000000000301BE
		   000000000001000000000000012401230000001200014800000280600000990025000000000301B7
		   |Vi||Vo|    |Io||Psou|    |Vb||f| |tr||Ti|            CS
		   000000000001000000000000023802370000000200004700000267500000990030000000000301BD
		   1    1    2    2    3    3    4    4    5    5    6    6    7    7   78
		   0    5    0    5    0    5    0    5    0    5    0    5    0    5    0    5   90
		 */

		/* last bytes are a checksum:
		   interpret response as hex string, sum of all bytes must be zero
		 */
		checksum_ok = ( (checksum (temp+2) & 0xff) == 0 );
		/* setinfo (INFO_, ""); */

		if (!checksum_ok) {
			upsdebug_hex(5, "upsdrv_updateinfo: "
				     "checksum failure buffer hex",
				     temp, (size_t)recv);
			upsdebug_ascii(5, "upsdrv_updateinfo: "
				       "checksum failure buffer ascii",
				       temp, (size_t)recv);
		}


		/* I can't figure out why this is missing the first two chars.
		   But the first two chars are not used, so just set them to zero
		   when missing. */
		len = strlen(temp+2);
		temp[0] = '0';
		temp[1] = '0';
		p = temp+2;
		if (len == 78)
			p = temp;
		else if (len != 80)
			checksum_ok = 0;
		if (checksum_ok) break;

		upsdebugx(1, "%s: failed to read status try %d",
			  __func__, retry);
		sleep(SER_WAIT_SEC);
	}

	if (!p || len < 1 || checksum_ok < 0) {
		/* \todo: Analyze/fix code and rewrite message. */
		upsdebugx(2, "%s: pointer to data not initialized after processing",
			__func__);
		dstate_datastale();
		return;
	}

	if (!checksum_ok) {
		upsdebugx(2, "%s: checksum corruption", __func__);
		upsdebug_hex(3, "buffer", temp, (size_t)len);
		dstate_datastale();
		return;
	}

	/* Log assuming ASCII which it 99% is.  \todo Improve. */
	upsdebugx(3, "%s: %s", __func__, p);

	setinfo_int ("input.voltage", p+24,4);
	setinfo_int ("output.voltage", p+28,4);
	setinfo_float ("battery.voltage", "%.1f", p+50,4, 0.1);
	setinfo_float ("output.current", "%.1f", p+36,4, 0.1);
	loadva = setinfo_int ("output.voltamps", p+40,6);
	if (maxload)
		dstate_setinfo ("ups.load", "%d", loadva * 100 / maxload);
	setinfo_float ("input.frequency", "%.1f", p+54,3, 0.1);
	setinfo_int_minutes ("battery.runtime", p+58,4);
	setinfo_int ("ups.temperature", p+62,4);

	is_online = p[17] == '0';
	low_batt = fromhex(p[21]) & 8 || fromhex(p[20]) & 1;
	is_off = p[11] == '0';
	trimming = p[33] == '1';
	boosting = 0; /* FIXME, don't know which bit gets set
			 (brownouts are very rare here and I can't
			 simulate one) */

	status_init();
	if (low_batt)
		status_set("LB");
	else if (trimming)
		status_set("TRIM");
	else if (boosting)
		status_set("BOOST");
	else
		status_set(is_online ? (is_off ? "OFF" : "OL") : "OB");

	/* setinfo(INFO_STATUS, "%s%s",
	 *	(util < lownorm) ? "BOOST ", "",
	 *	(util > highnorm) ? "TRIM ", "",
	 *	((flags & TIOCM_CD) == 0) ? "" : "LB ",
	 *	((flags & TIOCM_CTS) == TIOCM_CTS) ? "OB" : "OL");
	 */

	status_commit();
	dstate_dataok();
}


/* Parameter setting */

/* all UPS tunable parameters are set with command
   'p%d=%s'
*/
static int setparam (int parameter, int dlen, const char * data)
{
	char reply[80];

	upsdebugx(2, "%s: begin", __func__);

	/* Note the use of "%*s" - parameter (int)dlen specifies
	 * the string width reserved for data */
	upssend ("p%d=%*s\r", parameter, dlen, data);
	if (upsrecv (reply, sizeof(reply), ENDCHAR, "") < 0) {
		upsdebugx(1, "%s: did not get reply", __func__);
		return 0;
	}
	if (strncmp (reply, "OK", 2) == 0) {
		upsdebugx(5, "%s: reply OK", __func__);
		return 1;
	} else {
		upsdebugx(1, "%s: reply NOT ok", __func__);
		return 0;
	}
}

/* ups_setsuper: set super-user access
   (allows setting variables)
*/
static void ups_setsuper (int super)
{
	setparam (999, super ? 4 : 0, super ? "2639" : "");
}

/* sets whether UPS will reapply power after it has shut down and line
 * power returns.
 */
static void autorestart (int restart)
{
	ups_setsuper (1);
	setparam (1, 1, restart ? "1" : "0");
	ups_setsuper (0);
}

/* set UPS parameters */
static int upsdrv_setvar (const char *var, const char * data) {
	int parameter;
	size_t len = strlen(data);
	upsdebugx(1, "%s: %s %s (%" PRIuSIZE " bytes)", __func__, var, data, len);
	if (strcmp("input.transfer.low", var) == 0) {
		parameter = 7;
	}
	else if (strcmp("input.transfer.high", var) == 0) {
		parameter = 8;
	}
	else if (strcmp("battery.runtime.low", var) == 0) {
		parameter = 2;
	}
	else {
		/*
		 * \todo Figure out if we get here by a code error or
		 * by the user asking for a variable that does not
		 * exist.  If the former, change to LOG_ERR and if the
		 * latter change to LOG_DEBUG.
		 */
		upslogx(LOG_INFO, "%s: unsettable variable %s", __func__, var);
		return STAT_SET_UNKNOWN;
	}
	ups_setsuper (1);
	assert (len < INT_MAX);
	if (setparam (parameter, (int)len, data)) {
		dstate_setinfo (var, "%*s", (int)len, data);
	}
	ups_setsuper (0);
	return STAT_SET_HANDLED;
}

/*
 * The "power down and maybe return command" is "OFF %d\r", with a
 * delay in seconds before poweroff.  As a special case, "OFF 0" does
 * not shut down.  The UPS will power on the load when power returns
 * (or after a delay if power is not out), according to the front panel
 * parameter, or the value set via `autorestart()`.
 */

/*
 * This is equivalent to the `shutdown.return` instant command, but
 * invoked with `-k`.
 * \todo Reduce duplication.
 */
void upsdrv_shutdown(void)
{
	/* Only implement "shutdown.default"; do not invoke
	 * general handling of other `sdcommands` here */

	int	ret = -1;

	upsdebugx(2, "%s: begin", __func__);

	ret = do_loop_shutdown_commands("shutdown.return", NULL);
	if (handling_upsdrv_shutdown > 0)
		set_exit_flag(ret == STAT_INSTCMD_HANDLED ? EF_EXIT_SUCCESS : EF_EXIT_FAILURE);

	upsdebugx(2, "%s: end", __func__);
}

static int instcmd (const char *cmdname, const char *extra)
{
	if (!strcasecmp(cmdname, "load.off")) {
		upslogx(LOG_CRIT, "%s: %s: OFF/stayoff in 1s",
			__func__, cmdname);
		autorestart (0);
		upssend ("OFF1\r");
		return STAT_INSTCMD_HANDLED;
	}
	else if (!strcasecmp(cmdname, "shutdown.return")) {
		const	char	*grace;

		upsdebugx(2, "%s: %s: start", __func__, cmdname);

		grace = dstate_getinfo("ups.delay.shutdown");
		if (!grace) {
			upsdebugx(1, "%s: ups.delay.shutdown is NULL!", __func__);
			/* Pick a different value than 20 so we can see it in the logs. */
			grace = "30";
		}

		upslogx(LOG_CRIT, "%s: OFF/restart in %s seconds", __func__, grace);

		/* Start again, overriding front panel setting. */
		autorestart (1);

		upssend ("OFF%s\r", grace);
		/* I'm nearly dead, Jim */

		upsdebugx(2, "%s: %s: end", __func__, cmdname);
		return STAT_INSTCMD_HANDLED;
	}
	/* \todo Software error or user error? */
	upslogx(LOG_ERR, "%s: unknown command [%s] [%s]",
		__func__, cmdname, extra);
	return STAT_INSTCMD_UNKNOWN;
}

void upsdrv_help(void)
{
}

/* list flags and values that you want to receive via -x */
void upsdrv_makevartable(void)
{
	addvar (VAR_VALUE, "baudrate", "serial line speed");
	addvar (VAR_VALUE, "max_load", "rated VA load VA");
}

static struct {
	const char * val;
	speed_t speed;
} speed_table[] = {
	{"1200", B1200},
	{"2400", B2400},
	{"4800", B4800},
	{"9600", B9600},
	{NULL, B1200},
};

/*
 * Called first, for normal operation and for shutdown.
 */
void upsdrv_initups(void)
{
	speed_t speed = B1200;

	char * speed_val = getval("baudrate");
	char * max_load = getval("max_load");

	upsdebugx(1, "%s: begin", __func__);

	if (max_load) maxload = atoi(max_load);

	if (speed_val) {
		int i;
		for (i=0; speed_table[i].val; i++) {
			if (strcmp (speed_val, speed_table[i].val) == 0)
				break;
		}
		speed = speed_table[i].speed;
	}

	upsfd = ser_open(device_path);
	if (INVALID_FD(upsfd)) {
		upslogx(LOG_WARNING, "%s: failed to open %s",
			__func__, device_path);
		/* \todo: Deal with the failure */
	}

	/* ser_set_speed returns int 0 always; fatal if ioctl fails */
	ser_set_speed(upsfd, device_path, speed);

	upsdebugx(1, "%s: opened %s speed %s upsfd %d",
		  __func__, device_path, speed_val ? speed_val : "DEFAULT", upsfd);

	/* Set early so that it is in place for shutdown. */
	dstate_setinfo("ups.delay.shutdown", "%s", shutdown_delay);

	upsdebugx(1, "%s: end", __func__);
}

void upsdrv_cleanup(void)
{
	upsdebugx(1, "%s: begin/end", __func__);
}<|MERGE_RESOLUTION|>--- conflicted
+++ resolved
@@ -35,11 +35,7 @@
 #endif
 
 #define DRIVER_NAME     "Best Fortress UPS driver"
-<<<<<<< HEAD
-#define DRIVER_VERSION  "0.10"
-=======
-#define DRIVER_VERSION  "0.11"
->>>>>>> 0264b1be
+#define DRIVER_VERSION  "0.12"
 
 /* driver description structure */
 upsdrv_info_t   upsdrv_info = {
