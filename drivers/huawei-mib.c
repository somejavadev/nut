--- conflicted
+++ resolved
@@ -32,11 +32,7 @@
  * static info_lkp_t huawei_onbatt_info[] = {
  * 	info_lkp_default(1, "OB"),
  * 	info_lkp_default(2, "OL"),
-<<<<<<< HEAD
- * 	info_lkp_default(0, NULL),
-=======
  * 	info_lkp_sentinel
->>>>>>> 6abd95e3
  * };
  */
 
@@ -139,15 +135,9 @@
 	 * To create a value lookup structure (as needed on the 2nd line), use the
 	 * following kind of declaration, outside of the present snmp_info_t[]:
 	 * static info_lkp_t huawei_onbatt_info[] = {
-<<<<<<< HEAD
-	 * 	info_lkp_default(1, "OB"), },
-	 * 	info_lkp_default(2, "OL"), },
-	 * 	info_lkp_sentinel }
-=======
 	 * 	info_lkp_default(1, "OB"),
 	 * 	info_lkp_default(2, "OL"),
 	 * 	info_lkp_sentinel
->>>>>>> 6abd95e3
 	 * };
 	 */
 
