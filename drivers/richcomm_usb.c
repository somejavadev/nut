/*
 * richcomm_usb.c - driver for UPS with Richcomm dry-contact to USB
 *                  solution, such as 'Sweex Manageable UPS 1000VA'
 *
 * May also work on 'Kebo UPS-650D', not tested as of 05/23/2007
 *
 * Copyright (C) 2007 Peter van Valderen <p.v.valderen@probu.nl>
 *                    Dirk Teurlings <dirk@upexia.nl>
 * Copyright (C) 2016 Eaton
 *
 * This program is free software; you can redistribute it and/or modify
 * it under the terms of the GNU General Public License as published by
 * the Free Software Foundation; either version 2 of the License, or
 * (at your option) any later version.
 *
 * This program is distributed in the hope that it will be useful,
 * but WITHOUT ANY WARRANTY; without even the implied warranty of
 * MERCHANTABILITY or FITNESS FOR A PARTICULAR PURPOSE.  See the
 * GNU General Public License for more details.
 *
 * You should have received a copy of the GNU General Public License
 * along with this program; if not, write to the Free Software
 * Foundation, Inc., 59 Temple Place, Suite 330, Boston, MA 02111-1307 USA
 */

#include "main.h"
#include "usb-common.h"
#include "nut_stdint.h"

/* driver version */
#define DRIVER_NAME	"Richcomm dry-contact to USB driver"
#define DRIVER_VERSION	"0.09"

/* driver description structure */
upsdrv_info_t upsdrv_info = {
	DRIVER_NAME,
	DRIVER_VERSION,
	"Peter van Valderen <p.v.valderen@probu.nl>\n"
	"Dirk Teurlings <dirk@upexia.nl>",
	DRV_EXPERIMENTAL,
	{ NULL }
};

#define STATUS_REQUESTTYPE	0x21
#define REPLY_REQUESTTYPE	0x81
#define QUERY_PACKETSIZE	4
#define REPLY_PACKETSIZE	6
#define REQUEST_VALUE		0x09
#define MESSAGE_VALUE		0x200
#define INDEX_VALUE		0

/* limit the amount of spew that goes in the syslog when we lose the UPS (from nut_usb.h) */
#define USB_ERR_LIMIT	10	/* start limiting after 10 in a row */
#define USB_ERR_RATE	10	/* then only print every 10th error */

static usb_device_id_t richcomm_usb_id[] = {
	/* Sweex 1000VA */
	{ USB_DEVICE(0x0925, 0x1234),  NULL },

	/* Terminating entry */
	{ 0, 0, NULL }
};

static usb_dev_handle	*udev = NULL;
static USBDevice_t	usbdevice;
static unsigned int	comm_failures = 0;

static int device_match_func(USBDevice_t *device, void *privdata)
{
	NUT_UNUSED_VARIABLE(privdata);

	switch (is_usb_device_supported(richcomm_usb_id, device))
	{
	case SUPPORTED:
		return 1;

	case POSSIBLY_SUPPORTED:
	case NOT_SUPPORTED:
	default:
		return 0;
	}
}

static USBDeviceMatcher_t device_matcher = {
	&device_match_func,
	NULL,
	NULL
};

#if (defined HAVE_PRAGMA_GCC_DIAGNOSTIC_PUSH_POP_BESIDEFUNC) && ( (defined HAVE_PRAGMA_GCC_DIAGNOSTIC_IGNORED_TYPE_LIMITS_BESIDEFUNC) || (defined HAVE_PRAGMA_GCC_DIAGNOSTIC_IGNORED_TAUTOLOGICAL_CONSTANT_OUT_OF_RANGE_COMPARE_BESIDEFUNC) )
# pragma GCC diagnostic push
#endif
#ifdef HAVE_PRAGMA_GCC_DIAGNOSTIC_IGNORED_TYPE_LIMITS_BESIDEFUNC
# pragma GCC diagnostic ignored "-Wtype-limits"
#endif
#ifdef HAVE_PRAGMA_GCC_DIAGNOSTIC_IGNORED_TAUTOLOGICAL_CONSTANT_OUT_OF_RANGE_COMPARE_BESIDEFUNC
# pragma GCC diagnostic ignored "-Wtautological-constant-out-of-range-compare"
#endif
static int execute_and_retrieve_query(char *query, char *reply)
{
	int	ret;

	ret = usb_control_msg(udev, STATUS_REQUESTTYPE, REQUEST_VALUE,
		MESSAGE_VALUE, INDEX_VALUE,
<<<<<<< HEAD
		query, QUERY_PACKETSIZE, 1000);
=======
		(usb_ctrl_charbuf)query, QUERY_PACKETSIZE, 1000);
>>>>>>> d70124c0

	if (ret <= 0) {
		upsdebugx(3, "send: %s",
			ret ? nut_usb_strerror(ret) : "timeout");
		return ret;
	}

#if (defined HAVE_PRAGMA_GCC_DIAGNOSTIC_PUSH_POP) && ( (defined HAVE_PRAGMA_GCC_DIAGNOSTIC_IGNORED_TYPE_LIMITS) || (defined HAVE_PRAGMA_GCC_DIAGNOSTIC_IGNORED_TAUTOLOGICAL_CONSTANT_OUT_OF_RANGE_COMPARE) )
# pragma GCC diagnostic push
#endif
#ifdef HAVE_PRAGMA_GCC_DIAGNOSTIC_IGNORED_TYPE_LIMITS
# pragma GCC diagnostic ignored "-Wtype-limits"
#endif
#ifdef HAVE_PRAGMA_GCC_DIAGNOSTIC_IGNORED_TAUTOLOGICAL_CONSTANT_OUT_OF_RANGE_COMPARE
# pragma GCC diagnostic ignored "-Wtautological-constant-out-of-range-compare"
#endif
	/* Cast up within the signed/unsigned same type */
	if ((unsigned int)ret >= SIZE_MAX) {
#if (defined HAVE_PRAGMA_GCC_DIAGNOSTIC_PUSH_POP) && ( (defined HAVE_PRAGMA_GCC_DIAGNOSTIC_IGNORED_TYPE_LIMITS) || (defined HAVE_PRAGMA_GCC_DIAGNOSTIC_IGNORED_TAUTOLOGICAL_CONSTANT_OUT_OF_RANGE_COMPARE) )
# pragma GCC diagnostic pop
#endif
		upsdebugx(3, "send: ret=%d exceeds SIZE_MAX", ret);
	}
	upsdebug_hex(3, "send", query, (size_t)ret);

	ret = usb_interrupt_read(udev,
		REPLY_REQUESTTYPE,
<<<<<<< HEAD
		reply, REPLY_PACKETSIZE, 1000);
=======
		(usb_ctrl_charbuf)reply, REPLY_PACKETSIZE, 1000);
>>>>>>> d70124c0

	if (ret <= 0) {
		upsdebugx(3, "read: %s",
			ret ? nut_usb_strerror(ret) : "timeout");
		return ret;
	}

#if (defined HAVE_PRAGMA_GCC_DIAGNOSTIC_PUSH_POP) && ( (defined HAVE_PRAGMA_GCC_DIAGNOSTIC_IGNORED_TYPE_LIMITS) || (defined HAVE_PRAGMA_GCC_DIAGNOSTIC_IGNORED_TAUTOLOGICAL_CONSTANT_OUT_OF_RANGE_COMPARE) )
# pragma GCC diagnostic push
#endif
#ifdef HAVE_PRAGMA_GCC_DIAGNOSTIC_IGNORED_TYPE_LIMITS
# pragma GCC diagnostic ignored "-Wtype-limits"
#endif
#ifdef HAVE_PRAGMA_GCC_DIAGNOSTIC_IGNORED_TAUTOLOGICAL_CONSTANT_OUT_OF_RANGE_COMPARE
# pragma GCC diagnostic ignored "-Wtautological-constant-out-of-range-compare"
#endif
	/* Cast up within the signed/unsigned same type */
	if ((unsigned int)ret >= SIZE_MAX) {
#if (defined HAVE_PRAGMA_GCC_DIAGNOSTIC_PUSH_POP) && ( (defined HAVE_PRAGMA_GCC_DIAGNOSTIC_IGNORED_TYPE_LIMITS) || (defined HAVE_PRAGMA_GCC_DIAGNOSTIC_IGNORED_TAUTOLOGICAL_CONSTANT_OUT_OF_RANGE_COMPARE) )
# pragma GCC diagnostic pop
#endif
		upsdebugx(3, "read: ret=%d exceeds SIZE_MAX", ret);
	}
	upsdebug_hex(3, "read", reply, (size_t)ret);
	return ret;
}
#if (defined HAVE_PRAGMA_GCC_DIAGNOSTIC_PUSH_POP_BESIDEFUNC) && ( (defined HAVE_PRAGMA_GCC_DIAGNOSTIC_IGNORED_TYPE_LIMITS_BESIDEFUNC) || (defined HAVE_PRAGMA_GCC_DIAGNOSTIC_IGNORED_TAUTOLOGICAL_CONSTANT_OUT_OF_RANGE_COMPARE_BESIDEFUNC) )
# pragma GCC diagnostic pop
#endif

static int query_ups(char *reply)
{
	/*
	 * This packet is a status request to the UPS
	 */
	char	query[QUERY_PACKETSIZE] = { 0x01, 0x00, 0x00, 0x30 };

	return execute_and_retrieve_query(query, reply);
}

static void usb_comm_fail(const char *fmt, ...)
{
	int	ret;
	char	why[SMALLBUF];
	va_list	ap;

	/* this means we're probably here because select was interrupted */
	if (exit_flag != 0) {
		return;	 /* ignored, since we're about to exit anyway */
	}

	comm_failures++;

	if ((comm_failures == USB_ERR_LIMIT) || ((comm_failures % USB_ERR_RATE) == 0)) {
		upslogx(LOG_WARNING, "Warning: excessive comm failures, limiting error reporting");
	}

	/* once it's past the limit, only log once every USB_ERR_LIMIT calls */
	if ((comm_failures > USB_ERR_LIMIT) && ((comm_failures % USB_ERR_LIMIT) != 0)) {
		return;
	}

	/* generic message if the caller hasn't elaborated */
	if (!fmt) {
		upslogx(LOG_WARNING, "Communications with UPS lost - check cabling");
		return;
	}

	va_start(ap, fmt);
#ifdef HAVE_PRAGMAS_FOR_GCC_DIAGNOSTIC_IGNORED_FORMAT_NONLITERAL
#pragma GCC diagnostic push
#endif
#ifdef HAVE_PRAGMA_GCC_DIAGNOSTIC_IGNORED_FORMAT_NONLITERAL
#pragma GCC diagnostic ignored "-Wformat-nonliteral"
#endif
#ifdef HAVE_PRAGMA_GCC_DIAGNOSTIC_IGNORED_FORMAT_SECURITY
#pragma GCC diagnostic ignored "-Wformat-security"
#endif
	ret = vsnprintf(why, sizeof(why), fmt, ap);
#ifdef HAVE_PRAGMAS_FOR_GCC_DIAGNOSTIC_IGNORED_FORMAT_NONLITERAL
#pragma GCC diagnostic pop
#endif
	va_end(ap);

	if ((ret < 1) || (ret >= (int) sizeof(why))) {
		upslogx(LOG_WARNING, "usb_comm_fail: vsnprintf needed more than %d bytes", (int)sizeof(why));
	}

	upslogx(LOG_WARNING, "Communications with UPS lost: %s", why);
}

static void usb_comm_good(void)
{
	if (comm_failures == 0) {
		return;
	}

	upslogx(LOG_NOTICE, "Communications with UPS re-established");
	comm_failures = 0;
}

/*
 * Callback that is called by usb_device_open() that handles USB device
 * settings prior to accepting the devide. At the very least claim the
 * device here. Detaching the kernel driver will be handled by the
 * caller, don't do this here. Return < 0 on error, 0 or higher on
 * success.
 */
static int driver_callback(usb_dev_handle *handle, USBDevice_t *device)
{
	NUT_UNUSED_VARIABLE(device);

	if (usb_set_configuration(handle, 1) < 0) {
		upsdebugx(5, "Can't set USB configuration");
		return -1;
	}

	if (usb_claim_interface(handle, 0) < 0) {
		upsdebugx(5, "Can't claim USB interface");
		return -1;
	}

#if WITH_LIBUSB_0_1
	if (usb_set_altinterface(handle, 0) < 0) {
		upsdebugx(5, "Can't set USB alternate interface");
		return -1;
	}
#elif WITH_LIBUSB_1_0
	int ret = 0;

	if ((ret = libusb_set_interface_alt_setting(handle, 0, 0)) < 0) {
		upsdebugx(5, "Can't set USB alternate interface: %s", nut_usb_strerror(ret));
		return -1;
	}
#endif /* WITH_LIBUSB_1_0 */

	if (usb_clear_halt(handle, 0x81) < 0) {
		upsdebugx(5, "Can't reset USB endpoint");
		return -1;
	}

	return 1;
}

static int usb_device_close(usb_dev_handle *handle)
{
	int ret = 0;

	if (!handle) {
		return 0;
	}

	/* usb_release_interface() sometimes blocks and goes
	 * into uninterruptible sleep.  So don't do it.
	 */
	/* usb_release_interface(handle, 0); */

#if WITH_LIBUSB_1_0
		libusb_close(handle);
		libusb_exit(NULL);
#else
		ret = usb_close(handle);
#endif

	return ret;
}

static int usb_device_open(usb_dev_handle **handlep, USBDevice_t *device, USBDeviceMatcher_t *matcher,
	int (*callback)(usb_dev_handle *handle, USBDevice_t *device))
{
	int ret = 0;
	uint8_t iManufacturer = 0, iProduct = 0, iSerialNumber = 0;

	/* libusb base init */
#if WITH_LIBUSB_1_0
	if (libusb_init(NULL) < 0) {
		libusb_exit(NULL);
		fatal_with_errno(EXIT_FAILURE, "Failed to init libusb 1.0");
	}
#else  /* => WITH_LIBUSB_0_1 */
	usb_init();
	usb_find_busses();
	usb_find_devices();
#endif /* WITH_LIBUSB_1_0 */

#ifndef __linux__ /* SUN_LIBUSB (confirmed to work on Solaris and FreeBSD) */
	/* Causes a double free corruption in linux if device is detached! */
	/* usb_device_close(*handlep); */
	if (*handlep)
		usb_close(*handlep);
#endif

#if WITH_LIBUSB_1_0
	libusb_device **devlist;
	ssize_t devcount = 0;
	libusb_device_handle *handle;
	struct libusb_device_descriptor dev_desc;
	uint8_t bus;
	int i;

	devcount = libusb_get_device_list(NULL, &devlist);
	if (devcount <= 0)
		fatal_with_errno(EXIT_FAILURE, "No USB device found");

	for (i = 0; i < devcount; i++) {

		USBDeviceMatcher_t	*m;
		libusb_device *dev = devlist[i];
		libusb_get_device_descriptor(dev, &dev_desc);
		ret = libusb_open(dev, &handle);
		*handlep = handle;
#else  /* => WITH_LIBUSB_0_1 */
	struct usb_bus	*bus;
	for (bus = usb_busses; bus; bus = bus->next) {

		struct usb_device	*dev;
		usb_dev_handle		*handle;

		for (dev = bus->devices; dev; dev = dev->next) {

			int	i;
			USBDeviceMatcher_t	*m;

			upsdebugx(3, "Checking USB device [%04x:%04x] (%s/%s)",
				dev->descriptor.idVendor,
				dev->descriptor.idProduct,
				bus->dirname, dev->filename);

			/* supported vendors are now checked by the supplied matcher */

			/* open the device */
			*handlep = handle = usb_open(dev);
#endif /* WITH_LIBUSB_1_0 */

			if (!handle) {
				upsdebugx(4, "Failed to open USB device, skipping: %s", nut_usb_strerror(ret));
				continue;
			}

			/* collect the identifying information of this
			   device. Note that this is safe, because
			   there's no need to claim an interface for
			   this (and therefore we do not yet need to
			   detach any kernel drivers). */

			free(device->Vendor);
			free(device->Product);
			free(device->Serial);
			free(device->Bus);

			memset(device, 0, sizeof(*device));

#if WITH_LIBUSB_1_0
			device->VendorID = dev_desc.idVendor;
			device->ProductID = dev_desc.idProduct;
			bus = libusb_get_bus_number(dev);
			device->Bus = (char *)malloc(4);
			if (device->Bus == NULL) {
				libusb_free_device_list(devlist, 1);
				fatal_with_errno(EXIT_FAILURE, "Out of memory");
			}
			sprintf(device->Bus, "%03d", bus);
			iManufacturer = dev_desc.iManufacturer;
			iProduct = dev_desc.iProduct;
			iSerialNumber = dev_desc.iSerialNumber;
#else  /* => WITH_LIBUSB_0_1 */
			device->VendorID = dev->descriptor.idVendor;
			device->ProductID = dev->descriptor.idProduct;
			device->Bus = xstrdup(bus->dirname);
			iManufacturer = dev->descriptor.iManufacturer;
			iProduct = dev->descriptor.iProduct;
			iSerialNumber = dev->descriptor.iSerialNumber;
#endif /* WITH_LIBUSB_1_0 */

			if (iManufacturer) {
				char	buf[SMALLBUF];
				ret = usb_get_string_simple(handle, iManufacturer,
					(usb_ctrl_charbuf)buf, sizeof(buf));
				if (ret > 0) {
					device->Vendor = strdup(buf);
					if (device->Vendor == NULL) {
#if WITH_LIBUSB_1_0
						libusb_free_device_list(devlist, 1);
#endif	/* WITH_LIBUSB_1_0 */
						fatal_with_errno(EXIT_FAILURE, "Out of memory");
					}
				}
			}

			if (iProduct) {
				char	buf[SMALLBUF];
				ret = usb_get_string_simple(handle, iProduct,
					(usb_ctrl_charbuf)buf, sizeof(buf));
				if (ret > 0) {
					device->Product = strdup(buf);
					if (device->Product == NULL) {
#if WITH_LIBUSB_1_0
						libusb_free_device_list(devlist, 1);
#endif	/* WITH_LIBUSB_1_0 */
						fatal_with_errno(EXIT_FAILURE, "Out of memory");
					}
				}
			}

			if (iSerialNumber) {
				char	buf[SMALLBUF];
				ret = usb_get_string_simple(handle, iSerialNumber,
					(usb_ctrl_charbuf)buf, sizeof(buf));
				if (ret > 0) {
					device->Serial = strdup(buf);
					if (device->Serial == NULL) {
#if WITH_LIBUSB_1_0
						libusb_free_device_list(devlist, 1);
#endif	/* WITH_LIBUSB_1_0 */
						fatal_with_errno(EXIT_FAILURE, "Out of memory");
					}
				}
			}

			upsdebugx(4, "- VendorID     : %04x", device->VendorID);
			upsdebugx(4, "- ProductID    : %04x", device->ProductID);
			upsdebugx(4, "- Manufacturer : %s", device->Vendor ? device->Vendor : "unknown");
			upsdebugx(4, "- Product      : %s", device->Product ? device->Product : "unknown");
			upsdebugx(4, "- Serial Number: %s", device->Serial ? device->Serial : "unknown");
			upsdebugx(4, "- Bus          : %s", device->Bus ? device->Bus : "unknown");

			for (m = matcher; m; m = m->next) {

				switch (m->match_function(device, m->privdata))
				{
				case 0:
					upsdebugx(4, "Device does not match - skipping");
					goto next_device;
				case -1:
#if WITH_LIBUSB_1_0
					libusb_free_device_list(devlist, 1);
#endif	/* WITH_LIBUSB_1_0 */
					fatal_with_errno(EXIT_FAILURE, "matcher");
#ifndef HAVE___ATTRIBUTE__NORETURN
# if (defined HAVE_PRAGMA_GCC_DIAGNOSTIC_PUSH_POP) && (defined HAVE_PRAGMA_GCC_DIAGNOSTIC_IGNORED_UNREACHABLE_CODE)
#  pragma GCC diagnostic push
#  pragma GCC diagnostic ignored "-Wunreachable-code"
# endif
					goto next_device;
# if (defined HAVE_PRAGMA_GCC_DIAGNOSTIC_PUSH_POP) && (defined HAVE_PRAGMA_GCC_DIAGNOSTIC_IGNORED_UNREACHABLE_CODE)
#  pragma GCC diagnostic pop
# endif
#endif
				case -2:
					upsdebugx(4, "matcher: unspecified error");
					goto next_device;
				}
			}
#ifdef HAVE_LIBUSB_SET_AUTO_DETACH_KERNEL_DRIVER
		/* First, try the auto-detach kernel driver method
		 * This function is not available on FreeBSD 10.1-10.3 */
		if ((ret = libusb_set_auto_detach_kernel_driver(handle, 1)) < 0)
			upsdebugx(2,
				"failed to auto detach kernel driver from USB device: %s",
				nut_usb_strerror((enum libusb_error)ret));
		else
			upsdebugx(2, "auto detached kernel driver from USB device");
#endif /* HAVE_LIBUSB_SET_AUTO_DETACH_KERNEL_DRIVER */

			for (i = 0; i < 3; i++) {

				ret = callback(handle, device);
				if (ret >= 0) {
					upsdebugx(4, "USB device [%04x:%04x] opened",
						device->VendorID, device->ProductID);
<<<<<<< HEAD
=======
#if WITH_LIBUSB_1_0
					libusb_free_device_list(devlist, 1);
#endif	/* WITH_LIBUSB_1_0 */
>>>>>>> d70124c0
					return ret;
				}
#if WITH_LIBUSB_0_1 && (defined HAVE_USB_DETACH_KERNEL_DRIVER_NP)
				/* this method requires at least libusb 0.1.8:
				 * it force device claiming by unbinding
				 * attached driver... From libhid */
<<<<<<< HEAD
				if (usb_detach_kernel_driver_np(handle, 0) < 0) {
					upsdebugx(4,
						"failed to detach kernel driver from USB device: %s",
						usb_strerror());
=======
				if ((ret = usb_detach_kernel_driver_np(handle, 0)) < 0) {
					upsdebugx(4,
						"failed to detach kernel driver from USB device: %s",
						nut_usb_strerror(ret));
>>>>>>> d70124c0
				} else {
					upsdebugx(4, "detached kernel driver from USB device...");
				}
#else
# ifdef HAVE_LIBUSB_DETACH_KERNEL_DRIVER
				if ((ret = libusb_detach_kernel_driver(handle, 0)) < 0) {
					upsdebugx(4,
						"failed to detach kernel driver from USB device: %s",
						nut_usb_strerror(ret));
				} else {
					upsdebugx(4, "detached kernel driver from USB device...");
				}
# else
#  ifdef HAVE_LIBUSB_DETACH_KERNEL_DRIVER_NP
				if ((ret = libusb_detach_kernel_driver_np(udev, 0)) < 0) {
					upsdebugx(4,
						"failed to detach kernel driver from USB device: %s",
						nut_usb_strerror(ret));
				} else {
					upsdebugx(4, "detached kernel driver from USB device...");
				}
#  endif /* HAVE_LIBUSB_DETACH_KERNEL_DRIVER_NP */
# endif /* HAVE_LIBUSB_DETACH_KERNEL_DRIVER */
#endif /* HAVE_USB_DETACH_KERNEL_DRIVER_NP or HAVE_LIBUSB_DETACH_KERNEL_DRIVER or HAVE_LIBUSB_DETACH_KERNEL_DRIVER_NP */
			}

<<<<<<< HEAD
			fatalx(EXIT_FAILURE,
				"USB device [%04x:%04x] matches, but driver callback failed: %s",
				device->VendorID, device->ProductID, usb_strerror());
=======
#if WITH_LIBUSB_1_0
			libusb_free_device_list(devlist, 1);
#endif	/* WITH_LIBUSB_1_0 */
			fatalx(EXIT_FAILURE,
				"USB device [%04x:%04x] matches, but driver callback failed: %s",
				device->VendorID, device->ProductID, nut_usb_strerror(ret));
>>>>>>> d70124c0

		next_device:
			usb_close(handle);
#if (!WITH_LIBUSB_1_0)   /* => WITH_LIBUSB_0_1 */
		}
#endif /* WITH_LIBUSB_1_0 */
	}

	*handlep = NULL;
#if WITH_LIBUSB_1_0
	libusb_free_device_list(devlist, 1);
#endif	/* WITH_LIBUSB_1_0 */
	upsdebugx(4, "No matching USB device found");

	return -1;
}

/*
 * Initialise the UPS
 */
void upsdrv_initups(void)
{
	char	reply[REPLY_PACKETSIZE];
	int	i;

	for (i = 0; usb_device_open(&udev, &usbdevice, &device_matcher, &driver_callback) < 0; i++) {

		if ((i < 32) && (sleep(5) == 0)) {
			usb_comm_fail("Can't open USB device, retrying ...");
			continue;
		}

		fatalx(EXIT_FAILURE,
			"Unable to find Richcomm dry-contact to USB solution\n\n"

			"Things to try:\n"
			" - Connect UPS device to USB bus\n"
			" - Run this driver as another user (upsdrvctl -u or 'user=...' in ups.conf).\n"
			"   See upsdrvctl(8) and ups.conf(5).\n\n"

			"Fatal error: unusable configuration");
	}

	/*
	 * Read rubbish data a few times; the UPS doesn't seem to respond properly
	 * the first few times after connecting
	 */
	for (i = 0; i < 5; i++) {
		query_ups(reply);
		sleep(1);
	}
}

void upsdrv_cleanup(void)
{
	usb_device_close(udev);

	free(usbdevice.Vendor);
	free(usbdevice.Product);
	free(usbdevice.Serial);
	free(usbdevice.Bus);
}

void upsdrv_initinfo(void)
{
	dstate_setinfo("ups.mfr", "%s", "Richcomm dry-contact to USB solution");
	dstate_setinfo("ups.model", "%s", usbdevice.Product ? usbdevice.Product : "unknown");
	dstate_setinfo("ups.serial", "%s", usbdevice.Serial ? usbdevice.Serial : "unknown");

	dstate_setinfo("ups.vendorid", "%04x", usbdevice.VendorID);
	dstate_setinfo("ups.productid", "%04x", usbdevice.ProductID);
}

void upsdrv_updateinfo(void)
{
	char	reply[REPLY_PACKETSIZE];
	int	ret, online, battery_normal;

	if (!udev) {
		ret = usb_device_open(&udev, &usbdevice, &device_matcher, &driver_callback);

		if (ret < 0) {
			return;
		}
	}

	ret = query_ups(reply);

	if (ret < 4) {
		usb_comm_fail("Query to UPS failed");
		dstate_datastale();

		usb_device_close(udev);
		udev = NULL;

		return;
	}

	usb_comm_good();
	dstate_dataok();

	/*
	 * 3rd bit of 4th byte indicates whether the UPS is on line (1)
	 * or on battery (0)
	 */
	online = (reply[3]&4)>>2;

	/*
	 * 2nd bit of 4th byte indicates battery status; normal (1)
	 * or low (0)
	 */
	battery_normal = (reply[3]&2)>>1;

	status_init();

	if (online) {
	    status_set("OL");
	} else {
	    status_set("OB");
	}

	if (!battery_normal) {
	    status_set("LB");
	}

	status_commit();
}

/*
 * The shutdown feature is a bit strange on this UPS IMHO, it
 * switches the polarity of the 'Shutdown UPS' signal, at which
 * point it will automatically power down once it loses power.
 *
 * It will still, however, be possible to poll the UPS and
 * reverse the polarity _again_, at which point it will
 * start back up once power comes back.
 *
 * Maybe this is the normal way, it just seems a bit strange.
 *
 * Please note, this function doesn't power the UPS off if
 * line power is connected.
 */
void upsdrv_shutdown(void)
{
	/*
	 * This packet shuts down the UPS, that is,
	 * if it is not currently on line power
	 */
	char	prepare[QUERY_PACKETSIZE] = { 0x02, 0x00, 0x00, 0x00 };

	/*
	 * This should make the UPS turn itself back on once the
	 * power comes back on; which is probably what we want
	 */
	char	restart[QUERY_PACKETSIZE] = { 0x02, 0x01, 0x00, 0x00 };
	char	reply[REPLY_PACKETSIZE];

	execute_and_retrieve_query(prepare, reply);

	/*
	 * have to, the previous command seems to be
	 * ignored if the second command comes right
	 * behind it
	 */
	sleep(1);


	execute_and_retrieve_query(restart, reply);
}

void upsdrv_help(void)
{
}

void upsdrv_makevartable(void)
{
}<|MERGE_RESOLUTION|>--- conflicted
+++ resolved
@@ -102,11 +102,7 @@
 
 	ret = usb_control_msg(udev, STATUS_REQUESTTYPE, REQUEST_VALUE,
 		MESSAGE_VALUE, INDEX_VALUE,
-<<<<<<< HEAD
-		query, QUERY_PACKETSIZE, 1000);
-=======
 		(usb_ctrl_charbuf)query, QUERY_PACKETSIZE, 1000);
->>>>>>> d70124c0
 
 	if (ret <= 0) {
 		upsdebugx(3, "send: %s",
@@ -134,11 +130,7 @@
 
 	ret = usb_interrupt_read(udev,
 		REPLY_REQUESTTYPE,
-<<<<<<< HEAD
-		reply, REPLY_PACKETSIZE, 1000);
-=======
 		(usb_ctrl_charbuf)reply, REPLY_PACKETSIZE, 1000);
->>>>>>> d70124c0
 
 	if (ret <= 0) {
 		upsdebugx(3, "read: %s",
@@ -509,29 +501,19 @@
 				if (ret >= 0) {
 					upsdebugx(4, "USB device [%04x:%04x] opened",
 						device->VendorID, device->ProductID);
-<<<<<<< HEAD
-=======
 #if WITH_LIBUSB_1_0
 					libusb_free_device_list(devlist, 1);
 #endif	/* WITH_LIBUSB_1_0 */
->>>>>>> d70124c0
 					return ret;
 				}
 #if WITH_LIBUSB_0_1 && (defined HAVE_USB_DETACH_KERNEL_DRIVER_NP)
 				/* this method requires at least libusb 0.1.8:
 				 * it force device claiming by unbinding
 				 * attached driver... From libhid */
-<<<<<<< HEAD
-				if (usb_detach_kernel_driver_np(handle, 0) < 0) {
-					upsdebugx(4,
-						"failed to detach kernel driver from USB device: %s",
-						usb_strerror());
-=======
 				if ((ret = usb_detach_kernel_driver_np(handle, 0)) < 0) {
 					upsdebugx(4,
 						"failed to detach kernel driver from USB device: %s",
 						nut_usb_strerror(ret));
->>>>>>> d70124c0
 				} else {
 					upsdebugx(4, "detached kernel driver from USB device...");
 				}
@@ -558,18 +540,12 @@
 #endif /* HAVE_USB_DETACH_KERNEL_DRIVER_NP or HAVE_LIBUSB_DETACH_KERNEL_DRIVER or HAVE_LIBUSB_DETACH_KERNEL_DRIVER_NP */
 			}
 
-<<<<<<< HEAD
-			fatalx(EXIT_FAILURE,
-				"USB device [%04x:%04x] matches, but driver callback failed: %s",
-				device->VendorID, device->ProductID, usb_strerror());
-=======
 #if WITH_LIBUSB_1_0
 			libusb_free_device_list(devlist, 1);
 #endif	/* WITH_LIBUSB_1_0 */
 			fatalx(EXIT_FAILURE,
 				"USB device [%04x:%04x] matches, but driver callback failed: %s",
 				device->VendorID, device->ProductID, nut_usb_strerror(ret));
->>>>>>> d70124c0
 
 		next_device:
 			usb_close(handle);
