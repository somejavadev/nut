/*
 * richcomm_usb.c - driver for UPS with Richcomm dry-contact to USB
 *                  solution, such as 'Sweex Manageable UPS 1000VA'
 *
 * May also work on 'Kebo UPS-650D', not tested as of 05/23/2007
 *
 * Copyright (C) 2007 Peter van Valderen <p.v.valderen@probu.nl>
 *                    Dirk Teurlings <dirk@upexia.nl>
 * Copyright (C) 2016 Eaton
 *
 * This program is free software; you can redistribute it and/or modify
 * it under the terms of the GNU General Public License as published by
 * the Free Software Foundation; either version 2 of the License, or
 * (at your option) any later version.
 *
 * This program is distributed in the hope that it will be useful,
 * but WITHOUT ANY WARRANTY; without even the implied warranty of
 * MERCHANTABILITY or FITNESS FOR A PARTICULAR PURPOSE.  See the
 * GNU General Public License for more details.
 *
 * You should have received a copy of the GNU General Public License
 * along with this program; if not, write to the Free Software
 * Foundation, Inc., 59 Temple Place, Suite 330, Boston, MA 02111-1307 USA
 */

#include "main.h"
#include "usb-common.h"
#include "nut_stdint.h"

/* driver version */
#define DRIVER_NAME	"Richcomm dry-contact to USB driver"
#define DRIVER_VERSION	"0.05"

/* driver description structure */
upsdrv_info_t upsdrv_info = {
	DRIVER_NAME,
	DRIVER_VERSION,
	"Peter van Valderen <p.v.valderen@probu.nl>\n"
	"Dirk Teurlings <dirk@upexia.nl>",
	DRV_EXPERIMENTAL,
	{ NULL }
};

#define STATUS_REQUESTTYPE	0x21
#define REPLY_REQUESTTYPE	0x81
#define QUERY_PACKETSIZE	4
#define REPLY_PACKETSIZE	6
#define REQUEST_VALUE		0x09
#define MESSAGE_VALUE		0x200
#define INDEX_VALUE		0

/* limit the amount of spew that goes in the syslog when we lose the UPS (from nut_usb.h) */
#define USB_ERR_LIMIT	10	/* start limiting after 10 in a row */
#define USB_ERR_RATE	10	/* then only print every 10th error */

static usb_device_id_t richcomm_usb_id[] = {
	/* Sweex 1000VA */
	{ USB_DEVICE(0x0925, 0x1234),  NULL },

	/* Terminating entry */
	{ 0, 0, NULL }
};

/* Compatibility layer between libusb 0.1 and 1.0 */
#ifdef WITH_LIBUSB_1_0
 /* Simply remap libusb functions/structures from 0.1 to 1.0 */
 typedef libusb_device_handle usb_dev_handle;
 typedef unsigned char* usb_ctrl_char;
 #define usb_control_msg libusb_control_transfer
 static inline  int usb_interrupt_read(libusb_device_handle *dev, int ep,
        unsigned char *bytes, int size, int timeout)
 {
	int ret = libusb_interrupt_transfer(dev, ep, (unsigned char *) bytes,
			size, &size, timeout);
	/* In case of success, return the operation size, as done with libusb 0.1 */
	return (ret == LIBUSB_SUCCESS)?size:ret;
 }
 #define usb_claim_interface libusb_claim_interface
 #define usb_close libusb_close
 #define usb_set_configuration libusb_set_configuration
 #define usb_reset libusb_reset_device
 #define usb_clear_halt libusb_clear_halt
 #define usb_get_string libusb_get_string_descriptor
 #define usb_get_string_simple libusb_get_string_descriptor_ascii
 #define nut_usb_strerror(a) libusb_strerror(a)
#else
 typedef char* usb_ctrl_char;
 #define nut_usb_strerror(a) usb_strerror()
#endif /* WITH_LIBUSB_1_0 */

static usb_dev_handle	*udev = NULL;
static USBDevice_t	usbdevice;
static unsigned int	comm_failures = 0;

static int device_match_func(USBDevice_t *device, void *privdata)
{
	NUT_UNUSED_VARIABLE(privdata);

	switch (is_usb_device_supported(richcomm_usb_id, device))
	{
	case SUPPORTED:
		return 1;

	case POSSIBLY_SUPPORTED:
	case NOT_SUPPORTED:
	default:
		return 0;
	}
}

static USBDeviceMatcher_t device_matcher = {
	&device_match_func,
	NULL,
	NULL
};

#if (defined HAVE_PRAGMA_GCC_DIAGNOSTIC_PUSH_POP_BESIDEFUNC) && ( (defined HAVE_PRAGMA_GCC_DIAGNOSTIC_IGNORED_TYPE_LIMITS_BESIDEFUNC) || (defined HAVE_PRAGMA_GCC_DIAGNOSTIC_IGNORED_TAUTOLOGICAL_CONSTANT_OUT_OF_RANGE_COMPARE_BESIDEFUNC) )
# pragma GCC diagnostic push
#endif
#ifdef HAVE_PRAGMA_GCC_DIAGNOSTIC_IGNORED_TYPE_LIMITS_BESIDEFUNC
# pragma GCC diagnostic ignored "-Wtype-limits"
#endif
#ifdef HAVE_PRAGMA_GCC_DIAGNOSTIC_IGNORED_TAUTOLOGICAL_CONSTANT_OUT_OF_RANGE_COMPARE_BESIDEFUNC
# pragma GCC diagnostic ignored "-Wtautological-constant-out-of-range-compare"
#endif
static int execute_and_retrieve_query(char *query, char *reply)
{
	int	ret;

	ret = usb_control_msg(udev, STATUS_REQUESTTYPE, REQUEST_VALUE,
<<<<<<< HEAD
		MESSAGE_VALUE, INDEX_VALUE, (usb_ctrl_char)query, QUERY_PACKETSIZE, 1000);
=======
		MESSAGE_VALUE, INDEX_VALUE,
		query, QUERY_PACKETSIZE, 1000);
>>>>>>> 5454b345

	if (ret <= 0) {
		upsdebugx(3, "send: %s",
			ret ? nut_usb_strerror(ret) : "timeout");
		return ret;
	}

#if (defined HAVE_PRAGMA_GCC_DIAGNOSTIC_PUSH_POP) && ( (defined HAVE_PRAGMA_GCC_DIAGNOSTIC_IGNORED_TYPE_LIMITS) || (defined HAVE_PRAGMA_GCC_DIAGNOSTIC_IGNORED_TAUTOLOGICAL_CONSTANT_OUT_OF_RANGE_COMPARE) )
# pragma GCC diagnostic push
#endif
#ifdef HAVE_PRAGMA_GCC_DIAGNOSTIC_IGNORED_TYPE_LIMITS
# pragma GCC diagnostic ignored "-Wtype-limits"
#endif
#ifdef HAVE_PRAGMA_GCC_DIAGNOSTIC_IGNORED_TAUTOLOGICAL_CONSTANT_OUT_OF_RANGE_COMPARE
# pragma GCC diagnostic ignored "-Wtautological-constant-out-of-range-compare"
#endif
	/* Cast up within the signed/unsigned same type */
	if ((unsigned int)ret >= SIZE_MAX) {
#if (defined HAVE_PRAGMA_GCC_DIAGNOSTIC_PUSH_POP) && ( (defined HAVE_PRAGMA_GCC_DIAGNOSTIC_IGNORED_TYPE_LIMITS) || (defined HAVE_PRAGMA_GCC_DIAGNOSTIC_IGNORED_TAUTOLOGICAL_CONSTANT_OUT_OF_RANGE_COMPARE) )
# pragma GCC diagnostic pop
#endif
		upsdebugx(3, "send: ret=%d exceeds SIZE_MAX", ret);
	}
	upsdebug_hex(3, "send", query, (size_t)ret);

<<<<<<< HEAD
	ret = usb_interrupt_read(udev, REPLY_REQUESTTYPE, (usb_ctrl_char)reply, REPLY_PACKETSIZE, 1000);
=======
	ret = usb_interrupt_read(udev,
		REPLY_REQUESTTYPE,
		reply, REPLY_PACKETSIZE, 1000);
>>>>>>> 5454b345

	if (ret <= 0) {
		upsdebugx(3, "read: %s",
			ret ? nut_usb_strerror(ret) : "timeout");
		return ret;
	}

#if (defined HAVE_PRAGMA_GCC_DIAGNOSTIC_PUSH_POP) && ( (defined HAVE_PRAGMA_GCC_DIAGNOSTIC_IGNORED_TYPE_LIMITS) || (defined HAVE_PRAGMA_GCC_DIAGNOSTIC_IGNORED_TAUTOLOGICAL_CONSTANT_OUT_OF_RANGE_COMPARE) )
# pragma GCC diagnostic push
#endif
#ifdef HAVE_PRAGMA_GCC_DIAGNOSTIC_IGNORED_TYPE_LIMITS
# pragma GCC diagnostic ignored "-Wtype-limits"
#endif
#ifdef HAVE_PRAGMA_GCC_DIAGNOSTIC_IGNORED_TAUTOLOGICAL_CONSTANT_OUT_OF_RANGE_COMPARE
# pragma GCC diagnostic ignored "-Wtautological-constant-out-of-range-compare"
#endif
	/* Cast up within the signed/unsigned same type */
	if ((unsigned int)ret >= SIZE_MAX) {
#if (defined HAVE_PRAGMA_GCC_DIAGNOSTIC_PUSH_POP) && ( (defined HAVE_PRAGMA_GCC_DIAGNOSTIC_IGNORED_TYPE_LIMITS) || (defined HAVE_PRAGMA_GCC_DIAGNOSTIC_IGNORED_TAUTOLOGICAL_CONSTANT_OUT_OF_RANGE_COMPARE) )
# pragma GCC diagnostic pop
#endif
		upsdebugx(3, "read: ret=%d exceeds SIZE_MAX", ret);
	}
	upsdebug_hex(3, "read", reply, (size_t)ret);
	return ret;
}
#if (defined HAVE_PRAGMA_GCC_DIAGNOSTIC_PUSH_POP_BESIDEFUNC) && ( (defined HAVE_PRAGMA_GCC_DIAGNOSTIC_IGNORED_TYPE_LIMITS_BESIDEFUNC) || (defined HAVE_PRAGMA_GCC_DIAGNOSTIC_IGNORED_TAUTOLOGICAL_CONSTANT_OUT_OF_RANGE_COMPARE_BESIDEFUNC) )
# pragma GCC diagnostic pop
#endif

static int query_ups(char *reply)
{
	/*
	 * This packet is a status request to the UPS
	 */
	char	query[QUERY_PACKETSIZE] = { 0x01, 0x00, 0x00, 0x30 };

	return execute_and_retrieve_query(query, reply);
}

static void usb_comm_fail(const char *fmt, ...)
{
	int	ret;
	char	why[SMALLBUF];
	va_list	ap;

	/* this means we're probably here because select was interrupted */
	if (exit_flag != 0) {
		return;	 /* ignored, since we're about to exit anyway */
	}

	comm_failures++;

	if ((comm_failures == USB_ERR_LIMIT) || ((comm_failures % USB_ERR_RATE) == 0)) {
		upslogx(LOG_WARNING, "Warning: excessive comm failures, limiting error reporting");
	}

	/* once it's past the limit, only log once every USB_ERR_LIMIT calls */
	if ((comm_failures > USB_ERR_LIMIT) && ((comm_failures % USB_ERR_LIMIT) != 0)) {
		return;
	}

	/* generic message if the caller hasn't elaborated */
	if (!fmt) {
		upslogx(LOG_WARNING, "Communications with UPS lost - check cabling");
		return;
	}

	va_start(ap, fmt);
#ifdef HAVE_PRAGMAS_FOR_GCC_DIAGNOSTIC_IGNORED_FORMAT_NONLITERAL
#pragma GCC diagnostic push
#endif
#ifdef HAVE_PRAGMA_GCC_DIAGNOSTIC_IGNORED_FORMAT_NONLITERAL
#pragma GCC diagnostic ignored "-Wformat-nonliteral"
#endif
#ifdef HAVE_PRAGMA_GCC_DIAGNOSTIC_IGNORED_FORMAT_SECURITY
#pragma GCC diagnostic ignored "-Wformat-security"
#endif
	ret = vsnprintf(why, sizeof(why), fmt, ap);
#ifdef HAVE_PRAGMAS_FOR_GCC_DIAGNOSTIC_IGNORED_FORMAT_NONLITERAL
#pragma GCC diagnostic pop
#endif
	va_end(ap);

	if ((ret < 1) || (ret >= (int) sizeof(why))) {
		upslogx(LOG_WARNING, "usb_comm_fail: vsnprintf needed more than %d bytes", (int)sizeof(why));
	}

	upslogx(LOG_WARNING, "Communications with UPS lost: %s", why);
}

static void usb_comm_good(void)
{
	if (comm_failures == 0) {
		return;
	}

	upslogx(LOG_NOTICE, "Communications with UPS re-established");
	comm_failures = 0;
}

/*
 * Callback that is called by usb_device_open() that handles USB device
 * settings prior to accepting the devide. At the very least claim the
 * device here. Detaching the kernel driver will be handled by the
 * caller, don't do this here. Return < 0 on error, 0 or higher on
 * success.
 */
static int driver_callback(usb_dev_handle *handle, USBDevice_t *device)
{
	NUT_UNUSED_VARIABLE(device);

	if (usb_set_configuration(handle, 1) < 0) {
		upsdebugx(5, "Can't set USB configuration");
		return -1;
	}

	if (usb_claim_interface(handle, 0) < 0) {
		upsdebugx(5, "Can't claim USB interface");
		return -1;
	}

#ifdef WITH_LIBUSB_0_1
	if (usb_set_altinterface(handle, 0) < 0) {
		upsdebugx(5, "Can't set USB alternate interface");
		return -1;
	}
#elif WITH_LIBUSB_1_0
	int ret = 0;

	if ((ret = libusb_set_interface_alt_setting(handle, 0, 0)) < 0) {
		upsdebugx(5, "Can't set USB alternate interface: %s", nut_usb_strerror(ret));
		return -1;
	}
#endif /* WITH_LIBUSB_1_0 */

	if (usb_clear_halt(handle, 0x81) < 0) {
		upsdebugx(5, "Can't reset USB endpoint");
		return -1;
	}

	return 1;
}

static int usb_device_close(usb_dev_handle *handle)
{
	int ret = 0;

	if (!handle) {
		return 0;
	}

	/* usb_release_interface() sometimes blocks and goes
	 * into uninterruptible sleep.  So don't do it.
	 */
	/* usb_release_interface(handle, 0); */

#ifdef WITH_LIBUSB_1_0
		libusb_close(handle);
		libusb_exit(NULL);
#else
		ret = usb_close(handle);
#endif

	return ret;
}

static int usb_device_open(usb_dev_handle **handlep, USBDevice_t *device, USBDeviceMatcher_t *matcher,
	int (*callback)(usb_dev_handle *handle, USBDevice_t *device))
{
	int ret = 0;
	uint8_t iManufacturer = 0, iProduct = 0, iSerialNumber = 0;

	/* libusb base init */
#ifdef WITH_LIBUSB_1_0
	if (libusb_init(NULL) < 0) {
		libusb_exit(NULL);
		fatal_with_errno(EXIT_FAILURE, "Failed to init libusb 1.0");
	}
#else
	usb_init();
	usb_find_busses();
	usb_find_devices();
#endif /* WITH_LIBUSB_1_0 */

#ifndef __linux__ /* SUN_LIBUSB (confirmed to work on Solaris and FreeBSD) */
	/* Causes a double free corruption in linux if device is detached! */
	usb_device_close(*handlep);
#endif

#ifdef WITH_LIBUSB_1_0
	libusb_device **devlist;
	ssize_t devcount = 0;
	libusb_device_handle *handle;
	struct libusb_device_descriptor dev_desc;
	uint8_t bus;
	int i;

	devcount = libusb_get_device_list(NULL, &devlist);
	if (devcount <= 0)
		fatal_with_errno(EXIT_FAILURE, "No USB device found");

	for (i = 0; i < devcount; i++) {

		USBDeviceMatcher_t	*m;
		libusb_device *dev = devlist[i];
		libusb_get_device_descriptor(dev, &dev_desc);
		ret = libusb_open(dev, &handle);
		*handlep = handle;
#else
	struct usb_bus	*bus;
	for (bus = usb_busses; bus; bus = bus->next) {

		struct usb_device	*dev;
		usb_dev_handle		*handle;

		for (dev = bus->devices; dev; dev = dev->next) {

			int	i;
			USBDeviceMatcher_t	*m;

			upsdebugx(3, "Checking USB device [%04x:%04x] (%s/%s)",
				dev->descriptor.idVendor,
				dev->descriptor.idProduct,
				bus->dirname, dev->filename);

			/* supported vendors are now checked by the supplied matcher */

			/* open the device */
			*handlep = handle = usb_open(dev);
#endif /* WITH_LIBUSB_1_0 */

			if (!handle) {
				upsdebugx(4, "Failed to open USB device, skipping: %s", nut_usb_strerror(ret));
				continue;
			}

			/* collect the identifying information of this
			   device. Note that this is safe, because
			   there's no need to claim an interface for
			   this (and therefore we do not yet need to
			   detach any kernel drivers). */

			free(device->Vendor);
			free(device->Product);
			free(device->Serial);
			free(device->Bus);

			memset(device, 0, sizeof(*device));

#ifdef WITH_LIBUSB_1_0
			device->VendorID = dev_desc.idVendor;
			device->ProductID = dev_desc.idProduct;
			bus = libusb_get_bus_number(dev);
			device->Bus = (char *)xmalloc(4);
			sprintf(device->Bus, "%03d", bus);
			iManufacturer = dev_desc.iManufacturer;
			iProduct = dev_desc.iProduct;
			iSerialNumber = dev_desc.iSerialNumber;
#else
			device->VendorID = dev->descriptor.idVendor;
			device->ProductID = dev->descriptor.idProduct;
			device->Bus = strdup(bus->dirname);
			iManufacturer = dev->descriptor.iManufacturer;
			iProduct = dev->descriptor.iProduct;
			iSerialNumber = dev->descriptor.iSerialNumber;
#endif /* WITH_LIBUSB_1_0 */

			if (iManufacturer) {
				char	buf[SMALLBUF];
				ret = usb_get_string_simple(handle, iManufacturer,
					(usb_ctrl_char)buf, sizeof(buf));
				if (ret > 0) {
					device->Vendor = strdup(buf);
				}
			}

			if (iProduct) {
				char	buf[SMALLBUF];
				ret = usb_get_string_simple(handle, iProduct,
					(usb_ctrl_char)buf, sizeof(buf));
				if (ret > 0) {
					device->Product = strdup(buf);
				}
			}

			if (iSerialNumber) {
				char	buf[SMALLBUF];
				ret = usb_get_string_simple(handle, iSerialNumber,
					(usb_ctrl_char)buf, sizeof(buf));
				if (ret > 0) {
					device->Serial = strdup(buf);
				}
			}

			upsdebugx(4, "- VendorID     : %04x", device->VendorID);
			upsdebugx(4, "- ProductID    : %04x", device->ProductID);
			upsdebugx(4, "- Manufacturer : %s", device->Vendor ? device->Vendor : "unknown");
			upsdebugx(4, "- Product      : %s", device->Product ? device->Product : "unknown");
			upsdebugx(4, "- Serial Number: %s", device->Serial ? device->Serial : "unknown");
			upsdebugx(4, "- Bus          : %s", device->Bus ? device->Bus : "unknown");

			for (m = matcher; m; m = m->next) {

				switch (m->match_function(device, m->privdata))
				{
				case 0:
					upsdebugx(4, "Device does not match - skipping");
					goto next_device;
				case -1:
					fatal_with_errno(EXIT_FAILURE, "matcher");
#ifndef HAVE___ATTRIBUTE__NORETURN
# if (defined HAVE_PRAGMA_GCC_DIAGNOSTIC_PUSH_POP) && (defined HAVE_PRAGMA_GCC_DIAGNOSTIC_IGNORED_UNREACHABLE_CODE)
#  pragma GCC diagnostic push
#  pragma GCC diagnostic ignored "-Wunreachable-code"
# endif
					goto next_device;
# if (defined HAVE_PRAGMA_GCC_DIAGNOSTIC_PUSH_POP) && (defined HAVE_PRAGMA_GCC_DIAGNOSTIC_IGNORED_UNREACHABLE_CODE)
#  pragma GCC diagnostic pop
# endif
#endif
				case -2:
					upsdebugx(4, "matcher: unspecified error");
					goto next_device;
				}
			}
#ifdef HAVE_LIBUSB_SET_AUTO_DETACH_KERNEL_DRIVER
		/* First, try the auto-detach kernel driver method
		 * This function is not available on FreeBSD 10.1-10.3 */
		if ((ret = libusb_set_auto_detach_kernel_driver (udev, 1)) < 0)
			upsdebugx(2, "failed to auto detach kernel driver from USB device: %s",
				libusb_strerror((enum libusb_error)ret));
		else
			upsdebugx(2, "auto detached kernel driver from USB device");
#endif /* HAVE_LIBUSB_SET_AUTO_DETACH_KERNEL_DRIVER */

			for (i = 0; i < 3; i++) {

				ret = callback(handle, device);
				if (ret >= 0) {
					upsdebugx(4, "USB device [%04x:%04x] opened",
						device->VendorID, device->ProductID);
					return ret;
				}
#ifdef HAVE_USB_DETACH_KERNEL_DRIVER_NP
				/* this method requires at least libusb 0.1.8:
				 * it force device claiming by unbinding
				 * attached driver... From libhid */
				if (usb_detach_kernel_driver_np(handle, 0) < 0) {
					upsdebugx(4,
						"failed to detach kernel driver from USB device: %s",
						usb_strerror());
				} else {
					upsdebugx(4, "detached kernel driver from USB device...");
				}
#elif HAVE_LIBUSB_DETACH_KERNEL_DRIVER
				if ((ret = libusb_detach_kernel_driver(udev, 0)) < 0) {
					upsdebugx(4, "failed to detach kernel driver from USB device: %s", nut_usb_strerror(ret));
				} else {
					upsdebugx(4, "detached kernel driver from USB device...");
				}
#endif /* HAVE_USB_DETACH_KERNEL_DRIVER_NP or HAVE_LIBUSB_DETACH_KERNEL_DRIVER */
			}

<<<<<<< HEAD
			fatalx(EXIT_FAILURE, "USB device [%04x:%04x] matches, but driver callback failed: %s",
				device->VendorID, device->ProductID, nut_usb_strerror(ret));
=======
			fatalx(EXIT_FAILURE,
				"USB device [%04x:%04x] matches, but driver callback failed: %s",
				device->VendorID, device->ProductID, usb_strerror());
>>>>>>> 5454b345

		next_device:
			usb_close(handle);
#ifndef WITH_LIBUSB_1_0
		}
#endif /* WITH_LIBUSB_1_0 */
	}

	*handlep = NULL;
	upsdebugx(4, "No matching USB device found");

	return -1;
}

/*
 * Initialise the UPS
 */
void upsdrv_initups(void)
{
	char	reply[REPLY_PACKETSIZE];
	int	i;

	for (i = 0; usb_device_open(&udev, &usbdevice, &device_matcher, &driver_callback) < 0; i++) {

		if ((i < 32) && (sleep(5) == 0)) {
			usb_comm_fail("Can't open USB device, retrying ...");
			continue;
		}

		fatalx(EXIT_FAILURE,
			"Unable to find Richcomm dry-contact to USB solution\n\n"

			"Things to try:\n"
			" - Connect UPS device to USB bus\n"
			" - Run this driver as another user (upsdrvctl -u or 'user=...' in ups.conf).\n"
			"   See upsdrvctl(8) and ups.conf(5).\n\n"

			"Fatal error: unusable configuration");
	}

	/*
	 * Read rubbish data a few times; the UPS doesn't seem to respond properly
	 * the first few times after connecting
	 */
	for (i = 0; i < 5; i++) {
		query_ups(reply);
		sleep(1);
	}
}

void upsdrv_cleanup(void)
{
	usb_device_close(udev);

	free(usbdevice.Vendor);
	free(usbdevice.Product);
	free(usbdevice.Serial);
	free(usbdevice.Bus);
}

void upsdrv_initinfo(void)
{
	dstate_setinfo("ups.mfr", "%s", "Richcomm dry-contact to USB solution");
	dstate_setinfo("ups.model", "%s", usbdevice.Product ? usbdevice.Product : "unknown");
	dstate_setinfo("ups.serial", "%s", usbdevice.Serial ? usbdevice.Serial : "unknown");

	dstate_setinfo("ups.vendorid", "%04x", usbdevice.VendorID);
	dstate_setinfo("ups.productid", "%04x", usbdevice.ProductID);
}

void upsdrv_updateinfo(void)
{
	char	reply[REPLY_PACKETSIZE];
	int	ret, online, battery_normal;

	if (!udev) {
		ret = usb_device_open(&udev, &usbdevice, &device_matcher, &driver_callback);

		if (ret < 0) {
			return;
		}
	}

	ret = query_ups(reply);

	if (ret < 4) {
		usb_comm_fail("Query to UPS failed");
		dstate_datastale();

		usb_device_close(udev);
		udev = NULL;

		return;
	}

	usb_comm_good();
	dstate_dataok();

	/*
	 * 3rd bit of 4th byte indicates whether the UPS is on line (1)
	 * or on battery (0)
	 */
	online = (reply[3]&4)>>2;

	/*
	 * 2nd bit of 4th byte indicates battery status; normal (1)
	 * or low (0)
	 */
	battery_normal = (reply[3]&2)>>1;

	status_init();

	if (online) {
	    status_set("OL");
	} else {
	    status_set("OB");
	}

	if (!battery_normal) {
	    status_set("LB");
	}

	status_commit();
}

/*
 * The shutdown feature is a bit strange on this UPS IMHO, it
 * switches the polarity of the 'Shutdown UPS' signal, at which
 * point it will automatically power down once it loses power.
 *
 * It will still, however, be possible to poll the UPS and
 * reverse the polarity _again_, at which point it will
 * start back up once power comes back.
 *
 * Maybe this is the normal way, it just seems a bit strange.
 *
 * Please note, this function doesn't power the UPS off if
 * line power is connected.
 */
void upsdrv_shutdown(void)
{
	/*
	 * This packet shuts down the UPS, that is,
	 * if it is not currently on line power
	 */
	char	prepare[QUERY_PACKETSIZE] = { 0x02, 0x00, 0x00, 0x00 };

	/*
	 * This should make the UPS turn itself back on once the
	 * power comes back on; which is probably what we want
	 */
	char	restart[QUERY_PACKETSIZE] = { 0x02, 0x01, 0x00, 0x00 };
	char	reply[REPLY_PACKETSIZE];

	execute_and_retrieve_query(prepare, reply);

	/*
	 * have to, the previous command seems to be
	 * ignored if the second command comes right
	 * behind it
	 */
	sleep(1);


	execute_and_retrieve_query(restart, reply);
}

void upsdrv_help(void)
{
}

void upsdrv_makevartable(void)
{
}<|MERGE_RESOLUTION|>--- conflicted
+++ resolved
@@ -128,12 +128,8 @@
 	int	ret;
 
 	ret = usb_control_msg(udev, STATUS_REQUESTTYPE, REQUEST_VALUE,
-<<<<<<< HEAD
-		MESSAGE_VALUE, INDEX_VALUE, (usb_ctrl_char)query, QUERY_PACKETSIZE, 1000);
-=======
 		MESSAGE_VALUE, INDEX_VALUE,
-		query, QUERY_PACKETSIZE, 1000);
->>>>>>> 5454b345
+		(usb_ctrl_char)query, QUERY_PACKETSIZE, 1000);
 
 	if (ret <= 0) {
 		upsdebugx(3, "send: %s",
@@ -159,13 +155,9 @@
 	}
 	upsdebug_hex(3, "send", query, (size_t)ret);
 
-<<<<<<< HEAD
-	ret = usb_interrupt_read(udev, REPLY_REQUESTTYPE, (usb_ctrl_char)reply, REPLY_PACKETSIZE, 1000);
-=======
 	ret = usb_interrupt_read(udev,
 		REPLY_REQUESTTYPE,
-		reply, REPLY_PACKETSIZE, 1000);
->>>>>>> 5454b345
+		(usb_ctrl_char)reply, REPLY_PACKETSIZE, 1000);
 
 	if (ret <= 0) {
 		upsdebugx(3, "read: %s",
@@ -530,14 +522,9 @@
 #endif /* HAVE_USB_DETACH_KERNEL_DRIVER_NP or HAVE_LIBUSB_DETACH_KERNEL_DRIVER */
 			}
 
-<<<<<<< HEAD
-			fatalx(EXIT_FAILURE, "USB device [%04x:%04x] matches, but driver callback failed: %s",
-				device->VendorID, device->ProductID, nut_usb_strerror(ret));
-=======
 			fatalx(EXIT_FAILURE,
 				"USB device [%04x:%04x] matches, but driver callback failed: %s",
-				device->VendorID, device->ProductID, usb_strerror());
->>>>>>> 5454b345
+				device->VendorID, device->ProductID, nut_usb_strerror(ret));
 
 		next_device:
 			usb_close(handle);
