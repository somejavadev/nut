/*
 * richcomm_usb.c - driver for UPS with Richcomm dry-contact to USB
 *                  solution, such as 'Sweex Manageable UPS 1000VA'
 *
 * May also work on 'Kebo UPS-650D', not tested as of 05/23/2007
 *
 * Copyright (C) 2007 Peter van Valderen <p.v.valderen@probu.nl>
 *                    Dirk Teurlings <dirk@upexia.nl>
 * Copyright (C) 2016 Eaton
 *
 * This program is free software; you can redistribute it and/or modify
 * it under the terms of the GNU General Public License as published by
 * the Free Software Foundation; either version 2 of the License, or
 * (at your option) any later version.
 *
 * This program is distributed in the hope that it will be useful,
 * but WITHOUT ANY WARRANTY; without even the implied warranty of
 * MERCHANTABILITY or FITNESS FOR A PARTICULAR PURPOSE.  See the
 * GNU General Public License for more details.
 *
 * You should have received a copy of the GNU General Public License
 * along with this program; if not, write to the Free Software
 * Foundation, Inc., 59 Temple Place, Suite 330, Boston, MA 02111-1307 USA
 */

#include "main.h"
#include "usb-common.h"
#include "nut_stdint.h"

/* driver version */
#define DRIVER_NAME	"Richcomm dry-contact to USB driver"
<<<<<<< HEAD
#define DRIVER_VERSION	"0.05"
=======
#define DRIVER_VERSION	"0.09"
>>>>>>> 05383119

/* driver description structure */
upsdrv_info_t upsdrv_info = {
	DRIVER_NAME,
	DRIVER_VERSION,
	"Peter van Valderen <p.v.valderen@probu.nl>\n"
	"Dirk Teurlings <dirk@upexia.nl>",
	DRV_EXPERIMENTAL,
	{ NULL }
};

#define STATUS_REQUESTTYPE	0x21
#define REPLY_REQUESTTYPE	0x81
#define QUERY_PACKETSIZE	4
#define REPLY_PACKETSIZE	6
#define REQUEST_VALUE		0x09
#define MESSAGE_VALUE		0x200
#define INDEX_VALUE		0

/* limit the amount of spew that goes in the syslog when we lose the UPS (from nut_usb.h) */
#define USB_ERR_LIMIT	10	/* start limiting after 10 in a row */
#define USB_ERR_RATE	10	/* then only print every 10th error */

static usb_device_id_t richcomm_usb_id[] = {
	/* Sweex 1000VA */
	{ USB_DEVICE(0x0925, 0x1234),  NULL },

	/* Terminating entry */
	{ 0, 0, NULL }
};

/* Compatibility layer between libusb 0.1 and 1.0 */
#ifdef WITH_LIBUSB_1_0
 /* Simply remap libusb functions/structures from 0.1 to 1.0 */
 typedef libusb_device_handle usb_dev_handle;
 typedef unsigned char* usb_ctrl_char;
 #define usb_control_msg libusb_control_transfer
 static inline  int usb_interrupt_read(libusb_device_handle *dev, int ep,
        unsigned char *bytes, int size, int timeout)
 {
	int ret = libusb_interrupt_transfer(dev, ep, (unsigned char *) bytes,
			size, &size, timeout);
	/* In case of success, return the operation size, as done with libusb 0.1 */
	return (ret == LIBUSB_SUCCESS)?size:ret;
 }
 #define usb_claim_interface libusb_claim_interface
 #define usb_close libusb_close
 #define usb_set_configuration libusb_set_configuration
 #define usb_reset libusb_reset_device
 #define usb_clear_halt libusb_clear_halt
 #define usb_get_string libusb_get_string_descriptor
 #define usb_get_string_simple libusb_get_string_descriptor_ascii
 #define nut_usb_strerror(a) libusb_strerror(a)
#else
 typedef char* usb_ctrl_char;
 #define nut_usb_strerror(a) usb_strerror()
#endif /* WITH_LIBUSB_1_0 */

static usb_dev_handle	*udev = NULL;
static USBDevice_t	usbdevice;
static unsigned int	comm_failures = 0;

static int device_match_func(USBDevice_t *device, void *privdata)
{
	NUT_UNUSED_VARIABLE(privdata);

	switch (is_usb_device_supported(richcomm_usb_id, device))
	{
	case SUPPORTED:
		return 1;

	case POSSIBLY_SUPPORTED:
	case NOT_SUPPORTED:
	default:
		return 0;
	}
}

static USBDeviceMatcher_t device_matcher = {
	&device_match_func,
	NULL,
	NULL
};

#if (defined HAVE_PRAGMA_GCC_DIAGNOSTIC_PUSH_POP_BESIDEFUNC) && ( (defined HAVE_PRAGMA_GCC_DIAGNOSTIC_IGNORED_TYPE_LIMITS_BESIDEFUNC) || (defined HAVE_PRAGMA_GCC_DIAGNOSTIC_IGNORED_TAUTOLOGICAL_CONSTANT_OUT_OF_RANGE_COMPARE_BESIDEFUNC) )
# pragma GCC diagnostic push
#endif
#ifdef HAVE_PRAGMA_GCC_DIAGNOSTIC_IGNORED_TYPE_LIMITS_BESIDEFUNC
# pragma GCC diagnostic ignored "-Wtype-limits"
#endif
#ifdef HAVE_PRAGMA_GCC_DIAGNOSTIC_IGNORED_TAUTOLOGICAL_CONSTANT_OUT_OF_RANGE_COMPARE_BESIDEFUNC
# pragma GCC diagnostic ignored "-Wtautological-constant-out-of-range-compare"
#endif
static int execute_and_retrieve_query(char *query, char *reply)
{
	int	ret;

	ret = usb_control_msg(udev, STATUS_REQUESTTYPE, REQUEST_VALUE,
<<<<<<< HEAD
		MESSAGE_VALUE, INDEX_VALUE, (usb_ctrl_charbuf)query, QUERY_PACKETSIZE, 1000);
=======
		MESSAGE_VALUE, INDEX_VALUE, (usb_ctrl_char)query, QUERY_PACKETSIZE, 1000);
>>>>>>> 05383119

	if (ret <= 0) {
		upsdebugx(3, "send: %s",
			ret ? nut_usb_strerror(ret) : "timeout");
		return ret;
	}

#if (defined HAVE_PRAGMA_GCC_DIAGNOSTIC_PUSH_POP) && ( (defined HAVE_PRAGMA_GCC_DIAGNOSTIC_IGNORED_TYPE_LIMITS) || (defined HAVE_PRAGMA_GCC_DIAGNOSTIC_IGNORED_TAUTOLOGICAL_CONSTANT_OUT_OF_RANGE_COMPARE) )
# pragma GCC diagnostic push
#endif
#ifdef HAVE_PRAGMA_GCC_DIAGNOSTIC_IGNORED_TYPE_LIMITS
# pragma GCC diagnostic ignored "-Wtype-limits"
#endif
#ifdef HAVE_PRAGMA_GCC_DIAGNOSTIC_IGNORED_TAUTOLOGICAL_CONSTANT_OUT_OF_RANGE_COMPARE
# pragma GCC diagnostic ignored "-Wtautological-constant-out-of-range-compare"
#endif
	/* Cast up within the signed/unsigned same type */
	if ((unsigned int)ret >= SIZE_MAX) {
#if (defined HAVE_PRAGMA_GCC_DIAGNOSTIC_PUSH_POP) && ( (defined HAVE_PRAGMA_GCC_DIAGNOSTIC_IGNORED_TYPE_LIMITS) || (defined HAVE_PRAGMA_GCC_DIAGNOSTIC_IGNORED_TAUTOLOGICAL_CONSTANT_OUT_OF_RANGE_COMPARE) )
# pragma GCC diagnostic pop
#endif
		upsdebugx(3, "send: ret=%d exceeds SIZE_MAX", ret);
	}
	upsdebug_hex(3, "send", query, (size_t)ret);

<<<<<<< HEAD
	ret = usb_interrupt_read(udev, REPLY_REQUESTTYPE, (usb_ctrl_charbuf)reply, REPLY_PACKETSIZE, 1000);
=======
	ret = usb_interrupt_read(udev, REPLY_REQUESTTYPE, (usb_ctrl_char)reply, REPLY_PACKETSIZE, 1000);
>>>>>>> 05383119

	if (ret <= 0) {
		upsdebugx(3, "read: %s",
			ret ? nut_usb_strerror(ret) : "timeout");
		return ret;
	}

#if (defined HAVE_PRAGMA_GCC_DIAGNOSTIC_PUSH_POP) && ( (defined HAVE_PRAGMA_GCC_DIAGNOSTIC_IGNORED_TYPE_LIMITS) || (defined HAVE_PRAGMA_GCC_DIAGNOSTIC_IGNORED_TAUTOLOGICAL_CONSTANT_OUT_OF_RANGE_COMPARE) )
# pragma GCC diagnostic push
#endif
#ifdef HAVE_PRAGMA_GCC_DIAGNOSTIC_IGNORED_TYPE_LIMITS
# pragma GCC diagnostic ignored "-Wtype-limits"
#endif
#ifdef HAVE_PRAGMA_GCC_DIAGNOSTIC_IGNORED_TAUTOLOGICAL_CONSTANT_OUT_OF_RANGE_COMPARE
# pragma GCC diagnostic ignored "-Wtautological-constant-out-of-range-compare"
#endif
	/* Cast up within the signed/unsigned same type */
	if ((unsigned int)ret >= SIZE_MAX) {
#if (defined HAVE_PRAGMA_GCC_DIAGNOSTIC_PUSH_POP) && ( (defined HAVE_PRAGMA_GCC_DIAGNOSTIC_IGNORED_TYPE_LIMITS) || (defined HAVE_PRAGMA_GCC_DIAGNOSTIC_IGNORED_TAUTOLOGICAL_CONSTANT_OUT_OF_RANGE_COMPARE) )
# pragma GCC diagnostic pop
#endif
		upsdebugx(3, "read: ret=%d exceeds SIZE_MAX", ret);
	}
	upsdebug_hex(3, "read", reply, (size_t)ret);
	return ret;
}
#if (defined HAVE_PRAGMA_GCC_DIAGNOSTIC_PUSH_POP_BESIDEFUNC) && ( (defined HAVE_PRAGMA_GCC_DIAGNOSTIC_IGNORED_TYPE_LIMITS_BESIDEFUNC) || (defined HAVE_PRAGMA_GCC_DIAGNOSTIC_IGNORED_TAUTOLOGICAL_CONSTANT_OUT_OF_RANGE_COMPARE_BESIDEFUNC) )
# pragma GCC diagnostic pop
#endif

static int query_ups(char *reply)
{
	/*
	 * This packet is a status request to the UPS
	 */
	char	query[QUERY_PACKETSIZE] = { 0x01, 0x00, 0x00, 0x30 };

	return execute_and_retrieve_query(query, reply);
}

static void usb_comm_fail(const char *fmt, ...)
{
	int	ret;
	char	why[SMALLBUF];
	va_list	ap;

	/* this means we're probably here because select was interrupted */
	if (exit_flag != 0) {
		return;	 /* ignored, since we're about to exit anyway */
	}

	comm_failures++;

	if ((comm_failures == USB_ERR_LIMIT) || ((comm_failures % USB_ERR_RATE) == 0)) {
		upslogx(LOG_WARNING, "Warning: excessive comm failures, limiting error reporting");
	}

	/* once it's past the limit, only log once every USB_ERR_LIMIT calls */
	if ((comm_failures > USB_ERR_LIMIT) && ((comm_failures % USB_ERR_LIMIT) != 0)) {
		return;
	}

	/* generic message if the caller hasn't elaborated */
	if (!fmt) {
		upslogx(LOG_WARNING, "Communications with UPS lost - check cabling");
		return;
	}

	va_start(ap, fmt);
#ifdef HAVE_PRAGMAS_FOR_GCC_DIAGNOSTIC_IGNORED_FORMAT_NONLITERAL
#pragma GCC diagnostic push
#endif
#ifdef HAVE_PRAGMA_GCC_DIAGNOSTIC_IGNORED_FORMAT_NONLITERAL
#pragma GCC diagnostic ignored "-Wformat-nonliteral"
#endif
#ifdef HAVE_PRAGMA_GCC_DIAGNOSTIC_IGNORED_FORMAT_SECURITY
#pragma GCC diagnostic ignored "-Wformat-security"
#endif
	ret = vsnprintf(why, sizeof(why), fmt, ap);
#ifdef HAVE_PRAGMAS_FOR_GCC_DIAGNOSTIC_IGNORED_FORMAT_NONLITERAL
#pragma GCC diagnostic pop
#endif
	va_end(ap);

	if ((ret < 1) || (ret >= (int) sizeof(why))) {
		upslogx(LOG_WARNING, "usb_comm_fail: vsnprintf needed more than %d bytes", (int)sizeof(why));
	}

	upslogx(LOG_WARNING, "Communications with UPS lost: %s", why);
}

static void usb_comm_good(void)
{
	if (comm_failures == 0) {
		return;
	}

	upslogx(LOG_NOTICE, "Communications with UPS re-established");
	comm_failures = 0;
}

/*
 * Callback that is called by usb_device_open() that handles USB device
 * settings prior to accepting the devide. At the very least claim the
 * device here. Detaching the kernel driver will be handled by the
 * caller, don't do this here. Return < 0 on error, 0 or higher on
 * success.
 */
static int driver_callback(usb_dev_handle *handle, USBDevice_t *device)
{
	NUT_UNUSED_VARIABLE(device);

	if (usb_set_configuration(handle, 1) < 0) {
		upsdebugx(5, "Can't set USB configuration");
		return -1;
	}

	if (usb_claim_interface(handle, 0) < 0) {
		upsdebugx(5, "Can't claim USB interface");
		return -1;
	}

<<<<<<< HEAD
#if WITH_LIBUSB_0_1
=======
#ifdef WITH_LIBUSB_0_1
>>>>>>> 05383119
	if (usb_set_altinterface(handle, 0) < 0) {
		upsdebugx(5, "Can't set USB alternate interface");
		return -1;
	}
#elif WITH_LIBUSB_1_0
	int ret = 0;

	if ((ret = libusb_set_interface_alt_setting(handle, 0, 0)) < 0) {
		upsdebugx(5, "Can't set USB alternate interface: %s", nut_usb_strerror(ret));
		return -1;
	}
#endif /* WITH_LIBUSB_1_0 */

	if (usb_clear_halt(handle, 0x81) < 0) {
		upsdebugx(5, "Can't reset USB endpoint");
		return -1;
	}

	return 1;
}

static int usb_device_close(usb_dev_handle *handle)
{
	int ret = 0;

	if (!handle) {
		return 0;
	}

	/* usb_release_interface() sometimes blocks and goes
	 * into uninterruptible sleep.  So don't do it.
	 */
	/* usb_release_interface(handle, 0); */

<<<<<<< HEAD
#if WITH_LIBUSB_1_0
=======
#ifdef WITH_LIBUSB_1_0
>>>>>>> 05383119
		libusb_close(handle);
		libusb_exit(NULL);
#else
		ret = usb_close(handle);
#endif

	return ret;
}

static int usb_device_open(usb_dev_handle **handlep, USBDevice_t *device, USBDeviceMatcher_t *matcher,
	int (*callback)(usb_dev_handle *handle, USBDevice_t *device))
{
	int ret = 0;
	uint8_t iManufacturer = 0, iProduct = 0, iSerialNumber = 0;

	/* libusb base init */
<<<<<<< HEAD
#if WITH_LIBUSB_1_0
=======
#ifdef WITH_LIBUSB_1_0
>>>>>>> 05383119
	if (libusb_init(NULL) < 0) {
		libusb_exit(NULL);
		fatal_with_errno(EXIT_FAILURE, "Failed to init libusb 1.0");
	}
<<<<<<< HEAD
#else  /* => WITH_LIBUSB_0_1 */
=======
#else
>>>>>>> 05383119
	usb_init();
	usb_find_busses();
	usb_find_devices();
#endif /* WITH_LIBUSB_1_0 */

#ifndef __linux__ /* SUN_LIBUSB (confirmed to work on Solaris and FreeBSD) */
	/* Causes a double free corruption in linux if device is detached! */
	/* usb_device_close(*handlep); */
	if (*handlep)
		usb_close(*handlep);
#endif

<<<<<<< HEAD
#if WITH_LIBUSB_1_0
=======
#ifdef WITH_LIBUSB_1_0
>>>>>>> 05383119
	libusb_device **devlist;
	ssize_t devcount = 0;
	libusb_device_handle *handle;
	struct libusb_device_descriptor dev_desc;
	uint8_t bus;
	int i;

	devcount = libusb_get_device_list(NULL, &devlist);
	if (devcount <= 0)
		fatal_with_errno(EXIT_FAILURE, "No USB device found");

	for (i = 0; i < devcount; i++) {

		USBDeviceMatcher_t	*m;
		libusb_device *dev = devlist[i];
		libusb_get_device_descriptor(dev, &dev_desc);
		ret = libusb_open(dev, &handle);
		*handlep = handle;
<<<<<<< HEAD
#else  /* => WITH_LIBUSB_0_1 */
=======
#else
>>>>>>> 05383119
	struct usb_bus	*bus;
	for (bus = usb_busses; bus; bus = bus->next) {

		struct usb_device	*dev;
		usb_dev_handle		*handle;

		for (dev = bus->devices; dev; dev = dev->next) {

			int	i;
			USBDeviceMatcher_t	*m;

			upsdebugx(3, "Checking USB device [%04x:%04x] (%s/%s)",
				dev->descriptor.idVendor,
				dev->descriptor.idProduct,
				bus->dirname, dev->filename);

			/* supported vendors are now checked by the supplied matcher */

			/* open the device */
			*handlep = handle = usb_open(dev);
#endif /* WITH_LIBUSB_1_0 */

			if (!handle) {
				upsdebugx(4, "Failed to open USB device, skipping: %s", nut_usb_strerror(ret));
				continue;
			}

			/* collect the identifying information of this
			   device. Note that this is safe, because
			   there's no need to claim an interface for
			   this (and therefore we do not yet need to
			   detach any kernel drivers). */

			free(device->Vendor);
			free(device->Product);
			free(device->Serial);
			free(device->Bus);

			memset(device, 0, sizeof(*device));

<<<<<<< HEAD
#if WITH_LIBUSB_1_0
			device->VendorID = dev_desc.idVendor;
			device->ProductID = dev_desc.idProduct;
			bus = libusb_get_bus_number(dev);
			device->Bus = (char *)xmalloc(4);
=======
#ifdef WITH_LIBUSB_1_0
			device->VendorID = dev_desc.idVendor;
			device->ProductID = dev_desc.idProduct;
			bus = libusb_get_bus_number(dev);
			device->Bus = (char *)malloc(4);
			if (device->Bus == NULL) {
				libusb_free_device_list(devlist, 1);
				fatal_with_errno(EXIT_FAILURE, "Out of memory");
			}
>>>>>>> 05383119
			sprintf(device->Bus, "%03d", bus);
			iManufacturer = dev_desc.iManufacturer;
			iProduct = dev_desc.iProduct;
			iSerialNumber = dev_desc.iSerialNumber;
<<<<<<< HEAD
#else  /* => WITH_LIBUSB_0_1 */
			device->VendorID = dev->descriptor.idVendor;
			device->ProductID = dev->descriptor.idProduct;
			device->Bus = strdup(bus->dirname);
=======
#else
			device->VendorID = dev->descriptor.idVendor;
			device->ProductID = dev->descriptor.idProduct;
			device->Bus = xstrdup(bus->dirname);
>>>>>>> 05383119
			iManufacturer = dev->descriptor.iManufacturer;
			iProduct = dev->descriptor.iProduct;
			iSerialNumber = dev->descriptor.iSerialNumber;
#endif /* WITH_LIBUSB_1_0 */

			if (iManufacturer) {
				char	buf[SMALLBUF];
				ret = usb_get_string_simple(handle, iManufacturer,
<<<<<<< HEAD
					(usb_ctrl_charbuf)buf, sizeof(buf));
=======
					(usb_ctrl_char)buf, sizeof(buf));
>>>>>>> 05383119
				if (ret > 0) {
					device->Vendor = strdup(buf);
					if (device->Vendor == NULL) {
#ifdef WITH_LIBUSB_1_0
						libusb_free_device_list(devlist, 1);
#endif	/* WITH_LIBUSB_1_0 */
						fatal_with_errno(EXIT_FAILURE, "Out of memory");
					}
				}
			}

			if (iProduct) {
				char	buf[SMALLBUF];
				ret = usb_get_string_simple(handle, iProduct,
<<<<<<< HEAD
					(usb_ctrl_charbuf)buf, sizeof(buf));
=======
					(usb_ctrl_char)buf, sizeof(buf));
>>>>>>> 05383119
				if (ret > 0) {
					device->Product = strdup(buf);
					if (device->Product == NULL) {
#ifdef WITH_LIBUSB_1_0
						libusb_free_device_list(devlist, 1);
#endif	/* WITH_LIBUSB_1_0 */
						fatal_with_errno(EXIT_FAILURE, "Out of memory");
					}
				}
			}

			if (iSerialNumber) {
				char	buf[SMALLBUF];
				ret = usb_get_string_simple(handle, iSerialNumber,
<<<<<<< HEAD
					(usb_ctrl_charbuf)buf, sizeof(buf));
=======
					(usb_ctrl_char)buf, sizeof(buf));
>>>>>>> 05383119
				if (ret > 0) {
					device->Serial = strdup(buf);
					if (device->Serial == NULL) {
#ifdef WITH_LIBUSB_1_0
						libusb_free_device_list(devlist, 1);
#endif	/* WITH_LIBUSB_1_0 */
						fatal_with_errno(EXIT_FAILURE, "Out of memory");
					}
				}
			}

			upsdebugx(4, "- VendorID     : %04x", device->VendorID);
			upsdebugx(4, "- ProductID    : %04x", device->ProductID);
			upsdebugx(4, "- Manufacturer : %s", device->Vendor ? device->Vendor : "unknown");
			upsdebugx(4, "- Product      : %s", device->Product ? device->Product : "unknown");
			upsdebugx(4, "- Serial Number: %s", device->Serial ? device->Serial : "unknown");
			upsdebugx(4, "- Bus          : %s", device->Bus ? device->Bus : "unknown");

			for (m = matcher; m; m = m->next) {

				switch (m->match_function(device, m->privdata))
				{
				case 0:
					upsdebugx(4, "Device does not match - skipping");
					goto next_device;
				case -1:
#ifdef WITH_LIBUSB_1_0
					libusb_free_device_list(devlist, 1);
#endif	/* WITH_LIBUSB_1_0 */
					fatal_with_errno(EXIT_FAILURE, "matcher");
#ifndef HAVE___ATTRIBUTE__NORETURN
# if (defined HAVE_PRAGMA_GCC_DIAGNOSTIC_PUSH_POP) && (defined HAVE_PRAGMA_GCC_DIAGNOSTIC_IGNORED_UNREACHABLE_CODE)
#  pragma GCC diagnostic push
#  pragma GCC diagnostic ignored "-Wunreachable-code"
# endif
					goto next_device;
# if (defined HAVE_PRAGMA_GCC_DIAGNOSTIC_PUSH_POP) && (defined HAVE_PRAGMA_GCC_DIAGNOSTIC_IGNORED_UNREACHABLE_CODE)
#  pragma GCC diagnostic pop
# endif
#endif
				case -2:
					upsdebugx(4, "matcher: unspecified error");
					goto next_device;
				}
			}
#ifdef HAVE_LIBUSB_SET_AUTO_DETACH_KERNEL_DRIVER
		/* First, try the auto-detach kernel driver method
		 * This function is not available on FreeBSD 10.1-10.3 */
<<<<<<< HEAD
		if ((ret = libusb_set_auto_detach_kernel_driver (udev, 1)) < 0)
=======
		if ((ret = libusb_set_auto_detach_kernel_driver(handle, 1)) < 0)
>>>>>>> 05383119
			upsdebugx(2, "failed to auto detach kernel driver from USB device: %s",
				libusb_strerror((enum libusb_error)ret));
		else
			upsdebugx(2, "auto detached kernel driver from USB device");
#endif /* HAVE_LIBUSB_SET_AUTO_DETACH_KERNEL_DRIVER */

			for (i = 0; i < 3; i++) {

				ret = callback(handle, device);
				if (ret >= 0) {
					upsdebugx(4, "USB device [%04x:%04x] opened", device->VendorID, device->ProductID);
#ifdef WITH_LIBUSB_1_0
					libusb_free_device_list(devlist, 1);
#endif	/* WITH_LIBUSB_1_0 */
					return ret;
				}
#ifdef HAVE_USB_DETACH_KERNEL_DRIVER_NP
				/* this method requires at least libusb 0.1.8:
				 * it force device claiming by unbinding
				 * attached driver... From libhid */
				if (usb_detach_kernel_driver_np(handle, 0) < 0) {
					upsdebugx(4, "failed to detach kernel driver from USB device: %s", usb_strerror());
				} else {
					upsdebugx(4, "detached kernel driver from USB device...");
				}
<<<<<<< HEAD
#else
# ifdef HAVE_LIBUSB_DETACH_KERNEL_DRIVER
				if ((ret = libusb_detach_kernel_driver(udev, 0)) < 0) {
=======
#elif HAVE_LIBUSB_DETACH_KERNEL_DRIVER
				if ((ret = libusb_detach_kernel_driver(handle, 0)) < 0) {
>>>>>>> 05383119
					upsdebugx(4, "failed to detach kernel driver from USB device: %s", nut_usb_strerror(ret));
				} else {
					upsdebugx(4, "detached kernel driver from USB device...");
				}
<<<<<<< HEAD
# endif /* HAVE_LIBUSB_DETACH_KERNEL_DRIVER */
=======
>>>>>>> 05383119
#endif /* HAVE_USB_DETACH_KERNEL_DRIVER_NP or HAVE_LIBUSB_DETACH_KERNEL_DRIVER */
			}

#ifdef WITH_LIBUSB_1_0
			libusb_free_device_list(devlist, 1);
#endif	/* WITH_LIBUSB_1_0 */
			fatalx(EXIT_FAILURE, "USB device [%04x:%04x] matches, but driver callback failed: %s",
				device->VendorID, device->ProductID, nut_usb_strerror(ret));

		next_device:
			usb_close(handle);
<<<<<<< HEAD
#if (!WITH_LIBUSB_1_0)   /* => WITH_LIBUSB_0_1 */
=======
#ifndef WITH_LIBUSB_1_0
>>>>>>> 05383119
		}
#endif /* WITH_LIBUSB_1_0 */
	}

	*handlep = NULL;
#ifdef WITH_LIBUSB_1_0
	libusb_free_device_list(devlist, 1);
#endif	/* WITH_LIBUSB_1_0 */
	upsdebugx(4, "No matching USB device found");

	return -1;
}

/*
 * Initialise the UPS
 */
void upsdrv_initups(void)
{
	char	reply[REPLY_PACKETSIZE];
	int	i;

	for (i = 0; usb_device_open(&udev, &usbdevice, &device_matcher, &driver_callback) < 0; i++) {

		if ((i < 32) && (sleep(5) == 0)) {
			usb_comm_fail("Can't open USB device, retrying ...");
			continue;
		}

		fatalx(EXIT_FAILURE,
			"Unable to find Richcomm dry-contact to USB solution\n\n"

			"Things to try:\n"
			" - Connect UPS device to USB bus\n"
			" - Run this driver as another user (upsdrvctl -u or 'user=...' in ups.conf).\n"
			"   See upsdrvctl(8) and ups.conf(5).\n\n"

			"Fatal error: unusable configuration");
	}

	/*
	 * Read rubbish data a few times; the UPS doesn't seem to respond properly
	 * the first few times after connecting
	 */
	for (i = 0; i < 5; i++) {
		query_ups(reply);
		sleep(1);
	}
}

void upsdrv_cleanup(void)
{
	usb_device_close(udev);

	free(usbdevice.Vendor);
	free(usbdevice.Product);
	free(usbdevice.Serial);
	free(usbdevice.Bus);
}

void upsdrv_initinfo(void)
{
	dstate_setinfo("ups.mfr", "%s", "Richcomm dry-contact to USB solution");
	dstate_setinfo("ups.model", "%s", usbdevice.Product ? usbdevice.Product : "unknown");
	dstate_setinfo("ups.serial", "%s", usbdevice.Serial ? usbdevice.Serial : "unknown");

	dstate_setinfo("ups.vendorid", "%04x", usbdevice.VendorID);
	dstate_setinfo("ups.productid", "%04x", usbdevice.ProductID);
}

void upsdrv_updateinfo(void)
{
	char	reply[REPLY_PACKETSIZE];
	int	ret, online, battery_normal;

	if (!udev) {
		ret = usb_device_open(&udev, &usbdevice, &device_matcher, &driver_callback);

		if (ret < 0) {
			return;
		}
	}

	ret = query_ups(reply);

	if (ret < 4) {
		usb_comm_fail("Query to UPS failed");
		dstate_datastale();

		usb_device_close(udev);
		udev = NULL;

		return;
	}

	usb_comm_good();
	dstate_dataok();

	/*
	 * 3rd bit of 4th byte indicates whether the UPS is on line (1)
	 * or on battery (0)
	 */
	online = (reply[3]&4)>>2;

	/*
	 * 2nd bit of 4th byte indicates battery status; normal (1)
	 * or low (0)
	 */
	battery_normal = (reply[3]&2)>>1;

	status_init();

	if (online) {
	    status_set("OL");
	} else {
	    status_set("OB");
	}

	if (!battery_normal) {
	    status_set("LB");
	}

	status_commit();
}

/*
 * The shutdown feature is a bit strange on this UPS IMHO, it
 * switches the polarity of the 'Shutdown UPS' signal, at which
 * point it will automatically power down once it loses power.
 *
 * It will still, however, be possible to poll the UPS and
 * reverse the polarity _again_, at which point it will
 * start back up once power comes back.
 *
 * Maybe this is the normal way, it just seems a bit strange.
 *
 * Please note, this function doesn't power the UPS off if
 * line power is connected.
 */
void upsdrv_shutdown(void)
{
	/*
	 * This packet shuts down the UPS, that is,
	 * if it is not currently on line power
	 */
	char	prepare[QUERY_PACKETSIZE] = { 0x02, 0x00, 0x00, 0x00 };

	/*
	 * This should make the UPS turn itself back on once the
	 * power comes back on; which is probably what we want
	 */
	char	restart[QUERY_PACKETSIZE] = { 0x02, 0x01, 0x00, 0x00 };
	char	reply[REPLY_PACKETSIZE];

	execute_and_retrieve_query(prepare, reply);

	/*
	 * have to, the previous command seems to be
	 * ignored if the second command comes right
	 * behind it
	 */
	sleep(1);


	execute_and_retrieve_query(restart, reply);
}

void upsdrv_help(void)
{
}

void upsdrv_makevartable(void)
{
}<|MERGE_RESOLUTION|>--- conflicted
+++ resolved
@@ -29,11 +29,7 @@
 
 /* driver version */
 #define DRIVER_NAME	"Richcomm dry-contact to USB driver"
-<<<<<<< HEAD
-#define DRIVER_VERSION	"0.05"
-=======
 #define DRIVER_VERSION	"0.09"
->>>>>>> 05383119
 
 /* driver description structure */
 upsdrv_info_t upsdrv_info = {
@@ -65,33 +61,6 @@
 	{ 0, 0, NULL }
 };
 
-/* Compatibility layer between libusb 0.1 and 1.0 */
-#ifdef WITH_LIBUSB_1_0
- /* Simply remap libusb functions/structures from 0.1 to 1.0 */
- typedef libusb_device_handle usb_dev_handle;
- typedef unsigned char* usb_ctrl_char;
- #define usb_control_msg libusb_control_transfer
- static inline  int usb_interrupt_read(libusb_device_handle *dev, int ep,
-        unsigned char *bytes, int size, int timeout)
- {
-	int ret = libusb_interrupt_transfer(dev, ep, (unsigned char *) bytes,
-			size, &size, timeout);
-	/* In case of success, return the operation size, as done with libusb 0.1 */
-	return (ret == LIBUSB_SUCCESS)?size:ret;
- }
- #define usb_claim_interface libusb_claim_interface
- #define usb_close libusb_close
- #define usb_set_configuration libusb_set_configuration
- #define usb_reset libusb_reset_device
- #define usb_clear_halt libusb_clear_halt
- #define usb_get_string libusb_get_string_descriptor
- #define usb_get_string_simple libusb_get_string_descriptor_ascii
- #define nut_usb_strerror(a) libusb_strerror(a)
-#else
- typedef char* usb_ctrl_char;
- #define nut_usb_strerror(a) usb_strerror()
-#endif /* WITH_LIBUSB_1_0 */
-
 static usb_dev_handle	*udev = NULL;
 static USBDevice_t	usbdevice;
 static unsigned int	comm_failures = 0;
@@ -132,11 +101,8 @@
 	int	ret;
 
 	ret = usb_control_msg(udev, STATUS_REQUESTTYPE, REQUEST_VALUE,
-<<<<<<< HEAD
-		MESSAGE_VALUE, INDEX_VALUE, (usb_ctrl_charbuf)query, QUERY_PACKETSIZE, 1000);
-=======
-		MESSAGE_VALUE, INDEX_VALUE, (usb_ctrl_char)query, QUERY_PACKETSIZE, 1000);
->>>>>>> 05383119
+		MESSAGE_VALUE, INDEX_VALUE,
+		(usb_ctrl_charbuf)query, QUERY_PACKETSIZE, 1000);
 
 	if (ret <= 0) {
 		upsdebugx(3, "send: %s",
@@ -162,11 +128,9 @@
 	}
 	upsdebug_hex(3, "send", query, (size_t)ret);
 
-<<<<<<< HEAD
-	ret = usb_interrupt_read(udev, REPLY_REQUESTTYPE, (usb_ctrl_charbuf)reply, REPLY_PACKETSIZE, 1000);
-=======
-	ret = usb_interrupt_read(udev, REPLY_REQUESTTYPE, (usb_ctrl_char)reply, REPLY_PACKETSIZE, 1000);
->>>>>>> 05383119
+	ret = usb_interrupt_read(udev,
+		REPLY_REQUESTTYPE,
+		(usb_ctrl_charbuf)reply, REPLY_PACKETSIZE, 1000);
 
 	if (ret <= 0) {
 		upsdebugx(3, "read: %s",
@@ -289,11 +253,7 @@
 		return -1;
 	}
 
-<<<<<<< HEAD
 #if WITH_LIBUSB_0_1
-=======
-#ifdef WITH_LIBUSB_0_1
->>>>>>> 05383119
 	if (usb_set_altinterface(handle, 0) < 0) {
 		upsdebugx(5, "Can't set USB alternate interface");
 		return -1;
@@ -328,11 +288,7 @@
 	 */
 	/* usb_release_interface(handle, 0); */
 
-<<<<<<< HEAD
-#if WITH_LIBUSB_1_0
-=======
-#ifdef WITH_LIBUSB_1_0
->>>>>>> 05383119
+#if WITH_LIBUSB_1_0
 		libusb_close(handle);
 		libusb_exit(NULL);
 #else
@@ -349,20 +305,12 @@
 	uint8_t iManufacturer = 0, iProduct = 0, iSerialNumber = 0;
 
 	/* libusb base init */
-<<<<<<< HEAD
-#if WITH_LIBUSB_1_0
-=======
-#ifdef WITH_LIBUSB_1_0
->>>>>>> 05383119
+#if WITH_LIBUSB_1_0
 	if (libusb_init(NULL) < 0) {
 		libusb_exit(NULL);
 		fatal_with_errno(EXIT_FAILURE, "Failed to init libusb 1.0");
 	}
-<<<<<<< HEAD
 #else  /* => WITH_LIBUSB_0_1 */
-=======
-#else
->>>>>>> 05383119
 	usb_init();
 	usb_find_busses();
 	usb_find_devices();
@@ -375,11 +323,7 @@
 		usb_close(*handlep);
 #endif
 
-<<<<<<< HEAD
-#if WITH_LIBUSB_1_0
-=======
-#ifdef WITH_LIBUSB_1_0
->>>>>>> 05383119
+#if WITH_LIBUSB_1_0
 	libusb_device **devlist;
 	ssize_t devcount = 0;
 	libusb_device_handle *handle;
@@ -398,11 +342,7 @@
 		libusb_get_device_descriptor(dev, &dev_desc);
 		ret = libusb_open(dev, &handle);
 		*handlep = handle;
-<<<<<<< HEAD
 #else  /* => WITH_LIBUSB_0_1 */
-=======
-#else
->>>>>>> 05383119
 	struct usb_bus	*bus;
 	for (bus = usb_busses; bus; bus = bus->next) {
 
@@ -443,14 +383,7 @@
 
 			memset(device, 0, sizeof(*device));
 
-<<<<<<< HEAD
-#if WITH_LIBUSB_1_0
-			device->VendorID = dev_desc.idVendor;
-			device->ProductID = dev_desc.idProduct;
-			bus = libusb_get_bus_number(dev);
-			device->Bus = (char *)xmalloc(4);
-=======
-#ifdef WITH_LIBUSB_1_0
+#if WITH_LIBUSB_1_0
 			device->VendorID = dev_desc.idVendor;
 			device->ProductID = dev_desc.idProduct;
 			bus = libusb_get_bus_number(dev);
@@ -459,22 +392,14 @@
 				libusb_free_device_list(devlist, 1);
 				fatal_with_errno(EXIT_FAILURE, "Out of memory");
 			}
->>>>>>> 05383119
 			sprintf(device->Bus, "%03d", bus);
 			iManufacturer = dev_desc.iManufacturer;
 			iProduct = dev_desc.iProduct;
 			iSerialNumber = dev_desc.iSerialNumber;
-<<<<<<< HEAD
 #else  /* => WITH_LIBUSB_0_1 */
 			device->VendorID = dev->descriptor.idVendor;
 			device->ProductID = dev->descriptor.idProduct;
-			device->Bus = strdup(bus->dirname);
-=======
-#else
-			device->VendorID = dev->descriptor.idVendor;
-			device->ProductID = dev->descriptor.idProduct;
 			device->Bus = xstrdup(bus->dirname);
->>>>>>> 05383119
 			iManufacturer = dev->descriptor.iManufacturer;
 			iProduct = dev->descriptor.iProduct;
 			iSerialNumber = dev->descriptor.iSerialNumber;
@@ -483,15 +408,11 @@
 			if (iManufacturer) {
 				char	buf[SMALLBUF];
 				ret = usb_get_string_simple(handle, iManufacturer,
-<<<<<<< HEAD
 					(usb_ctrl_charbuf)buf, sizeof(buf));
-=======
-					(usb_ctrl_char)buf, sizeof(buf));
->>>>>>> 05383119
 				if (ret > 0) {
 					device->Vendor = strdup(buf);
 					if (device->Vendor == NULL) {
-#ifdef WITH_LIBUSB_1_0
+#if WITH_LIBUSB_1_0
 						libusb_free_device_list(devlist, 1);
 #endif	/* WITH_LIBUSB_1_0 */
 						fatal_with_errno(EXIT_FAILURE, "Out of memory");
@@ -502,15 +423,11 @@
 			if (iProduct) {
 				char	buf[SMALLBUF];
 				ret = usb_get_string_simple(handle, iProduct,
-<<<<<<< HEAD
 					(usb_ctrl_charbuf)buf, sizeof(buf));
-=======
-					(usb_ctrl_char)buf, sizeof(buf));
->>>>>>> 05383119
 				if (ret > 0) {
 					device->Product = strdup(buf);
 					if (device->Product == NULL) {
-#ifdef WITH_LIBUSB_1_0
+#if WITH_LIBUSB_1_0
 						libusb_free_device_list(devlist, 1);
 #endif	/* WITH_LIBUSB_1_0 */
 						fatal_with_errno(EXIT_FAILURE, "Out of memory");
@@ -521,15 +438,11 @@
 			if (iSerialNumber) {
 				char	buf[SMALLBUF];
 				ret = usb_get_string_simple(handle, iSerialNumber,
-<<<<<<< HEAD
 					(usb_ctrl_charbuf)buf, sizeof(buf));
-=======
-					(usb_ctrl_char)buf, sizeof(buf));
->>>>>>> 05383119
 				if (ret > 0) {
 					device->Serial = strdup(buf);
 					if (device->Serial == NULL) {
-#ifdef WITH_LIBUSB_1_0
+#if WITH_LIBUSB_1_0
 						libusb_free_device_list(devlist, 1);
 #endif	/* WITH_LIBUSB_1_0 */
 						fatal_with_errno(EXIT_FAILURE, "Out of memory");
@@ -552,7 +465,7 @@
 					upsdebugx(4, "Device does not match - skipping");
 					goto next_device;
 				case -1:
-#ifdef WITH_LIBUSB_1_0
+#if WITH_LIBUSB_1_0
 					libusb_free_device_list(devlist, 1);
 #endif	/* WITH_LIBUSB_1_0 */
 					fatal_with_errno(EXIT_FAILURE, "matcher");
@@ -574,13 +487,10 @@
 #ifdef HAVE_LIBUSB_SET_AUTO_DETACH_KERNEL_DRIVER
 		/* First, try the auto-detach kernel driver method
 		 * This function is not available on FreeBSD 10.1-10.3 */
-<<<<<<< HEAD
 		if ((ret = libusb_set_auto_detach_kernel_driver (udev, 1)) < 0)
-=======
-		if ((ret = libusb_set_auto_detach_kernel_driver(handle, 1)) < 0)
->>>>>>> 05383119
-			upsdebugx(2, "failed to auto detach kernel driver from USB device: %s",
-				libusb_strerror((enum libusb_error)ret));
+			upsdebugx(2,
+				"failed to auto detach kernel driver from USB device: %s",
+				nut_usb_strerror((enum libusb_error)ret));
 		else
 			upsdebugx(2, "auto detached kernel driver from USB device");
 #endif /* HAVE_LIBUSB_SET_AUTO_DETACH_KERNEL_DRIVER */
@@ -589,8 +499,9 @@
 
 				ret = callback(handle, device);
 				if (ret >= 0) {
-					upsdebugx(4, "USB device [%04x:%04x] opened", device->VendorID, device->ProductID);
-#ifdef WITH_LIBUSB_1_0
+					upsdebugx(4, "USB device [%04x:%04x] opened",
+						device->VendorID, device->ProductID);
+#if WITH_LIBUSB_1_0
 					libusb_free_device_list(devlist, 1);
 #endif	/* WITH_LIBUSB_1_0 */
 					return ret;
@@ -599,49 +510,42 @@
 				/* this method requires at least libusb 0.1.8:
 				 * it force device claiming by unbinding
 				 * attached driver... From libhid */
-				if (usb_detach_kernel_driver_np(handle, 0) < 0) {
-					upsdebugx(4, "failed to detach kernel driver from USB device: %s", usb_strerror());
+				if ((ret = usb_detach_kernel_driver_np(handle, 0)) < 0) {
+					upsdebugx(4,
+						"failed to detach kernel driver from USB device: %s",
+						nut_usb_strerror(ret));
 				} else {
 					upsdebugx(4, "detached kernel driver from USB device...");
 				}
-<<<<<<< HEAD
 #else
 # ifdef HAVE_LIBUSB_DETACH_KERNEL_DRIVER
-				if ((ret = libusb_detach_kernel_driver(udev, 0)) < 0) {
-=======
-#elif HAVE_LIBUSB_DETACH_KERNEL_DRIVER
 				if ((ret = libusb_detach_kernel_driver(handle, 0)) < 0) {
->>>>>>> 05383119
-					upsdebugx(4, "failed to detach kernel driver from USB device: %s", nut_usb_strerror(ret));
+					upsdebugx(4,
+						"failed to detach kernel driver from USB device: %s",
+						nut_usb_strerror(ret));
 				} else {
 					upsdebugx(4, "detached kernel driver from USB device...");
 				}
-<<<<<<< HEAD
 # endif /* HAVE_LIBUSB_DETACH_KERNEL_DRIVER */
-=======
->>>>>>> 05383119
 #endif /* HAVE_USB_DETACH_KERNEL_DRIVER_NP or HAVE_LIBUSB_DETACH_KERNEL_DRIVER */
 			}
 
-#ifdef WITH_LIBUSB_1_0
+#if WITH_LIBUSB_1_0
 			libusb_free_device_list(devlist, 1);
 #endif	/* WITH_LIBUSB_1_0 */
-			fatalx(EXIT_FAILURE, "USB device [%04x:%04x] matches, but driver callback failed: %s",
+			fatalx(EXIT_FAILURE,
+				"USB device [%04x:%04x] matches, but driver callback failed: %s",
 				device->VendorID, device->ProductID, nut_usb_strerror(ret));
 
 		next_device:
 			usb_close(handle);
-<<<<<<< HEAD
 #if (!WITH_LIBUSB_1_0)   /* => WITH_LIBUSB_0_1 */
-=======
-#ifndef WITH_LIBUSB_1_0
->>>>>>> 05383119
 		}
 #endif /* WITH_LIBUSB_1_0 */
 	}
 
 	*handlep = NULL;
-#ifdef WITH_LIBUSB_1_0
+#if WITH_LIBUSB_1_0
 	libusb_free_device_list(devlist, 1);
 #endif	/* WITH_LIBUSB_1_0 */
 	upsdebugx(4, "No matching USB device found");
