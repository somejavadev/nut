/* eaton-ats16-nm2-mib.c - subdriver to monitor Eaton ATS16 SNMP devices with NUT
 * using newer Network-M2 cards
 *
 *  Copyright (C)
 *    2011-2012 Arnaud Quette <arnaud.quette@free.fr>
 *    2016-2020 Eaton (author: Arnaud Quette <ArnaudQuette@Eaton.com>)
 *
 *  Note: this subdriver was initially generated as a "stub" by the
 *  gen-snmp-subdriver script. It must be customized!
 *
 *  This program is free software; you can redistribute it and/or modify
 *  it under the terms of the GNU General Public License as published by
 *  the Free Software Foundation; either version 2 of the License, or
 *  (at your option) any later version.
 *
 *  This program is distributed in the hope that it will be useful,
 *  but WITHOUT ANY WARRANTY; without even the implied warranty of
 *  MERCHANTABILITY or FITNESS FOR A PARTICULAR PURPOSE.  See the
 *  GNU General Public License for more details.
 *
 *  You should have received a copy of the GNU General Public License
 *  along with this program; if not, write to the Free Software
 *  Foundation, Inc., 59 Temple Place, Suite 330, Boston, MA 02111-1307 USA
 */

#include "eaton-ats16-nm2-mib.h"
#if WITH_SNMP_LKP_FUN
/* FIXME: shared helper code, need to be put in common */
#include "eaton-pdu-marlin-helpers.h"
#endif

#define EATON_ATS16_NM2_MIB_VERSION  "0.22"

#define EATON_ATS16_NM2_SYSOID  ".1.3.6.1.4.1.534.10.2" /* newer Network-M2 */
#define EATON_ATS16_NM2_MODEL   ".1.3.6.1.4.1.534.10.2.1.2.0"

static info_lkp_t eaton_ats16_nm2_source_info[] = {
	{ 1, "init"
#if WITH_SNMP_LKP_FUN
		, NULL, NULL, NULL, NULL
#endif
	},
	{ 2, "diagnosis"
#if WITH_SNMP_LKP_FUN
		, NULL, NULL, NULL, NULL
#endif
	},
	{ 3, "off"
#if WITH_SNMP_LKP_FUN
		, NULL, NULL, NULL, NULL
#endif
	},
	{ 4, "1"
#if WITH_SNMP_LKP_FUN
		, NULL, NULL, NULL, NULL
#endif
	},
	{ 5, "2"
#if WITH_SNMP_LKP_FUN
		, NULL, NULL, NULL, NULL
#endif
	},
	{ 6, "safe"
#if WITH_SNMP_LKP_FUN
		, NULL, NULL, NULL, NULL
#endif
	},
	{ 7, "fault"
#if WITH_SNMP_LKP_FUN
		, NULL, NULL, NULL, NULL
#endif
	},
	{ 0, NULL
#if WITH_SNMP_LKP_FUN
		, NULL, NULL, NULL, NULL
#endif
	}
};

static info_lkp_t eaton_ats16_nm2_sensitivity_info[] = {
	{ 1, "normal"
#if WITH_SNMP_LKP_FUN
		, NULL, NULL, NULL, NULL
#endif
	},
	{ 2, "high"
#if WITH_SNMP_LKP_FUN
		, NULL, NULL, NULL, NULL
#endif
	},
	{ 3, "low"
#if WITH_SNMP_LKP_FUN
		, NULL, NULL, NULL, NULL
#endif
	},
	{ 0, NULL
#if WITH_SNMP_LKP_FUN
		, NULL, NULL, NULL, NULL
#endif
	}
};

static info_lkp_t eaton_ats16_nm2_input_frequency_status_info[] = {
	{ 1, "good"
#if WITH_SNMP_LKP_FUN
		, NULL, NULL, NULL, NULL
#endif
	},          /* No threshold triggered */
	{ 2, "out-of-range"
#if WITH_SNMP_LKP_FUN
		, NULL, NULL, NULL, NULL
#endif
	},  /* Frequency out of range triggered */
	{ 0, NULL
#if WITH_SNMP_LKP_FUN
		, NULL, NULL, NULL, NULL
#endif
	}
};

static info_lkp_t eaton_ats16_nm2_input_voltage_status_info[] = {
	{ 1, "good"
#if WITH_SNMP_LKP_FUN
		, NULL, NULL, NULL, NULL
#endif
	},          /* No threshold triggered */
	{ 2, "derated-range"
#if WITH_SNMP_LKP_FUN
		, NULL, NULL, NULL, NULL
#endif
	}, /* Voltage derated */
	{ 3, "out-of-range"
#if WITH_SNMP_LKP_FUN
		, NULL, NULL, NULL, NULL
#endif
	},  /* Voltage out of range triggered */
	{ 4, "unknown"
#if WITH_SNMP_LKP_FUN
		, NULL, NULL, NULL, NULL
#endif
	},       /* "missing" */
	{ 0, NULL
#if WITH_SNMP_LKP_FUN
		, NULL, NULL, NULL, NULL
#endif
	}
};

static info_lkp_t eaton_ats16_nm2_test_result_info[] = {
	{ 1, "done and passed"
#if WITH_SNMP_LKP_FUN
		, NULL, NULL, NULL, NULL
#endif
	},
	{ 2, "done and warning"
#if WITH_SNMP_LKP_FUN
		, NULL, NULL, NULL, NULL
#endif
	},
	{ 3, "done and error"
#if WITH_SNMP_LKP_FUN
		, NULL, NULL, NULL, NULL
#endif
	},
	{ 4, "aborted"
#if WITH_SNMP_LKP_FUN
		, NULL, NULL, NULL, NULL
#endif
	},
	{ 5, "in progress"
#if WITH_SNMP_LKP_FUN
		, NULL, NULL, NULL, NULL
#endif
	},
	{ 6, "no test initiated"
#if WITH_SNMP_LKP_FUN
		, NULL, NULL, NULL, NULL
#endif
	},
	{ 0, NULL
#if WITH_SNMP_LKP_FUN
		, NULL, NULL, NULL, NULL
#endif
	}
};

static info_lkp_t eaton_ats16_nm2_output_status_info[] = {
	{ 1, "OFF"
#if WITH_SNMP_LKP_FUN
		, NULL, NULL, NULL, NULL
#endif
	}, /* Output not powered */
	{ 2, "OL"
#if WITH_SNMP_LKP_FUN
		, NULL, NULL, NULL, NULL
#endif
	},  /* Output powered */
	{ 0, NULL
#if WITH_SNMP_LKP_FUN
		, NULL, NULL, NULL, NULL
#endif
	}
};

/* Note: all the below *emp002* info should be shared with marlin and powerware! */

#if WITH_SNMP_LKP_FUN
/* Note: eaton_sensor_temperature_unit_fun() is defined in eaton-pdu-marlin-helpers.c
 * and su_temperature_read_fun() is in snmp-ups.c
 * Future work for DMF might provide same-named routines via LUA-C gateway.
 */

#if WITH_SNMP_LKP_FUN_DUMMY
/* Temperature unit consideration */
const char *eaton_sensor_temperature_unit_fun(void *raw_snmp_value) {
	/* snmp_value here would be a (long*) */
	NUT_UNUSED_VARIABLE(raw_snmp_value);
	return "unknown";
}
/* FIXME: please DMF, though this should be in snmp-ups.c or equiv. */
const char *su_temperature_read_fun(void *raw_snmp_value) {
	/* snmp_value here would be a (long*) */
	NUT_UNUSED_VARIABLE(raw_snmp_value);
	return "dummy";
};
#endif // WITH_SNMP_LKP_FUN_DUMMY

static info_lkp_t eaton_ats16_nm2_sensor_temperature_unit_info[] = {
	{ 0, "dummy"
#if WITH_SNMP_LKP_FUN
		, eaton_sensor_temperature_unit_fun, NULL, NULL, NULL
#endif
	},
	{ 0, NULL
#if WITH_SNMP_LKP_FUN
		, NULL, NULL, NULL, NULL
#endif
	}
};

static info_lkp_t eaton_ats16_nm2_sensor_temperature_read_info[] = {
	{ 0, "dummy"
#if WITH_SNMP_LKP_FUN
		, su_temperature_read_fun, NULL, NULL, NULL
#endif
	},
	{ 0, NULL
#if WITH_SNMP_LKP_FUN
		, NULL, NULL, NULL, NULL
#endif
	}
};

#else // if not WITH_SNMP_LKP_FUN:

/* FIXME: For now, DMF codebase falls back to old implementation with static
 * lookup/mapping tables for this, which can easily go into the DMF XML file.
 */
static info_lkp_t eaton_ats16_nm2_sensor_temperature_unit_info[] = {
	{ 0, "kelvin"
#if WITH_SNMP_LKP_FUN
		, NULL, NULL, NULL, NULL
#endif
	},
	{ 1, "celsius"
#if WITH_SNMP_LKP_FUN
		, NULL, NULL, NULL, NULL
#endif
	},
	{ 2, "fahrenheit"
#if WITH_SNMP_LKP_FUN
		, NULL, NULL, NULL, NULL
#endif
	},
	{ 0, NULL
#if WITH_SNMP_LKP_FUN
		, NULL, NULL, NULL, NULL
#endif
	}
};

#endif // WITH_SNMP_LKP_FUN

static info_lkp_t eaton_ats16_nm2_ambient_drycontacts_polarity_info[] = {
	{ 0, "normal-opened"
#if WITH_SNMP_LKP_FUN
		, NULL, NULL, NULL, NULL
#endif
	},
	{ 1, "normal-closed"
#if WITH_SNMP_LKP_FUN
		, NULL, NULL, NULL, NULL
#endif
	},
	{ 0, NULL
#if WITH_SNMP_LKP_FUN
		, NULL, NULL, NULL, NULL
#endif
	}
};

static info_lkp_t eaton_ats16_nm2_ambient_drycontacts_state_info[] = {
	{ 0, "inactive"
#if WITH_SNMP_LKP_FUN
		, NULL, NULL, NULL, NULL
#endif
	},
	{ 1, "active"
#if WITH_SNMP_LKP_FUN
		, NULL, NULL, NULL, NULL
#endif
	},
	{ 0, NULL
#if WITH_SNMP_LKP_FUN
		, NULL, NULL, NULL, NULL
#endif
	}
};

static info_lkp_t eaton_ats16_nm2_emp002_ambient_presence_info[] = {
	{ 0, "unknown"
#if WITH_SNMP_LKP_FUN
		, NULL, NULL, NULL, NULL
#endif
	},
	{ 2, "yes"
#if WITH_SNMP_LKP_FUN
		, NULL, NULL, NULL, NULL
#endif
	},     /* communicationOK */
	{ 3, "no"
#if WITH_SNMP_LKP_FUN
		, NULL, NULL, NULL, NULL
#endif
	},      /* communicationLost */
	{ 0, NULL
#if WITH_SNMP_LKP_FUN
		, NULL, NULL, NULL, NULL
#endif
	}
};

/* extracted from drivers/eaton-pdu-marlin-mib.c -> marlin_threshold_status_info */
static info_lkp_t eaton_ats16_nm2_threshold_status_info[] = {
	{ 0, "good"
#if WITH_SNMP_LKP_FUN
		, NULL, NULL, NULL, NULL
#endif
	},          /* No threshold triggered */
	{ 1, "warning-low"
#if WITH_SNMP_LKP_FUN
		, NULL, NULL, NULL, NULL
#endif
	},   /* Warning low threshold triggered */
	{ 2, "critical-low"
#if WITH_SNMP_LKP_FUN
		, NULL, NULL, NULL, NULL
#endif
	},  /* Critical low threshold triggered */
	{ 3, "warning-high"
#if WITH_SNMP_LKP_FUN
		, NULL, NULL, NULL, NULL
#endif
	},  /* Warning high threshold triggered */
	{ 4, "critical-high"
#if WITH_SNMP_LKP_FUN
		, NULL, NULL, NULL, NULL
#endif
	}, /* Critical high threshold triggered */
	{ 0, NULL
#if WITH_SNMP_LKP_FUN
		, NULL, NULL, NULL, NULL
#endif
	}
};

/* extracted from drivers/eaton-pdu-marlin-mib.c -> marlin_threshold_xxx_alarms_info */
static info_lkp_t eaton_ats16_nm2_threshold_temperature_alarms_info[] = {
	{ 0, ""
#if WITH_SNMP_LKP_FUN
		, NULL, NULL, NULL, NULL
#endif
	},                           /* No threshold triggered */
	{ 1, "low temperature warning!"
#if WITH_SNMP_LKP_FUN
		, NULL, NULL, NULL, NULL
#endif
	},   /* Warning low threshold triggered */
	{ 2, "low temperature critical!"
#if WITH_SNMP_LKP_FUN
		, NULL, NULL, NULL, NULL
#endif
	},  /* Critical low threshold triggered */
	{ 3, "high temperature warning!"
#if WITH_SNMP_LKP_FUN
		, NULL, NULL, NULL, NULL
#endif
	},  /* Warning high threshold triggered */
	{ 4, "high temperature critical!"
#if WITH_SNMP_LKP_FUN
		, NULL, NULL, NULL, NULL
#endif
	}, /* Critical high threshold triggered */
	{ 0, NULL
#if WITH_SNMP_LKP_FUN
		, NULL, NULL, NULL, NULL
#endif
	}
};
static info_lkp_t eaton_ats16_nm2_threshold_humidity_alarms_info[] = {
	{ 0, ""
#if WITH_SNMP_LKP_FUN
		, NULL, NULL, NULL, NULL
#endif
	},                        /* No threshold triggered */
	{ 1, "low humidity warning!"
#if WITH_SNMP_LKP_FUN
		, NULL, NULL, NULL, NULL
#endif
	},   /* Warning low threshold triggered */
	{ 2, "low humidity critical!"
#if WITH_SNMP_LKP_FUN
		, NULL, NULL, NULL, NULL
#endif
	},  /* Critical low threshold triggered */
	{ 3, "high humidity warning!"
#if WITH_SNMP_LKP_FUN
		, NULL, NULL, NULL, NULL
#endif
	},  /* Warning high threshold triggered */
	{ 4, "high humidity critical!"
#if WITH_SNMP_LKP_FUN
		, NULL, NULL, NULL, NULL
#endif
	}, /* Critical high threshold triggered */
	{ 0, NULL
#if WITH_SNMP_LKP_FUN
		, NULL, NULL, NULL, NULL
#endif
	}
};

static info_lkp_t eaton_ats16_ambient_drycontacts_info[] = {
	{ -1, "unknown", NULL, NULL },
	{ 1, "opened", NULL, NULL },
	{ 2, "closed", NULL, NULL },
	{ 3, "opened", NULL, NULL },   /* openWithNotice   */
	{ 4, "closed", NULL, NULL }, /* closedWithNotice */
	{ 0, NULL, NULL, NULL }
};

/* EATON_ATS Snmp2NUT lookup table */
static snmp_info_t eaton_ats16_nm2_mib[] = {

	/* standard MIB items */
	{ "device.description", ST_FLAG_STRING | ST_FLAG_RW, SU_INFOSIZE, ".1.3.6.1.2.1.1.1.0", NULL, SU_FLAG_OK, NULL },
	{ "device.contact", ST_FLAG_STRING | ST_FLAG_RW, SU_INFOSIZE, ".1.3.6.1.2.1.1.4.0", NULL, SU_FLAG_OK, NULL },
	{ "device.location", ST_FLAG_STRING | ST_FLAG_RW, SU_INFOSIZE, ".1.3.6.1.2.1.1.6.0", NULL, SU_FLAG_OK, NULL },

	/* Device collection */
	{ "device.type", ST_FLAG_STRING, SU_INFOSIZE, NULL, "ats", SU_FLAG_STATIC | SU_FLAG_ABSENT | SU_FLAG_OK, NULL },
	/* ats2IdentManufacturer.0 = STRING: EATON */
	{ "device.mfr", ST_FLAG_STRING, SU_INFOSIZE, ".1.3.6.1.4.1.534.10.2.1.1.0", "Eaton", SU_FLAG_STATIC | SU_FLAG_OK, NULL },
	/* ats2IdentModel.0 = STRING: Eaton ATS */
	{ "device.model", ST_FLAG_STRING, SU_INFOSIZE, ".1.3.6.1.4.1.534.10.2.1.2.0", "ATS", SU_FLAG_STATIC | SU_FLAG_OK, NULL },
	/* FIXME: RFC for device.firmware! */
	/* FIXME: the 2 "firmware" entries below should be SU_FLAG_SEMI_STATIC */
	/* ats2IdentFWVersion.0 = STRING: 00.00.0009 */
	{ "ups.firmware", ST_FLAG_STRING, SU_INFOSIZE, ".1.3.6.1.4.1.534.10.2.1.3.0", NULL, SU_FLAG_OK, NULL },
	/* FIXME: RFC for device.firmware.aux! */
	/* ats2IdentRelease.0 = STRING: 1.7.5 */
	{ "ups.firmware.aux", ST_FLAG_STRING, SU_INFOSIZE, ".1.3.6.1.4.1.534.10.2.1.7.0", NULL, SU_FLAG_OK, NULL },
	/* ats2IdentSerialNumber.0 = STRING: GA04F23009 */
	{ "device.serial", ST_FLAG_STRING, SU_INFOSIZE, ".1.3.6.1.4.1.534.10.2.1.5.0", NULL, SU_FLAG_STATIC | SU_FLAG_OK, NULL },
	/* ats2IdentPartNumber.0 = STRING: EATS16N */
	{ "device.part", ST_FLAG_STRING, SU_INFOSIZE, ".1.3.6.1.4.1.534.10.2.1.6.0", NULL, SU_FLAG_STATIC | SU_FLAG_OK, NULL },
	/* ats2IdentAgentVersion.0 = STRING: 301F23C28 */
	/* { "unmapped.ats2IdentAgentVersion", ST_FLAG_STRING, SU_INFOSIZE, ".1.3.6.1.4.1.534.10.2.1.7.0", NULL, SU_FLAG_OK, NULL, NULL }, */
	/* ats2InputDephasing.0 = INTEGER: 2 degrees */
	/* { "unmapped.ats2InputDephasing", 0, 1, ".1.3.6.1.4.1.534.10.2.2.1.1.0", NULL, SU_FLAG_OK, NULL, NULL }, */

	/* Input collection */
	/* ats2InputIndex.source1 = INTEGER: source1(1) */
	{ "input.1.id", 0, 1, ".1.3.6.1.4.1.534.10.2.2.2.1.1.1", NULL, SU_FLAG_STATIC | SU_FLAG_OK, NULL },
	/* ats2InputIndex.source2 = INTEGER: source2(2) */
	{ "input.2.id", 0, 1, ".1.3.6.1.4.1.534.10.2.2.2.1.1.2", NULL, SU_FLAG_STATIC | SU_FLAG_OK, NULL },
	/* ats2InputVoltage.source1 = INTEGER: 2292 0.1 V */
	{ "input.1.voltage", 0, 0.1, ".1.3.6.1.4.1.534.10.2.2.2.1.2.1", NULL, SU_FLAG_OK, NULL },
	/* ats2InputVoltage.source2 = INTEGER: 2432 0.1 V */
	{ "input.2.voltage", 0, 0.1, ".1.3.6.1.4.1.534.10.2.2.2.1.2.2", NULL, SU_FLAG_OK, NULL },
	/* ats2InputStatusVoltage.source1 = INTEGER: normalRange(1) */
	{ "input.1.voltage.status", ST_FLAG_STRING, 1, ".1.3.6.1.4.1.534.10.2.3.2.1.5.1", NULL, SU_FLAG_OK, eaton_ats16_nm2_input_voltage_status_info },
	/* ats2InputStatusVoltage.source2 = INTEGER: normalRange(1) */
	{ "input.2.voltage.status", ST_FLAG_STRING, 1, ".1.3.6.1.4.1.534.10.2.3.2.1.5.2", NULL, SU_FLAG_OK, eaton_ats16_nm2_input_voltage_status_info },
	/* ats2InputFrequency.source1 = INTEGER: 500 0.1 Hz */
	{ "input.1.frequency", 0, 0.1, ".1.3.6.1.4.1.534.10.2.2.2.1.3.1", NULL, SU_FLAG_OK, NULL },
	/* ats2InputFrequency.source2 = INTEGER: 500 0.1 Hz */
	{ "input.2.frequency", 0, 0.1, ".1.3.6.1.4.1.534.10.2.2.2.1.3.2", NULL, SU_FLAG_OK, NULL },
	/* ats2InputStatusFrequency.source1 = INTEGER: good(1) */
	{ "input.1.frequency.status", ST_FLAG_STRING, 1, ".1.3.6.1.4.1.534.10.2.3.2.1.2.1", NULL, SU_FLAG_OK, eaton_ats16_nm2_input_frequency_status_info },
	/* ats2InputStatusFrequency.source2 = INTEGER: good(1) */
	{ "input.2.frequency.status", ST_FLAG_STRING, 1, ".1.3.6.1.4.1.534.10.2.3.2.1.2.2", NULL, SU_FLAG_OK, eaton_ats16_nm2_input_frequency_status_info },
	/* ats2ConfigSensitivity.0 = INTEGER: normal(1) */
	{ "input.sensitivity", ST_FLAG_RW, SU_INFOSIZE, ".1.3.6.1.4.1.534.10.2.4.6.0", NULL, SU_FLAG_OK, &eaton_ats16_nm2_sensitivity_info[0] },
	/* ats2OperationMode.0 = INTEGER: source1(4) */
	{ "input.source", ST_FLAG_STRING, 1, ".1.3.6.1.4.1.534.10.2.2.4.0", NULL, SU_FLAG_OK, eaton_ats16_nm2_source_info },
	/* ats2ConfigPreferred.0 = INTEGER: source1(1) */
	{ "input.source.preferred", ST_FLAG_RW, 1, ".1.3.6.1.4.1.534.10.2.4.5.0", NULL, SU_FLAG_OK, NULL },
	/* ats2InputDephasing = INTEGER: 181 */
	{ "input.phase.shift", 0, 1, ".1.3.6.1.4.1.534.10.2.2.1.1.0", NULL, SU_FLAG_OK, NULL },

	/* Output collection */
	/* ats2OutputVoltage.0 = INTEGER: 2304 0.1 V */
	{ "output.voltage", 0, 0.1, ".1.3.6.1.4.1.534.10.2.2.3.1.0", NULL, SU_FLAG_OK, NULL },
	/* ats2ConfigOutputVoltage.0 = INTEGER: 230 1 V */
	{ "output.voltage.nominal", ST_FLAG_RW, 1, ".1.3.6.1.4.1.534.10.2.4.4.0", NULL, SU_FLAG_OK, NULL },
	/* ats2OutputCurrent.0 = INTEGER: 5 0.1 A */
	{ "output.current", 0, 0.1, ".1.3.6.1.4.1.534.10.2.2.3.2.0", NULL, SU_FLAG_OK, NULL },

	/* UPS collection */
	/* FIXME: RFC for device.test.result! */
	/* ats2ConfigTransferTest.0 = INTEGER: noTestInitiated(6) */
	{ "ups.test.result", 0, 1, ".1.3.6.1.4.1.534.10.2.4.8.0", NULL, SU_FLAG_OK, eaton_ats16_nm2_test_result_info },
	/* FIXME: RFC for device.status! */
	/* ats2StatusOutput.0 = INTEGER: outputPowered(2) */
	{ "ups.status", 0, 1, ".1.3.6.1.4.1.534.10.2.3.3.2.0", NULL, SU_FLAG_OK, eaton_ats16_nm2_output_status_info },

	/* Ambient collection */
	/* EMP001 (legacy) mapping for EMP002
	 * Note that NM2 should only be hooked with EMP002, but if any EMP001 was to be
	 * connected, the value may be off by a factor 10 (to be proven) */
	/* ats2EnvRemoteTemp.0 = INTEGER: 0 degrees Centigrade */
	{ "ambient.temperature", 0, 1, ".1.3.6.1.4.1.534.10.2.5.1.0", NULL, SU_FLAG_OK, NULL },
	/* ats2EnvRemoteTempLowerLimit.0 = INTEGER: 5 degrees Centigrade */
	{ "ambient.temperature.low", ST_FLAG_RW, 1, ".1.3.6.1.4.1.534.10.2.5.5.0", NULL, SU_FLAG_OK, NULL },
	/* ats2EnvRemoteTempUpperLimit.0 = INTEGER: 40 degrees Centigrade */
	{ "ambient.temperature.high", ST_FLAG_RW, 1, ".1.3.6.1.4.1.534.10.2.5.6.0", NULL, SU_FLAG_OK, NULL },
	/* ats2EnvRemoteHumidity.0 = INTEGER: 0 percent */
	{ "ambient.humidity", 0, 1, ".1.3.6.1.4.1.534.10.2.5.2.0", NULL, SU_FLAG_OK, NULL },
	/* ats2EnvRemoteHumidityLowerLimit.0 = INTEGER: 5 percent */
	{ "ambient.humidity.low", ST_FLAG_RW, 1, ".1.3.6.1.4.1.534.10.2.5.7.0", NULL, SU_FLAG_OK, NULL },
	/* ats2EnvRemoteHumidityUpperLimit.0 = INTEGER: 90 percent */
	{ "ambient.humidity.high", ST_FLAG_RW, 1, ".1.3.6.1.4.1.534.10.2.5.8.0", NULL, SU_FLAG_OK, NULL },
	/* Dry contacts on EMP001 TH module */
	/* ats2ContactState.1 = INTEGER: open(1) */
	{ "ambient.contacts.1.status", ST_FLAG_STRING, SU_INFOSIZE,
		".1.3.6.1.4.1.534.10.2.5.4.1.3.1",
		NULL, SU_FLAG_OK, &eaton_ats16_ambient_drycontacts_info[0] },
	/* ats2ContactState.2 = INTEGER: open(1) */
	{ "ambient.contacts.2.status", ST_FLAG_STRING, SU_INFOSIZE,
		".1.3.6.1.4.1.534.10.2.5.4.1.3.2",
		NULL, SU_FLAG_OK, &eaton_ats16_ambient_drycontacts_info[0] },

<<<<<<< HEAD
	/* EMP002 (EATON EMP MIB) mapping, including daisychain support */
	/* Warning: indexes start at '1' not '0'! */
	/* sensorCount.0 */
	{ "ambient.count", ST_FLAG_RW, 1.0, ".1.3.6.1.4.1.534.6.8.1.1.1.0", "", 0, NULL },
	/* CommunicationStatus.n */
	{ "ambient.%i.present", ST_FLAG_STRING, SU_INFOSIZE, ".1.3.6.1.4.1.534.6.8.1.1.4.1.1.%i",
		NULL, SU_AMBIENT_TEMPLATE, &eaton_ats16_nm2_emp002_ambient_presence_info[0] },
	/* sensorName.n: OctetString EMPDT1H1C2 @1 */
	{ "ambient.%i.name", ST_FLAG_STRING, 1.0, ".1.3.6.1.4.1.534.6.8.1.1.3.1.1.%i", "", SU_AMBIENT_TEMPLATE, NULL },
	/* sensorManufacturer.n */
	{ "ambient.%i.mfr", ST_FLAG_STRING, 1.0, ".1.3.6.1.4.1.534.6.8.1.1.2.1.6.%i", "", SU_AMBIENT_TEMPLATE, NULL },
	/* sensorModel.n */
	{ "ambient.%i.model", ST_FLAG_STRING, 1.0, ".1.3.6.1.4.1.534.6.8.1.1.2.1.7.%i", "", SU_AMBIENT_TEMPLATE, NULL },
	/* sensorSerialNumber.n */
	{ "ambient.%i.serial", ST_FLAG_STRING, 1.0, ".1.3.6.1.4.1.534.6.8.1.1.2.1.9.%i", "", SU_AMBIENT_TEMPLATE, NULL },
	/* sensorUuid.n */
	{ "ambient.%i.id", ST_FLAG_STRING, 1.0, ".1.3.6.1.4.1.534.6.8.1.1.2.1.2.%i", "", SU_AMBIENT_TEMPLATE, NULL },
	/* sensorAddress.n */
	{ "ambient.%i.address", 0, 1, ".1.3.6.1.4.1.534.6.8.1.1.2.1.4.%i", "", SU_AMBIENT_TEMPLATE, NULL },
	/* sensorFirmwareVersion.n */
	{ "ambient.%i.firmware", ST_FLAG_STRING, 1.0, ".1.3.6.1.4.1.534.6.8.1.1.2.1.10.%i", "", SU_AMBIENT_TEMPLATE, NULL },
	/* temperatureUnit.1
	 * MUST be before the temperature data reading! */
	{ "ambient.%i.temperature.unit", 0, 1.0, ".1.3.6.1.4.1.534.6.8.1.2.5.0", "", SU_AMBIENT_TEMPLATE, &eaton_ats16_nm2_sensor_temperature_unit_info[0] },
	/* temperatureValue.n.1 */
	{ "ambient.%i.temperature", 0, 0.1, ".1.3.6.1.4.1.534.6.8.1.2.3.1.3.%i.1", "", SU_AMBIENT_TEMPLATE,
#if WITH_SNMP_LKP_FUN
	&eaton_ats16_nm2_sensor_temperature_read_info[0]
#else
	NULL
#endif
	},
	{ "ambient.%i.temperature.status", ST_FLAG_STRING, SU_INFOSIZE,
		".1.3.6.1.4.1.534.6.8.1.2.3.1.1.%i.1",
		NULL, SU_AMBIENT_TEMPLATE, &eaton_ats16_nm2_threshold_status_info[0] },
	{ "ups.alarm", ST_FLAG_STRING, SU_INFOSIZE,
		".1.3.6.1.4.1.534.6.8.1.2.3.1.1.%i.1",
		NULL, SU_AMBIENT_TEMPLATE, &eaton_ats16_nm2_threshold_temperature_alarms_info[0] },
	/* FIXME: ambient.n.temperature.{minimum,maximum} */
	/* temperatureThresholdLowCritical.n.1 */
	{ "ambient.%i.temperature.low.critical", ST_FLAG_RW, 0.1, ".1.3.6.1.4.1.534.6.8.1.2.2.1.6.%i.1", "", SU_AMBIENT_TEMPLATE, NULL },
	/* temperatureThresholdLowWarning.n.1 */
	{ "ambient.%i.temperature.low.warning", ST_FLAG_RW, 0.1, ".1.3.6.1.4.1.534.6.8.1.2.2.1.5.%i.1", "", SU_AMBIENT_TEMPLATE, NULL },
	/* temperatureThresholdHighWarning.n.1 */
	{ "ambient.%i.temperature.high.warning", ST_FLAG_RW, 0.1, ".1.3.6.1.4.1.534.6.8.1.2.2.1.7.%i.1", "", SU_AMBIENT_TEMPLATE, NULL },
	/* temperatureThresholdHighCritical.n.1 */
	{ "ambient.%i.temperature.high.critical", ST_FLAG_RW, 0.1, ".1.3.6.1.4.1.534.6.8.1.2.2.1.8.%i.1", "", SU_AMBIENT_TEMPLATE, NULL },
	/* humidityValue.n.1 */
	{ "ambient.%i.humidity", 0, 0.1, ".1.3.6.1.4.1.534.6.8.1.3.3.1.3.%i.1", "", SU_AMBIENT_TEMPLATE, NULL },
	{ "ambient.%i.humidity.status", ST_FLAG_STRING, SU_INFOSIZE,
		".1.3.6.1.4.1.534.6.8.1.3.3.1.1.%i.1",
		NULL, SU_AMBIENT_TEMPLATE, &eaton_ats16_nm2_threshold_status_info[0] },
	{ "ups.alarm", ST_FLAG_STRING, SU_INFOSIZE,
		".1.3.6.1.4.1.534.6.8.1.3.3.1.1.%i.1",
		NULL, SU_AMBIENT_TEMPLATE, &eaton_ats16_nm2_threshold_humidity_alarms_info[0] },
	/* FIXME: consider ambient.n.humidity.{minimum,maximum} */
	/* humidityThresholdLowCritical.n.1 */
	{ "ambient.%i.humidity.low.critical", ST_FLAG_RW, 0.1, ".1.3.6.1.4.1.534.6.8.1.3.2.1.6.%i.1", "", SU_AMBIENT_TEMPLATE, NULL },
	/* humidityThresholdLowWarning.n.1 */
	{ "ambient.%i.humidity.low.warning", ST_FLAG_RW, 0.1, ".1.3.6.1.4.1.534.6.8.1.3.2.1.5.%i.1", "", SU_AMBIENT_TEMPLATE, NULL },
	/* humidityThresholdHighWarning.n.1 */
	{ "ambient.%i.humidity.high.warning", ST_FLAG_RW, 0.1, ".1.3.6.1.4.1.534.6.8.1.3.2.1.7.%i.1", "", SU_AMBIENT_TEMPLATE, NULL },
	/* humidityThresholdHighCritical.n.1 */
	{ "ambient.%i.humidity.high.critical", ST_FLAG_RW, 0.1, ".1.3.6.1.4.1.534.6.8.1.3.2.1.8.%i.1", "", SU_AMBIENT_TEMPLATE, NULL },
	/* digitalInputName.n.{1,2} */
	{ "ambient.%i.contacts.1.name", ST_FLAG_STRING, 1.0, ".1.3.6.1.4.1.534.6.8.1.4.2.1.1.%i.1", "", SU_AMBIENT_TEMPLATE, NULL },
	{ "ambient.%i.contacts.2.name", ST_FLAG_STRING, 1.0, ".1.3.6.1.4.1.534.6.8.1.4.2.1.1.%i.2", "", SU_AMBIENT_TEMPLATE, NULL },
	/* digitalInputPolarity.n */
	{ "ambient.%i.contacts.1.config", ST_FLAG_RW | ST_FLAG_STRING, SU_INFOSIZE, ".1.3.6.1.4.1.534.6.8.1.4.2.1.3.%i.1", "", SU_AMBIENT_TEMPLATE, &eaton_ats16_nm2_ambient_drycontacts_polarity_info[0] },
	{ "ambient.%i.contacts.2.config", ST_FLAG_RW | ST_FLAG_STRING, SU_INFOSIZE, ".1.3.6.1.4.1.534.6.8.1.4.2.1.3.%i.2", "", SU_AMBIENT_TEMPLATE, &eaton_ats16_nm2_ambient_drycontacts_polarity_info[0] },
	/* XUPS-MIB::xupsContactState.n */
	{ "ambient.%i.contacts.1.status", ST_FLAG_STRING, 1.0, ".1.3.6.1.4.1.534.6.8.1.4.3.1.3.%i.1", "", SU_AMBIENT_TEMPLATE, &eaton_ats16_nm2_ambient_drycontacts_state_info[0] },
	{ "ambient.%i.contacts.2.status", ST_FLAG_STRING, 1.0, ".1.3.6.1.4.1.534.6.8.1.4.3.1.3.%i.2", "", SU_AMBIENT_TEMPLATE, &eaton_ats16_nm2_ambient_drycontacts_state_info[0] },

#if 0 /* FIXME: Remaining data to be processed */
=======
#if WITH_UNMAPPED_DATA_POINTS /* FIXME: Remaining data to be processed */
>>>>>>> 746cb861
	/* ats2InputStatusDephasing.0 = INTEGER: normal(1) */
	{ "unmapped.ats2InputStatusDephasing", 0, 1, ".1.3.6.1.4.1.534.10.2.3.1.1.0", NULL, SU_FLAG_OK, NULL },
	/* ats2InputStatusIndex.source1 = INTEGER: source1(1) */
	{ "unmapped.ats2InputStatusIndex", 0, 1, ".1.3.6.1.4.1.534.10.2.3.2.1.1.1", NULL, SU_FLAG_OK, NULL },
	/* ats2InputStatusIndex.source2 = INTEGER: source2(2) */
	{ "unmapped.ats2InputStatusIndex", 0, 1, ".1.3.6.1.4.1.534.10.2.3.2.1.1.2", NULL, SU_FLAG_OK, NULL },

	/* ats2InputStatusGood.source1 = INTEGER: voltageAndFreqNormalRange(2) */
	{ "unmapped.ats2InputStatusGood", 0, 1, ".1.3.6.1.4.1.534.10.2.3.2.1.3.1", NULL, SU_FLAG_OK, NULL },
	/* ats2InputStatusGood.source2 = INTEGER: voltageAndFreqNormalRange(2) */
	{ "unmapped.ats2InputStatusGood", 0, 1, ".1.3.6.1.4.1.534.10.2.3.2.1.3.2", NULL, SU_FLAG_OK, NULL },
	/* ats2InputStatusInternalFailure.source1 = INTEGER: good(1) */
	{ "unmapped.ats2InputStatusInternalFailure", 0, 1, ".1.3.6.1.4.1.534.10.2.3.2.1.4.1", NULL, SU_FLAG_OK, NULL },
	/* ats2InputStatusInternalFailure.source2 = INTEGER: good(1) */
	{ "unmapped.ats2InputStatusInternalFailure", 0, 1, ".1.3.6.1.4.1.534.10.2.3.2.1.4.2", NULL, SU_FLAG_OK, NULL },

	/* ats2InputStatusUsed.source1 = INTEGER: poweringLoad(2) */
	{ "unmapped.ats2InputStatusUsed", 0, 1, ".1.3.6.1.4.1.534.10.2.3.2.1.6.1", NULL, SU_FLAG_OK, NULL },
	/* ats2InputStatusUsed.source2 = INTEGER: notPoweringLoad(1) */
	{ "unmapped.ats2InputStatusUsed", 0, 1, ".1.3.6.1.4.1.534.10.2.3.2.1.6.2", NULL, SU_FLAG_OK, NULL },
	/* ats2StatusInternalFailure.0 = INTEGER: good(1) */
	{ "unmapped.ats2StatusInternalFailure", 0, 1, ".1.3.6.1.4.1.534.10.2.3.3.1.0", NULL, SU_FLAG_OK, NULL },

	/* ats2StatusOverload.0 = INTEGER: noOverload(1) */
	{ "unmapped.ats2StatusOverload", 0, 1, ".1.3.6.1.4.1.534.10.2.3.3.3.0", NULL, SU_FLAG_OK, NULL },
	/* ats2StatusOverTemperature.0 = INTEGER: noOverTemperature(1) */
	{ "unmapped.ats2StatusOverTemperature", 0, 1, ".1.3.6.1.4.1.534.10.2.3.3.4.0", NULL, SU_FLAG_OK, NULL },
	/* ats2StatusShortCircuit.0 = INTEGER: noShortCircuit(1) */
	{ "unmapped.ats2StatusShortCircuit", 0, 1, ".1.3.6.1.4.1.534.10.2.3.3.5.0", NULL, SU_FLAG_OK, NULL },
	/* ats2StatusCommunicationLost.0 = INTEGER: good(1) */
	{ "unmapped.ats2StatusCommunicationLost", 0, 1, ".1.3.6.1.4.1.534.10.2.3.3.6.0", NULL, SU_FLAG_OK, NULL },
	/* ats2StatusConfigurationFailure.0 = INTEGER: good(1) */
	{ "unmapped.ats2StatusConfigurationFailure", 0, 1, ".1.3.6.1.4.1.534.10.2.3.3.7.0", NULL, SU_FLAG_OK, NULL },
	/* ats2ConfigTimeRTC.0 = Wrong Type (should be Counter32): Gauge32: 19191036 */
	{ "unmapped.ats2ConfigTimeRTC", 0, 1, ".1.3.6.1.4.1.534.10.2.4.1.1.0", NULL, SU_FLAG_OK, NULL },
	/* ats2ConfigTimeTextDate.0 = STRING: 08/11/1970 */
	{ "unmapped.ats2ConfigTimeTextDate", ST_FLAG_STRING, SU_INFOSIZE, ".1.3.6.1.4.1.534.10.2.4.1.2.0", NULL, SU_FLAG_OK, NULL },
	/* ats2ConfigTimeTextTime.0 = STRING: 02/50/36 */
	{ "unmapped.ats2ConfigTimeTextTime", ST_FLAG_STRING, SU_INFOSIZE, ".1.3.6.1.4.1.534.10.2.4.1.3.0", NULL, SU_FLAG_OK, NULL },
	/* ats2ConfigInputVoltageRating.0 = INTEGER: 1 1 V */
	{ "unmapped.ats2ConfigInputVoltageRating", 0, 1, ".1.3.6.1.4.1.534.10.2.4.2.0", NULL, SU_FLAG_OK, NULL },
	/* ats2ConfigInputFrequencyRating.0 = INTEGER: 50 Hz */
	{ "unmapped.ats2ConfigInputFrequencyRating", 0, 1, ".1.3.6.1.4.1.534.10.2.4.3.0", NULL, SU_FLAG_OK, NULL },

	/* ats2ConfigTransferMode.0 = INTEGER: standard(1) */
	{ "unmapped.ats2ConfigTransferMode", 0, 1, ".1.3.6.1.4.1.534.10.2.4.7.0", NULL, SU_FLAG_OK, NULL },

	/* ats2ConfigBrownoutLow.0 = INTEGER: 202 1 V */
	{ "unmapped.ats2ConfigBrownoutLow", 0, 1, ".1.3.6.1.4.1.534.10.2.4.9.0", NULL, SU_FLAG_OK, NULL },
	/* ats2ConfigBrownoutLowDerated.0 = INTEGER: 189 1 V */
	{ "unmapped.ats2ConfigBrownoutLowDerated", 0, 1, ".1.3.6.1.4.1.534.10.2.4.10.0", NULL, SU_FLAG_OK, NULL },
	/* ats2ConfigBrownoutHigh.0 = INTEGER: 258 1 V */
	{ "unmapped.ats2ConfigBrownoutHigh", 0, 1, ".1.3.6.1.4.1.534.10.2.4.11.0", NULL, SU_FLAG_OK, NULL },
	/* ats2ConfigHysteresisVoltage.0 = INTEGER: 5 1 V */
	{ "unmapped.ats2ConfigHysteresisVoltage", 0, 1, ".1.3.6.1.4.1.534.10.2.4.12.0", NULL, SU_FLAG_OK, NULL },

	/* Ambient collection */
	/* ats2EnvNumContacts.0 = INTEGER: 2 */
	{ "unmapped.ats2EnvNumContacts", 0, 1, ".1.3.6.1.4.1.534.10.2.5.3.0", NULL, SU_FLAG_OK, NULL },
	/* ats2ContactIndex.1 = INTEGER: 1 */
	{ "unmapped.ats2ContactIndex", 0, 1, ".1.3.6.1.4.1.534.10.2.5.4.1.1.1", NULL, SU_FLAG_OK, NULL },
	/* ats2ContactIndex.2 = INTEGER: 2 */
	{ "unmapped.ats2ContactIndex", 0, 1, ".1.3.6.1.4.1.534.10.2.5.4.1.1.2", NULL, SU_FLAG_OK, NULL },
	/* ats2ContactType.1 = INTEGER: notUsed(4) */
	{ "unmapped.ats2ContactType", 0, 1, ".1.3.6.1.4.1.534.10.2.5.4.1.2.1", NULL, SU_FLAG_OK, NULL },
	/* ats2ContactType.2 = INTEGER: notUsed(4) */
	{ "unmapped.ats2ContactType", 0, 1, ".1.3.6.1.4.1.534.10.2.5.4.1.2.2", NULL, SU_FLAG_OK, NULL },
	/* ats2ContactState.1 = INTEGER: open(1) */
	{ "unmapped.ats2ContactState", 0, 1, ".1.3.6.1.4.1.534.10.2.5.4.1.3.1", NULL, SU_FLAG_OK, NULL },
	/* ats2ContactState.2 = INTEGER: open(1) */
	{ "unmapped.ats2ContactState", 0, 1, ".1.3.6.1.4.1.534.10.2.5.4.1.3.2", NULL, SU_FLAG_OK, NULL },
	/* ats2ContactDescr.1 = STRING: Input #1 */
	{ "unmapped.ats2ContactDescr", ST_FLAG_STRING, SU_INFOSIZE, ".1.3.6.1.4.1.534.10.2.5.4.1.4.1", NULL, SU_FLAG_OK, NULL },
	/* ats2ContactDescr.2 = STRING: Input #2 */
	{ "unmapped.ats2ContactDescr", ST_FLAG_STRING, SU_INFOSIZE, ".1.3.6.1.4.1.534.10.2.5.4.1.4.2", NULL, SU_FLAG_OK, NULL },
#endif	/* if WITH_UNMAPPED_DATA_POINTS */
	/* end of structure. */
	{ NULL, 0, 0, NULL, NULL, 0, NULL }
};

/* Note: keep the legacy definition intact, to avoid breaking compatibility */

/* FIXME: The lines below are duplicated to fix an issue with the code generator (nut-snmpinfo.py -> line is discarding) */
/* Note:
 *   due to a bug in tools/nut-snmpinfo.py, prepending a 2nd mib2nut_info_t
 *   declaration with a comment line results in data extraction not being
 *   done for all entries in the file. Hence the above comment line being
 *   after its belonging declaration! */

/*mib2nut_info_t	eaton_ats16_nm2 = { "eaton_ats16_nm2", EATON_ATS16_NM2_MIB_VERSION, NULL, EATON_ATS16_NM2_MODEL, eaton_ats16_nm2_mib, EATON_ATS16_NM2_SYSOID, NULL };*/
mib2nut_info_t	eaton_ats16_nm2 = { "eaton_ats16_nm2", EATON_ATS16_NM2_MIB_VERSION, NULL, EATON_ATS16_NM2_MODEL, eaton_ats16_nm2_mib, EATON_ATS16_NM2_SYSOID, NULL };<|MERGE_RESOLUTION|>--- conflicted
+++ resolved
@@ -441,12 +441,36 @@
 };
 
 static info_lkp_t eaton_ats16_ambient_drycontacts_info[] = {
-	{ -1, "unknown", NULL, NULL },
-	{ 1, "opened", NULL, NULL },
-	{ 2, "closed", NULL, NULL },
-	{ 3, "opened", NULL, NULL },   /* openWithNotice   */
-	{ 4, "closed", NULL, NULL }, /* closedWithNotice */
-	{ 0, NULL, NULL, NULL }
+	{ -1, "unknown"
+#if WITH_SNMP_LKP_FUN
+		, NULL, NULL, NULL, NULL
+#endif
+	},
+	{ 1, "opened"
+#if WITH_SNMP_LKP_FUN
+		, NULL, NULL, NULL, NULL
+#endif
+	},
+	{ 2, "closed"
+#if WITH_SNMP_LKP_FUN
+		, NULL, NULL, NULL, NULL
+#endif
+	},
+	{ 3, "opened"
+#if WITH_SNMP_LKP_FUN
+		, NULL, NULL, NULL, NULL
+#endif
+	},   /* openWithNotice   */
+	{ 4, "closed"
+#if WITH_SNMP_LKP_FUN
+		, NULL, NULL, NULL, NULL
+#endif
+	}, /* closedWithNotice */
+	{ 0, NULL
+#if WITH_SNMP_LKP_FUN
+		, NULL, NULL, NULL, NULL
+#endif
+	}
 };
 
 /* EATON_ATS Snmp2NUT lookup table */
@@ -541,6 +565,7 @@
 	{ "ambient.humidity.low", ST_FLAG_RW, 1, ".1.3.6.1.4.1.534.10.2.5.7.0", NULL, SU_FLAG_OK, NULL },
 	/* ats2EnvRemoteHumidityUpperLimit.0 = INTEGER: 90 percent */
 	{ "ambient.humidity.high", ST_FLAG_RW, 1, ".1.3.6.1.4.1.534.10.2.5.8.0", NULL, SU_FLAG_OK, NULL },
+
 	/* Dry contacts on EMP001 TH module */
 	/* ats2ContactState.1 = INTEGER: open(1) */
 	{ "ambient.contacts.1.status", ST_FLAG_STRING, SU_INFOSIZE,
@@ -551,7 +576,6 @@
 		".1.3.6.1.4.1.534.10.2.5.4.1.3.2",
 		NULL, SU_FLAG_OK, &eaton_ats16_ambient_drycontacts_info[0] },
 
-<<<<<<< HEAD
 	/* EMP002 (EATON EMP MIB) mapping, including daisychain support */
 	/* Warning: indexes start at '1' not '0'! */
 	/* sensorCount.0 */
@@ -626,10 +650,7 @@
 	{ "ambient.%i.contacts.1.status", ST_FLAG_STRING, 1.0, ".1.3.6.1.4.1.534.6.8.1.4.3.1.3.%i.1", "", SU_AMBIENT_TEMPLATE, &eaton_ats16_nm2_ambient_drycontacts_state_info[0] },
 	{ "ambient.%i.contacts.2.status", ST_FLAG_STRING, 1.0, ".1.3.6.1.4.1.534.6.8.1.4.3.1.3.%i.2", "", SU_AMBIENT_TEMPLATE, &eaton_ats16_nm2_ambient_drycontacts_state_info[0] },
 
-#if 0 /* FIXME: Remaining data to be processed */
-=======
 #if WITH_UNMAPPED_DATA_POINTS /* FIXME: Remaining data to be processed */
->>>>>>> 746cb861
 	/* ats2InputStatusDephasing.0 = INTEGER: normal(1) */
 	{ "unmapped.ats2InputStatusDephasing", 0, 1, ".1.3.6.1.4.1.534.10.2.3.1.1.0", NULL, SU_FLAG_OK, NULL },
 	/* ats2InputStatusIndex.source1 = INTEGER: source1(1) */
