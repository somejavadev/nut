--- conflicted
+++ resolved
@@ -2,13 +2,8 @@
 
    Copyright (C)
 	2008-2009	Arjen de Korte <adkorte-guest@alioth.debian.org>
-<<<<<<< HEAD
-	2009-2017	Arnaud Quette <ArnaudQuette@Eaton.com>
-	2017		Jim Klimov <EvgenyKlimov@Eaton.com>
-=======
 	2009-2021	Eaton (author: Arnaud Quette <ArnaudQuette@Eaton.com>)
 	2017		Eaton (author: Jim Klimov <EvgenyKlimov@Eaton.com>)
->>>>>>> 6af300d4
 
    This program is free software; you can redistribute it and/or modify
    it under the terms of the GNU General Public License as published by
