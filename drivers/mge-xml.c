/* mge-xml.c	Model specific routines for Eaton / MGE XML protocol UPSes

   Copyright (C)
	2008-2009	Arjen de Korte <adkorte-guest@alioth.debian.org>
	2009-2021	Eaton (author: Arnaud Quette <ArnaudQuette@Eaton.com>)
	2017		Eaton (author: Jim Klimov <EvgenyKlimov@Eaton.com>)

   This program is free software; you can redistribute it and/or modify
   it under the terms of the GNU General Public License as published by
   the Free Software Foundation; either version 2 of the License, or
   (at your option) any later version.

   This program is distributed in the hope that it will be useful,
   but WITHOUT ANY WARRANTY; without even the implied warranty of
   MERCHANTABILITY or FITNESS FOR A PARTICULAR PURPOSE.  See the
   GNU General Public License for more details.

   You should have received a copy of the GNU General Public License
   along with this program; if not, write to the Free Software
   Foundation, Inc., 59 Temple Place, Suite 330, Boston, MA 02111-1307 USA
*/

#include "config.h"	/* must be the first header */

#include <stdio.h>
#include <stdlib.h>
#include <string.h>

#include <ne_xml.h>

#include "common.h"
#include "dstate.h"

#include "netxml-ups.h"
#include "mge-xml.h"
#include "main.h" /* for testvar() */

#ifdef WIN32
#include "wincompat.h"
#endif

#define MGE_XML_VERSION		"MGEXML/0.36"

#define MGE_XML_INITUPS		"/"
#define MGE_XML_INITINFO	"/mgeups/product.xml /product.xml /ws/product.xml"

#define ST_FLAG_RW		0x0001
#define ST_FLAG_STATIC		0x0002

static int	mge_ambient_value = 0;

/* The number of phases is not present in XML data as a separate node,
 * but we can infer it from presence of non-zero data on several
 * per-line nodes. */
static int
	inited_phaseinfo_in = 0,
	inited_phaseinfo_bypass = 0,
	inited_phaseinfo_out = 0,
	num_inphases = -1,
	num_bypassphases = -1,
	num_outphases = -1;

static char	mge_scratch_buf[256];

static char	var[128];
static char	val[128];

static int	mge_shutdown_pending = 0;

/* This flag flips to 0 when/if we post the detailed deprecation message */
static int	mge_report_deprecation__convert_deci = 1;

typedef enum {
	ROOTPARENT = NE_XML_STATEROOT,

	_UNEXPECTED,
	_PARSEERROR,

	PRODUCT_INFO = 100,	/* "/mgeups/product.xml" */

		PI_SUMMARY = 110,
			PI_HTML_PROPERTIES_PAGE,
			PI_XML_SUMMARY_PAGE,
			PI_CENTRAL_CFG,
			PI_CSV_LOGS,
		/* /PI_SUMMARY */

		PI_ALARMS = 120,
			PI_SUBSCRIPTION,
			PI_POLLING,
		/* /ALARMS */

		PI_MANAGEMENT = 130,
			PI_MANAGEMENT_PAGE,
			PI_XML_MANAGEMENT_PAGE,
		/* /MANAGEMENT */

		PI_UPS_DATA = 140,
			PI_GET_OBJECT,
			PI_SET_OBJECT,
		/* /UPS_DATA */

	/* /PRODUCT_INFO */

	SUMMARY = 200,		/* "/upsprop.xml" */
		SU_OBJECT,
	/* /SUMMARY */

	GET_OBJECT = 300,	/* "/getvalue.cgi" */
		GO_OBJECT,
	/* /GET_OBJECT */

	SET_OBJECT = 400,	/* "/setvalue.cgi" */
		SO_OBJECT,
	/* /SET_OBJECT */

	ALARM = 500,

	XML_CLIENT = 600,
		XC_GENERAL = 610,
			XC_STARTUP,
			XC_SHUTDOWN,
			XC_BROADCAST

} mge_xml_state_t;

typedef struct {
	const char	*nutname;	/* NUT variable name */
	uint32_t nutflags;	/* NUT flags (to set in addinfo) */
	size_t	nutlen;		/* length of the NUT string */
	const char	*xmlname;	/* XML variable name */
	uint32_t xmlflags;	/* XML flags (to be used to determine what kind of variable this is */
	size_t	xmllen;		/* length of the XML string */
	const char	*(*convert)(const char *value);	/* conversion function from XML<->NUT value (returns
						   NULL if no further processing is required) */
} xml_info_t;

static const char *online_info(const char *arg_val)
{
	if (arg_val[0] == '1') {
		STATUS_SET(ONLINE);
	} else {
		STATUS_CLR(ONLINE);
	}

	return NULL;
}

static const char *discharging_info(const char *arg_val)
{
	if (arg_val[0] == '1') {
		STATUS_SET(DISCHRG);
		/* Workaround NMC bug: both charging and discharging set to 1 */
		if(STATUS_BIT(CHRG)) {
			STATUS_CLR(CHRG);
		}
	} else {
		STATUS_CLR(DISCHRG);
	}

	return NULL;
}

static const char *charging_info(const char *arg_val)
{
	if (arg_val[0] == '1') {
		STATUS_SET(CHRG);
	} else {
		STATUS_CLR(CHRG);
	}

	return NULL;
}

static const char *lowbatt_info(const char *arg_val)
{
	if (arg_val[0] == '1') {
		STATUS_SET(LOWBATT);
	} else {
		STATUS_CLR(LOWBATT);
	}

	return NULL;
}

static const char *overload_info(const char *arg_val)
{
	if (arg_val[0] == '1') {
		STATUS_SET(OVERLOAD);
	} else {
		STATUS_CLR(OVERLOAD);
	}

	return NULL;
}

static const char *replacebatt_info(const char *arg_val)
{
	if (arg_val[0] == '1') {
		STATUS_SET(REPLACEBATT);
	} else {
		STATUS_CLR(REPLACEBATT);
	}

	return NULL;
}

static const char *trim_info(const char *arg_val)
{
	if (arg_val[0] == '1') {
		STATUS_SET(TRIM);
	} else {
		STATUS_CLR(TRIM);
	}

	return NULL;
}

static const char *boost_info(const char *arg_val)
{
	if (arg_val[0] == '1') {
		STATUS_SET(BOOST);
	} else {
		STATUS_CLR(BOOST);
	}

	return NULL;
}

static const char *bypass_aut_info(const char *arg_val)
{
	if (arg_val[0] == '1') {
		STATUS_SET(BYPASSAUTO);
	} else {
		STATUS_CLR(BYPASSAUTO);
	}

	return NULL;
}

static const char *bypass_man_info(const char *arg_val)
{
	if (arg_val[0] == '1') {
		STATUS_SET(BYPASSMAN);
	} else {
		STATUS_CLR(BYPASSMAN);
	}

	return NULL;
}

static const char *off_info(const char *arg_val)
{
	if (arg_val[0] == '0') {
		STATUS_SET(OFF);
	} else {
		STATUS_CLR(OFF);
	}

	return NULL;
}

/* note: this value is reverted (0=set, 1=not set). We report "battery
   not installed" rather than "battery installed", so that devices
   that don't implement this variable have a battery by default */
static const char *nobattery_info(const char *arg_val)
{
	if (arg_val[0] == '0') {
		STATUS_SET(NOBATTERY);
	} else {
		STATUS_CLR(NOBATTERY);
	}

	return NULL;
}

static const char *fanfail_info(const char *arg_val)
{
	if (arg_val[0] == '1') {
		STATUS_SET(FANFAIL);
	} else {
		STATUS_CLR(FANFAIL);
	}

	return NULL;
}

#if 0
static const char *shutdownimm_info(const char *arg_val)
{
	if (arg_val[0] == '1') {
		STATUS_SET(SHUTDOWNIMM);
	} else {
		STATUS_CLR(SHUTDOWNIMM);
	}

	return NULL;
}
#endif

static const char *overheat_info(const char *arg_val)
{
	if (arg_val[0] == '1') {
		STATUS_SET(OVERHEAT);
	} else {
		STATUS_CLR(OVERHEAT);
	}

	return NULL;
}

static const char *commfault_info(const char *arg_val)
{
	if (arg_val[0] == '1') {
		STATUS_SET(COMMFAULT);
	} else {
		STATUS_CLR(COMMFAULT);
	}

	return NULL;
}

static const char *internalfailure_info(const char *arg_val)
{
	if (arg_val[0] == '1') {
		STATUS_SET(INTERNALFAULT);
	} else {
		STATUS_CLR(INTERNALFAULT);
	}

	return NULL;
}

static const char *battvoltlo_info(const char *arg_val)
{
	if (arg_val[0] == '1') {
		STATUS_SET(BATTVOLTLO);
	} else {
		STATUS_CLR(BATTVOLTLO);
	}

	return NULL;
}

static const char *battvolthi_info(const char *arg_val)
{
	if (arg_val[0] == '1') {
		STATUS_SET(BATTVOLTHI);
	} else {
		STATUS_CLR(BATTVOLTHI);
	}

	return NULL;
}

static const char *chargerfail_info(const char *arg_val)
{
	if ((arg_val[0] == '1') || !strncasecmp(arg_val, "Yes", 3)) {
		STATUS_SET(CHARGERFAIL);
	} else {
		STATUS_CLR(CHARGERFAIL);
	}

	return NULL;
}

static const char *vrange_info(const char *arg_val)
{
	if ((arg_val[0] == '1') || !strncasecmp(arg_val, "Yes", 3)) {
		STATUS_SET(VRANGE);
	} else {
		STATUS_CLR(VRANGE);
	}

	return NULL;
}

static const char *frange_info(const char *arg_val)
{
	if ((arg_val[0] == '1') || !strncasecmp(arg_val, "Yes", 3)) {
		STATUS_SET(FRANGE);
	} else {
		STATUS_CLR(FRANGE);
	}

	return NULL;
}

static const char *fuse_fault_info(const char *arg_val)
{
	if (arg_val[0] == '1') {
		STATUS_SET(FUSEFAULT);
	} else {
		STATUS_CLR(FUSEFAULT);
	}

	return NULL;
}

static const char *yes_no_info(const char *arg_val)
{
	switch(arg_val[0])
	{
	case '1':
		return "yes";
	case '0':
		return "no";
	default:
		upsdebugx(2, "%s: unexpected value [%s]", __func__, arg_val);
		return "<unknown>";
	}
}

static const char *on_off_info(const char *arg_val)
{
	switch(arg_val[0])
	{
	case '1':
		return "on";
	case '0':
		return "off";
	default:
		upsdebugx(2, "%s: unexpected value [%s]", __func__, arg_val);
		return "<unknown>";
	}
}

static const char *convert_deci(const char *arg_val)
{
	/* Note: this routine was needed for original MGE devices, before the company
	 * was bought out and split in 2007 between Eaton (1ph devices) and Schneider
	 * (3ph devices). Those firmwares back when the driver was written apparently
	 * served 10x the measured values. Not sure if any such units are in service
	 * now (with same FW, and with no upgrade path). Reign of XML/PDC is waning.
	 * For currently known NetXML servers, the value served is good without more
	 * conversions. If older devices pop up in the field, we can add an estimation
	 * by e.g. reported voltage and amps (to be an order of magnitude for power).
	 * Alternately we can look at model names and/or firmware versions or release
	 * dates, if we get those and if we know enough to map them to either logic. */

	if (testvar("do_convert_deci")) {
		/* Old code for old devices: */
		if (mge_report_deprecation__convert_deci) {
			upslogx(LOG_NOTICE, "%s() is now deprecated, so values from XML are normally not decimated. This driver instance has however configured do_convert_deci in your ups.conf, so this behavior for old MGE NetXML-capable devices is preserved.", __func__);
			mge_report_deprecation__convert_deci = 0;
		}
		snprintf(mge_scratch_buf, sizeof(mge_scratch_buf), "%.1f", 0.1 * (float)(atoi(arg_val)));
		return mge_scratch_buf;
	}

	if (mge_report_deprecation__convert_deci) {
		upslogx(LOG_NOTICE, "%s() is now deprecated, so values from XML are not decimated. If you happen to have an old MGE NetXML-capable device that now shows measurements 10x too big, and a firmware update does not solve this, please inform NUT devs via the issue tracker at %s with details about your hardware and firmware versions. Also try to enable do_convert_deci in your ups.conf", __func__, PACKAGE_BUGREPORT );
		mge_report_deprecation__convert_deci = 0;
	}
	upsdebugx(5, "%s() is now deprecated, so value '%s' is not decimated. If this change broke your setup, please see details logged above.", __func__, arg_val);
	return arg_val;
}

/* Ignore a zero value if the UPS is not switched off */
static const char *ignore_if_zero(const char *arg_val)
{
	if (atoi(arg_val) == 0) {
		return NULL;
	}

	return convert_deci(arg_val);
}

/* Set the 'ups.date' from the combined value
 * (ex. 2008/03/01 15:23:26) and return the time */
static const char *split_date_time(const char *arg_val)
{
	char	*last = NULL;

	snprintf(mge_scratch_buf, sizeof(mge_scratch_buf), "%s", arg_val);
	dstate_setinfo("ups.date", "%s", strtok_r(mge_scratch_buf, " -", &last));

	return strtok_r(NULL, " ", &last);
}

static const char *url_convert(const char *arg_val)
{
	char	buf[256], *last = NULL;

	snprintf(buf, sizeof(buf), "%s", arg_val);
	snprintf(mge_scratch_buf, sizeof(mge_scratch_buf), "/%s", strtok_r(buf, " \r\n\t", &last));

	return mge_scratch_buf;
}

static const char *mge_battery_capacity(const char *arg_val)
{
	snprintf(mge_scratch_buf, sizeof(mge_scratch_buf), "%.2f", (float)(atoi(arg_val)) / 3600.0);
	return mge_scratch_buf;
}

static const char *mge_powerfactor_conversion(const char *arg_val)
{
	snprintf(mge_scratch_buf, sizeof(mge_scratch_buf), "%.2f", (float)(atoi(arg_val)) / 100.0);
	return mge_scratch_buf;
}

static const char *mge_beeper_info(const char *arg_val)
{
	switch (atoi(arg_val))
	{
	case 1:
		return "disabled";
	case 2:
		return "enabled";
	case 3:
		return "muted";
	}
	return NULL;
}

static const char *mge_upstype_conversion(const char *arg_val)
{
	switch (atoi(arg_val))
	{
	case 1:
		return "offline / line interactive";
	case 2:
		return "online";
	case 3:
		return "online - unitary/parallel";
	case 4:
		return "online - parallel with hot standy";
	case 5:
		return "online - hot standby redundancy";
	}
	return NULL;
}

static const char *mge_sensitivity_info(const char *arg_val)
{
	switch (atoi(arg_val))
	{
	case 0:
		return "normal";
	case 1:
		return "high";
	case 2:
		return "low";
	}
	return NULL;
}

static const char *mge_test_result_info(const char *arg_val)
{
	STATUS_CLR(CALIB);
	switch (atoi(arg_val))
	{
	case 1:
		return "done and passed";
	case 2:
		return "done and warning";
	case 3:
		return "done and error";
	case 4:
		return "aborted";
	case 5:
		STATUS_SET(CALIB);
		return "in progress";
	case 6:
		return "no test initiated";
	case 7:
		return "test scheduled";
	}
	return NULL;
}

static const char *mge_ambient_info(const char *arg_val)
{
	switch (mge_ambient_value)
	{
	case 1:
		return arg_val;
	default:
		return NULL;
	}
}

<<<<<<< HEAD
static const char *mge_drycontact_info(const char *val)
=======
static const char *mge_drycontact_info(const char *arg_val)
>>>>>>> 746cb861
{
	/* these values should theoretically be obtained through
	 * Environment.Input[1].State[x].Description
	 * Examples:
	 * <OBJECT name="Environment.Input[1].State[0].Description">open</OBJECT>
	 * <OBJECT name="Environment.Input[1].State[1].Description">closed</OBJECT>
	 */
<<<<<<< HEAD
	switch (atoi(val))
=======
	switch (atoi(arg_val))
>>>>>>> 746cb861
	{
	case 0:
		return "opened";
	case 1:
		return "closed";
	default:
		return NULL;
	}
}

<<<<<<< HEAD


=======
>>>>>>> 746cb861
static const char *mge_timer_shutdown(const char *delay_before_shutoff)
{
	if (atoi(delay_before_shutoff) > -1 ) {
		STATUS_SET(SHUTDOWNIMM);
		mge_shutdown_pending = 1;

		if( atoi(delay_before_shutoff) > shutdown_duration ) {
			STATUS_CLR(SHUTDOWNIMM);
			mge_shutdown_pending = 0;
		}
	} else {
		STATUS_CLR(SHUTDOWNIMM);
		mge_shutdown_pending = 0;
	}

	return val;
}

static const char *mge_shutdown_imminent(const char *arg_val)
{
	const int shutdown_delay = atoi(arg_val);

	/* shutdown is already managed by mge_timer_shutdown, give up */
	if(mge_shutdown_pending) {
		return NULL;
	}

	/* We may have "NONE" or "-1" or ?? as value
	 * We also double check both the string and numeric values to be zero!*/
	if ((arg_val) && (arg_val[0] == '0') && (shutdown_delay == 0)) {
		STATUS_SET(SHUTDOWNIMM);
	} else {
		STATUS_CLR(SHUTDOWNIMM);
	}

	return NULL;
}

static xml_info_t mge_xml2nut[] = {
	/* NMC configuration (mapped 1:1 for now) */
	{ "device.contact", ST_FLAG_RW, 0, "System.Contact", 0, 0, NULL },
	{ "device.location", ST_FLAG_RW, 0, "System.Location", 0, 0, NULL },
	/* Not used for now; might however be used in future for history & stats collection
	{ "System.History.Log.Interval", ST_FLAG_RW, 0, "System.History.Log.Interval", 0, 0, NULL },
	*/
#if (0)  /* not interresting for NUT */
	{ "System.Environment.Log.Interval", ST_FLAG_RW, 0, "System.Environment.Log.Interval", 0, 0, NULL },
	{ "System.Outlet[1].iName", ST_FLAG_RW, 0, "System.Outlet[1].iName", 0, 0, NULL },
	/* Mapped as ups.delay.shutdown
	{ "System.ShutdownDuration", ST_FLAG_RW, 0, "System.ShutdownDuration", 0, 0, NULL },
	*/
	{ "System.ShutdownTimerSelected", ST_FLAG_RW, 0, "System.ShutdownTimerSelected", 0, 0, NULL },
	{ "System.ShutdownTimer", ST_FLAG_RW, 0, "System.ShutdownTimer", 0, 0, NULL },
	/* Mapped as battery.runtime.low
	{ "System.RunTimeToEmptyLimit", ST_FLAG_RW, 0, "System.RunTimeToEmptyLimit", 0, 0, NULL },
	*/
	{ "System.RemainingCapacityLimit", ST_FLAG_RW, 0, "System.RemainingCapacityLimit", 0, 0, NULL },
	{ "System.RestartLevel", ST_FLAG_RW, 0, "System.RestartLevel", 0, 0, NULL },
	{ "System.Outlet[2].iName", ST_FLAG_RW, 0, "System.Outlet[2].iName", 0, 0, NULL },
	/* Mapped as outlet.1.delay.shutdown
	{ "System.Outlet[2].ShutdownDuration", ST_FLAG_RW, 0, "System.Outlet[2].ShutdownDuration", 0, 0, NULL },
	*/
	{ "System.Outlet[2].ShutdownTimer", ST_FLAG_RW, 0, "System.Outlet[2].ShutdownTimer", 0, 0, NULL },
	{ "System.Outlet[2].StartupTimer", ST_FLAG_RW, 0, "System.Outlet[2].StartupTimer", 0, 0, NULL },
	{ "System.Outlet[2].RemainingCapacityLimit", ST_FLAG_RW, 0, "System.Outlet[2].RemainingCapacityLimit", 0, 0, NULL },
	/* For future extension, and support of shutdown on load segment
	 * { "System.Outlet[2].RunTimeToShutdown", ST_FLAG_RW, 0, "System.Outlet[2].RunTimeToShutdown", 0, 0, NULL }, */
	{ "System.Outlet[3].iName", ST_FLAG_RW, 0, "System.Outlet[3].iName", 0, 0, NULL },
	/* Mapped as outlet.2.delay.shutdown
	{ "System.Outlet[3].ShutdownDuration", ST_FLAG_RW, 0, "System.Outlet[3].ShutdownDuration", 0, 0, NULL },
	*/
	{ "System.Outlet[3].ShutdownTimer", ST_FLAG_RW, 0, "System.Outlet[3].ShutdownTimer", 0, 0, NULL },
	{ "System.Outlet[3].StartupTimer", ST_FLAG_RW, 0, "System.Outlet[3].StartupTimer", 0, 0, NULL },
	{ "System.Outlet[3].RemainingCapacityLimit", ST_FLAG_RW, 0, "System.Outlet[3].RemainingCapacityLimit", 0, 0, NULL },
	/* For future extension, and support of shutdown on load segment
	 * { "System.Outlet[3].RunTimeToShutdown", ST_FLAG_RW, 0, "System.Outlet[3].RunTimeToShutdown", 0, 0, NULL }, */
	{ "System.Outlet[1].OffDelay", ST_FLAG_RW, 0, "System.Outlet[1].OffDelay", 0, 0, NULL },
	{ "System.Outlet[1].Toggle", ST_FLAG_RW, 0, "System.Outlet[1].Toggle", 0, 0, NULL },
	{ "System.Outlet[1].OnDelay", ST_FLAG_RW, 0, "System.Outlet[1].OnDelay", 0, 0, NULL },
	{ "System.Outlet[2].OffDelay", ST_FLAG_RW, 0, "System.Outlet[2].OffDelay", 0, 0, NULL },
	{ "System.Outlet[2].Toggle", ST_FLAG_RW, 0, "System.Outlet[2].Toggle", 0, 0, NULL },
	{ "System.Outlet[2].OnDelay", ST_FLAG_RW, 0, "System.Outlet[2].OnDelay", 0, 0, NULL },
	{ "System.Outlet[3].OffDelay", ST_FLAG_RW, 0, "System.Outlet[3].OffDelay", 0, 0, NULL },
	{ "System.Outlet[3].Toggle", ST_FLAG_RW, 0, "System.Outlet[3].Toggle", 0, 0, NULL },
	{ "System.Outlet[3].OnDelay", ST_FLAG_RW, 0, "System.Outlet[3].OnDelay", 0, 0, NULL },
	{ "System.Login", ST_FLAG_RW, 0, "System.Login", 0, 0, NULL },
	{ "System.Password", ST_FLAG_RW, 0, "System.Password", 0, 0, NULL },
	{ "System.Security", ST_FLAG_RW, 0, "System.Security", 0, 0, NULL },
	{ "System.FirmwareUpgrade", ST_FLAG_RW, 0, "System.FirmwareUpgrade", 0, 0, NULL },
	{ "System.Network.SNMP.ReadCommunity", ST_FLAG_RW, 0, "System.Network.SNMP.ReadCommunity", 0, 0, NULL },
	{ "System.Network.SNMP.ReadCommunityName", 0, 0, "System.Network.SNMP.ReadCommunityName", 0, 0, NULL },
	{ "System.Network.SNMP.ReadCommunitySecurityLevel", 0, 0, "System.Network.SNMP.ReadCommunitySecurityLevel", 0, 0, NULL },
	{ "System.Network.SNMP.ReadCommunitySecurityRight", 0, 0, "System.Network.SNMP.ReadCommunitySecurityRight", 0, 0, NULL },
	{ "System.Network.SNMP.WriteCommunity", ST_FLAG_RW, 0, "System.Network.SNMP.WriteCommunity", 0, 0, NULL },
	{ "System.Network.SNMP.WriteCommunityName", 0, 0, "System.Network.SNMP.WriteCommunityName", 0, 0, NULL },
	{ "System.Network.SNMP.WriteCommunitySecurityLevel", 0, 0, "System.Network.SNMP.WriteCommunitySecurityLevel", 0, 0, NULL },
	{ "System.Network.SNMP.WriteCommunitySecurityRight", ST_FLAG_RW, 0, "System.Network.SNMP.WriteCommunitySecurityRight", 0, 0, NULL },
	{ "System.Network.SNMP.Admin", ST_FLAG_RW, 0, "System.Network.SNMP.Admin", 0, 0, NULL },
	{ "System.Network.SNMP.AdminPassword", ST_FLAG_RW, 0, "System.Network.SNMP.AdminPassword", 0, 0, NULL },
	{ "System.Network.SNMP.AdminSecurityLevel", ST_FLAG_RW, 0, "System.Network.SNMP.AdminSecurityLevel", 0, 0, NULL },
	{ "System.Network.SNMP.AdminSecurityRight", 0, 0, "System.Network.SNMP.AdminSecurityRight", 0, 0, NULL },
	{ "System.Network.SNMP.User", ST_FLAG_RW, 0, "System.Network.SNMP.User", 0, 0, NULL },
	{ "System.Network.SNMP.UserPassword", ST_FLAG_RW, 0, "System.Network.SNMP.UserPassword", 0, 0, NULL },
	{ "System.Network.SNMP.UserSecurityLevel", ST_FLAG_RW, 0, "System.Network.SNMP.UserSecurityLevel", 0, 0, NULL },
	{ "System.Network.SNMP.UserSecurityRight", 0, 0, "System.Network.SNMP.UserSecurityRight", 0, 0, NULL },
	{ "System.Network.SNMP.NotificationUserName", ST_FLAG_RW, 0, "System.Network.SNMP.NotificationUserName", 0, 0, NULL },
	{ "System.Network.SNMP.snmpVersion", ST_FLAG_RW, 0, "System.Network.SNMP.snmpVersion", 0, 0, NULL },
	{ "System.Network.SNMP.engineBoots", 0, 0, "System.Network.SNMP.engineBoots", 0, 0, NULL },
	{ "System.Network.Telnet.Access", ST_FLAG_RW, 0, "System.Network.Telnet.Access", 0, 0, NULL },
	{ "System.Network.Telnet.Security", ST_FLAG_RW, 0, "System.Network.Telnet.Security", 0, 0, NULL },
	{ "System.Network.Telnet.Console", ST_FLAG_RW, 0, "System.Network.Telnet.Console", 0, 0, NULL },
	{ "System.Email.Sender", ST_FLAG_RW, 0, "System.Email.Sender", 0, 0, NULL },
	{ "System.Email.Subject", ST_FLAG_RW, 0, "System.Email.Subject", 0, 0, NULL },
	{ "System.Email.UPSName", ST_FLAG_RW, 0, "System.Email.UPSName", 0, 0, NULL },
	{ "System.Email.Message", ST_FLAG_RW, 0, "System.Email.Message", 0, 0, NULL },
	{ "System.Email.Localization", ST_FLAG_RW, 0, "System.Email.Localization", 0, 0, NULL },
	{ "System.Email.EventName", ST_FLAG_RW, 0, "System.Email.EventName", 0, 0, NULL },
	{ "System.Email[0].Recipient", ST_FLAG_RW, 0, "System.Email[0].Recipient", 0, 0, NULL },
	{ "System.Email[0].Selected", ST_FLAG_RW, 0, "System.Email[0].Selected", 0, 0, NULL },
	{ "System.Email[0].Enotify", ST_FLAG_RW, 0, "System.Email[0].Enotify", 0, 0, NULL },
	{ "System.Email[0].Measures.Log", ST_FLAG_RW, 0, "System.Email[0].Measures.Log", 0, 0, NULL },
	{ "System.Email[0].Events.Log", ST_FLAG_RW, 0, "System.Email[0].Events.Log", 0, 0, NULL },
	{ "System.Email[0].SystemEvents.Log", ST_FLAG_RW, 0, "System.Email[0].SystemEvents.Log", 0, 0, NULL },
	{ "System.Email[0].Environment.Log", ST_FLAG_RW, 0, "System.Email[0].Environment.Log", 0, 0, NULL },
	{ "System.Email[0].Report.Periodicity", ST_FLAG_RW, 0, "System.Email[0].Report.Periodicity", 0, 0, NULL },
	{ "System.Email[0].Report.Hour", ST_FLAG_RW, 0, "System.Email[0].Report.Hour", 0, 0, NULL },
	{ "System.Email[0].Report.Next", ST_FLAG_RW, 0, "System.Email[0].Report.Next", 0, 0, NULL },
	{ "System.Email[0].EventList.Discharging", ST_FLAG_RW, 0, "System.Email[0].EventList.Discharging", 0, 0, NULL },
	{ "System.Email[0].EventList.ACPresent", ST_FLAG_RW, 0, "System.Email[0].EventList.ACPresent", 0, 0, NULL },
	{ "System.Email[0].EventList.RunTimeToShutdown", ST_FLAG_RW, 0, "System.Email[0].EventList.RunTimeToShutdown", 0, 0, NULL },
	{ "System.Email[0].EventList.BelowRemainingCapacityLimit", ST_FLAG_RW, 0, "System.Email[0].EventList.BelowRemainingCapacityLimit", 0, 0, NULL },
	{ "System.Email[0].EventList.NeedReplacement.1", ST_FLAG_RW, 0, "System.Email[0].EventList.NeedReplacement.1", 0, 0, NULL },
	{ "System.Email[0].EventList.NeedReplacement.0", ST_FLAG_RW, 0, "System.Email[0].EventList.NeedReplacement.0", 0, 0, NULL },
	{ "System.Email[0].EventList.Overload.1", ST_FLAG_RW, 0, "System.Email[0].EventList.Overload.1", 0, 0, NULL },
	{ "System.Email[0].EventList.Overload.0", ST_FLAG_RW, 0, "System.Email[0].EventList.Overload.0", 0, 0, NULL },
	{ "System.Email[0].EventList.InternalFailure.1", ST_FLAG_RW, 0, "System.Email[0].EventList.InternalFailure.1", 0, 0, NULL },
	{ "System.Email[0].EventList.InternalFailure.0", ST_FLAG_RW, 0, "System.Email[0].EventList.InternalFailure.0", 0, 0, NULL },
	{ "System.Email[0].EventList.CommunicationLost.1", ST_FLAG_RW, 0, "System.Email[0].EventList.CommunicationLost.1", 0, 0, NULL },
	{ "System.Email[0].EventList.CommunicationLost.0", ST_FLAG_RW, 0, "System.Email[0].EventList.CommunicationLost.0", 0, 0, NULL },
	{ "System.Email[0].EventList.Charger.InternalFailure", ST_FLAG_RW, 0, "System.Email[0].EventList.Charger.InternalFailure", 0, 0, NULL },
	{ "System.Email[0].EventList.Input[2].Used.1", ST_FLAG_RW, 0, "System.Email[0].EventList.Input[2].Used.1", 0, 0, NULL },
	{ "System.Email[0].EventList.Input[2].Used.0", ST_FLAG_RW, 0, "System.Email[0].EventList.Input[2].Used.0", 0, 0, NULL },
	{ "System.Email[0].EventList.PowerModule.RedundancyLost.1", ST_FLAG_RW, 0, "System.Email[0].EventList.PowerModule.RedundancyLost.1", 0, 0, NULL },
	{ "System.Email[0].EventList.PowerModule.RedundancyLost.0", ST_FLAG_RW, 0, "System.Email[0].EventList.PowerModule.RedundancyLost.0", 0, 0, NULL },
	{ "System.Email[0].EventList.PowerModule.ProtectionLost.1", ST_FLAG_RW, 0, "System.Email[0].EventList.PowerModule.ProtectionLost.1", 0, 0, NULL },
	{ "System.Email[0].EventList.PowerModule.ProtectionLost.0", ST_FLAG_RW, 0, "System.Email[0].EventList.PowerModule.ProtectionLost.0", 0, 0, NULL },
	{ "System.Email[0].EventList.FirmwareUpgrade", ST_FLAG_RW, 0, "System.Email[0].EventList.FirmwareUpgrade", 0, 0, NULL },
	{ "System.Email[0].EventList.Environment.CommunicationLost", ST_FLAG_RW, 0, "System.Email[0].EventList.Environment.CommunicationLost", 0, 0, NULL },
	{ "System.Email[0].EventList.Environment.Notify", ST_FLAG_RW, 0, "System.Email[0].EventList.Environment.Notify", 0, 0, NULL },
	{ "System.Email[1].Recipient", ST_FLAG_RW, 0, "System.Email[1].Recipient", 0, 0, NULL },
	{ "System.Email[1].Selected", ST_FLAG_RW, 0, "System.Email[1].Selected", 0, 0, NULL },
	{ "System.Email[1].Enotify", ST_FLAG_RW, 0, "System.Email[1].Enotify", 0, 0, NULL },
	{ "System.Email[1].Measures.Log", ST_FLAG_RW, 0, "System.Email[1].Measures.Log", 0, 0, NULL },
	{ "System.Email[1].Events.Log", ST_FLAG_RW, 0, "System.Email[1].Events.Log", 0, 0, NULL },
	{ "System.Email[1].SystemEvents.Log", ST_FLAG_RW, 0, "System.Email[1].SystemEvents.Log", 0, 0, NULL },
	{ "System.Email[1].Environment.Log", ST_FLAG_RW, 0, "System.Email[1].Environment.Log", 0, 0, NULL },
	{ "System.Email[1].Report.Periodicity", ST_FLAG_RW, 0, "System.Email[1].Report.Periodicity", 0, 0, NULL },
	{ "System.Email[1].Report.Hour", ST_FLAG_RW, 0, "System.Email[1].Report.Hour", 0, 0, NULL },
	{ "System.Email[1].Report.Next", ST_FLAG_RW, 0, "System.Email[1].Report.Next", 0, 0, NULL },
	{ "System.Email[1].EventList.Discharging", ST_FLAG_RW, 0, "System.Email[1].EventList.Discharging", 0, 0, NULL },
	{ "System.Email[1].EventList.ACPresent", ST_FLAG_RW, 0, "System.Email[1].EventList.ACPresent", 0, 0, NULL },
	{ "System.Email[1].EventList.RunTimeToShutdown", ST_FLAG_RW, 0, "System.Email[1].EventList.RunTimeToShutdown", 0, 0, NULL },
	{ "System.Email[1].EventList.BelowRemainingCapacityLimit", ST_FLAG_RW, 0, "System.Email[1].EventList.BelowRemainingCapacityLimit", 0, 0, NULL },
	{ "System.Email[1].EventList.NeedReplacement.1", ST_FLAG_RW, 0, "System.Email[1].EventList.NeedReplacement.1", 0, 0, NULL },
	{ "System.Email[1].EventList.NeedReplacement.0", ST_FLAG_RW, 0, "System.Email[1].EventList.NeedReplacement.0", 0, 0, NULL },
	{ "System.Email[1].EventList.Overload.1", ST_FLAG_RW, 0, "System.Email[1].EventList.Overload.1", 0, 0, NULL },
	{ "System.Email[1].EventList.Overload.0", ST_FLAG_RW, 0, "System.Email[1].EventList.Overload.0", 0, 0, NULL },
	{ "System.Email[1].EventList.InternalFailure.1", ST_FLAG_RW, 0, "System.Email[1].EventList.InternalFailure.1", 0, 0, NULL },
	{ "System.Email[1].EventList.InternalFailure.0", ST_FLAG_RW, 0, "System.Email[1].EventList.InternalFailure.0", 0, 0, NULL },
	{ "System.Email[1].EventList.CommunicationLost.1", ST_FLAG_RW, 0, "System.Email[1].EventList.CommunicationLost.1", 0, 0, NULL },
	{ "System.Email[1].EventList.CommunicationLost.0", ST_FLAG_RW, 0, "System.Email[1].EventList.CommunicationLost.0", 0, 0, NULL },
	{ "System.Email[1].EventList.Charger.InternalFailure", ST_FLAG_RW, 0, "System.Email[1].EventList.Charger.InternalFailure", 0, 0, NULL },
	{ "System.Email[1].EventList.Input[2].Used.1", ST_FLAG_RW, 0, "System.Email[1].EventList.Input[2].Used.1", 0, 0, NULL },
	{ "System.Email[1].EventList.Input[2].Used.0", ST_FLAG_RW, 0, "System.Email[1].EventList.Input[2].Used.0", 0, 0, NULL },
	{ "System.Email[1].EventList.PowerModule.RedundancyLost.1", ST_FLAG_RW, 0, "System.Email[1].EventList.PowerModule.RedundancyLost.1", 0, 0, NULL },
	{ "System.Email[1].EventList.PowerModule.RedundancyLost.0", ST_FLAG_RW, 0, "System.Email[1].EventList.PowerModule.RedundancyLost.0", 0, 0, NULL },
	{ "System.Email[1].EventList.PowerModule.ProtectionLost.1", ST_FLAG_RW, 0, "System.Email[1].EventList.PowerModule.ProtectionLost.1", 0, 0, NULL },
	{ "System.Email[1].EventList.PowerModule.ProtectionLost.0", ST_FLAG_RW, 0, "System.Email[1].EventList.PowerModule.ProtectionLost.0", 0, 0, NULL },
	{ "System.Email[1].EventList.FirmwareUpgrade", ST_FLAG_RW, 0, "System.Email[1].EventList.FirmwareUpgrade", 0, 0, NULL },
	{ "System.Email[1].EventList.Environment.CommunicationLost", ST_FLAG_RW, 0, "System.Email[1].EventList.Environment.CommunicationLost", 0, 0, NULL },
	{ "System.Email[1].EventList.Environment.Notify", ST_FLAG_RW, 0, "System.Email[1].EventList.Environment.Notify", 0, 0, NULL },
	{ "System.Email[2].Recipient", ST_FLAG_RW, 0, "System.Email[2].Recipient", 0, 0, NULL },
	{ "System.Email[2].Selected", ST_FLAG_RW, 0, "System.Email[2].Selected", 0, 0, NULL },
	{ "System.Email[2].Enotify", ST_FLAG_RW, 0, "System.Email[2].Enotify", 0, 0, NULL },
	{ "System.Email[2].Measures.Log", ST_FLAG_RW, 0, "System.Email[2].Measures.Log", 0, 0, NULL },
	{ "System.Email[2].Events.Log", ST_FLAG_RW, 0, "System.Email[2].Events.Log", 0, 0, NULL },
	{ "System.Email[2].SystemEvents.Log", ST_FLAG_RW, 0, "System.Email[2].SystemEvents.Log", 0, 0, NULL },
	{ "System.Email[2].Environment.Log", ST_FLAG_RW, 0, "System.Email[2].Environment.Log", 0, 0, NULL },
	{ "System.Email[2].Report.Periodicity", ST_FLAG_RW, 0, "System.Email[2].Report.Periodicity", 0, 0, NULL },
	{ "System.Email[2].Report.Hour", ST_FLAG_RW, 0, "System.Email[2].Report.Hour", 0, 0, NULL },
	{ "System.Email[2].Report.Next", ST_FLAG_RW, 0, "System.Email[2].Report.Next", 0, 0, NULL },
	{ "System.Email[2].EventList.Discharging", ST_FLAG_RW, 0, "System.Email[2].EventList.Discharging", 0, 0, NULL },
	{ "System.Email[2].EventList.ACPresent", ST_FLAG_RW, 0, "System.Email[2].EventList.ACPresent", 0, 0, NULL },
	{ "System.Email[2].EventList.RunTimeToShutdown", ST_FLAG_RW, 0, "System.Email[2].EventList.RunTimeToShutdown", 0, 0, NULL },
	{ "System.Email[2].EventList.BelowRemainingCapacityLimit", ST_FLAG_RW, 0, "System.Email[2].EventList.BelowRemainingCapacityLimit", 0, 0, NULL },
	{ "System.Email[2].EventList.NeedReplacement.1", ST_FLAG_RW, 0, "System.Email[2].EventList.NeedReplacement.1", 0, 0, NULL },
	{ "System.Email[2].EventList.NeedReplacement.0", ST_FLAG_RW, 0, "System.Email[2].EventList.NeedReplacement.0", 0, 0, NULL },
	{ "System.Email[2].EventList.Overload.1", ST_FLAG_RW, 0, "System.Email[2].EventList.Overload.1", 0, 0, NULL },
	{ "System.Email[2].EventList.Overload.0", ST_FLAG_RW, 0, "System.Email[2].EventList.Overload.0", 0, 0, NULL },
	{ "System.Email[2].EventList.InternalFailure.1", ST_FLAG_RW, 0, "System.Email[2].EventList.InternalFailure.1", 0, 0, NULL },
	{ "System.Email[2].EventList.InternalFailure.0", ST_FLAG_RW, 0, "System.Email[2].EventList.InternalFailure.0", 0, 0, NULL },
	{ "System.Email[2].EventList.CommunicationLost.1", ST_FLAG_RW, 0, "System.Email[2].EventList.CommunicationLost.1", 0, 0, NULL },
	{ "System.Email[2].EventList.CommunicationLost.0", ST_FLAG_RW, 0, "System.Email[2].EventList.CommunicationLost.0", 0, 0, NULL },
	{ "System.Email[2].EventList.Charger.InternalFailure", ST_FLAG_RW, 0, "System.Email[2].EventList.Charger.InternalFailure", 0, 0, NULL },
	{ "System.Email[2].EventList.Input[2].Used.1", ST_FLAG_RW, 0, "System.Email[2].EventList.Input[2].Used.1", 0, 0, NULL },
	{ "System.Email[2].EventList.Input[2].Used.0", ST_FLAG_RW, 0, "System.Email[2].EventList.Input[2].Used.0", 0, 0, NULL },
	{ "System.Email[2].EventList.PowerModule.RedundancyLost.1", ST_FLAG_RW, 0, "System.Email[2].EventList.PowerModule.RedundancyLost.1", 0, 0, NULL },
	{ "System.Email[2].EventList.PowerModule.RedundancyLost.0", ST_FLAG_RW, 0, "System.Email[2].EventList.PowerModule.RedundancyLost.0", 0, 0, NULL },
	{ "System.Email[2].EventList.PowerModule.ProtectionLost.1", ST_FLAG_RW, 0, "System.Email[2].EventList.PowerModule.ProtectionLost.1", 0, 0, NULL },
	{ "System.Email[2].EventList.PowerModule.ProtectionLost.0", ST_FLAG_RW, 0, "System.Email[2].EventList.PowerModule.ProtectionLost.0", 0, 0, NULL },
	{ "System.Email[2].EventList.FirmwareUpgrade", ST_FLAG_RW, 0, "System.Email[2].EventList.FirmwareUpgrade", 0, 0, NULL },
	{ "System.Email[2].EventList.Environment.CommunicationLost", ST_FLAG_RW, 0, "System.Email[2].EventList.Environment.CommunicationLost", 0, 0, NULL },
	{ "System.Email[2].EventList.Environment.Notify", ST_FLAG_RW, 0, "System.Email[2].EventList.Environment.Notify", 0, 0, NULL },
	{ "System.Email[3].Recipient", ST_FLAG_RW, 0, "System.Email[3].Recipient", 0, 0, NULL },
	{ "System.Email[3].Selected", ST_FLAG_RW, 0, "System.Email[3].Selected", 0, 0, NULL },
	{ "System.Email[3].Enotify", ST_FLAG_RW, 0, "System.Email[3].Enotify", 0, 0, NULL },
	{ "System.Email[3].Measures.Log", ST_FLAG_RW, 0, "System.Email[3].Measures.Log", 0, 0, NULL },
	{ "System.Email[3].Events.Log", ST_FLAG_RW, 0, "System.Email[3].Events.Log", 0, 0, NULL },
	{ "System.Email[3].SystemEvents.Log", ST_FLAG_RW, 0, "System.Email[3].SystemEvents.Log", 0, 0, NULL },
	{ "System.Email[3].Environment.Log", ST_FLAG_RW, 0, "System.Email[3].Environment.Log", 0, 0, NULL },
	{ "System.Email[3].Report.Periodicity", ST_FLAG_RW, 0, "System.Email[3].Report.Periodicity", 0, 0, NULL },
	{ "System.Email[3].Report.Hour", ST_FLAG_RW, 0, "System.Email[3].Report.Hour", 0, 0, NULL },
	{ "System.Email[3].Report.Next", ST_FLAG_RW, 0, "System.Email[3].Report.Next", 0, 0, NULL },
	{ "System.Email[3].EventList.Discharging", ST_FLAG_RW, 0, "System.Email[3].EventList.Discharging", 0, 0, NULL },
	{ "System.Email[3].EventList.ACPresent", ST_FLAG_RW, 0, "System.Email[3].EventList.ACPresent", 0, 0, NULL },
	{ "System.Email[3].EventList.RunTimeToShutdown", ST_FLAG_RW, 0, "System.Email[3].EventList.RunTimeToShutdown", 0, 0, NULL },
	{ "System.Email[3].EventList.BelowRemainingCapacityLimit", ST_FLAG_RW, 0, "System.Email[3].EventList.BelowRemainingCapacityLimit", 0, 0, NULL },
	{ "System.Email[3].EventList.NeedReplacement.1", ST_FLAG_RW, 0, "System.Email[3].EventList.NeedReplacement.1", 0, 0, NULL },
	{ "System.Email[3].EventList.NeedReplacement.0", ST_FLAG_RW, 0, "System.Email[3].EventList.NeedReplacement.0", 0, 0, NULL },
	{ "System.Email[3].EventList.Overload.1", ST_FLAG_RW, 0, "System.Email[3].EventList.Overload.1", 0, 0, NULL },
	{ "System.Email[3].EventList.Overload.0", ST_FLAG_RW, 0, "System.Email[3].EventList.Overload.0", 0, 0, NULL },
	{ "System.Email[3].EventList.InternalFailure.1", ST_FLAG_RW, 0, "System.Email[3].EventList.InternalFailure.1", 0, 0, NULL },
	{ "System.Email[3].EventList.InternalFailure.0", ST_FLAG_RW, 0, "System.Email[3].EventList.InternalFailure.0", 0, 0, NULL },
	{ "System.Email[3].EventList.CommunicationLost.1", ST_FLAG_RW, 0, "System.Email[3].EventList.CommunicationLost.1", 0, 0, NULL },
	{ "System.Email[3].EventList.CommunicationLost.0", ST_FLAG_RW, 0, "System.Email[3].EventList.CommunicationLost.0", 0, 0, NULL },
	{ "System.Email[3].EventList.Charger.InternalFailure", ST_FLAG_RW, 0, "System.Email[3].EventList.Charger.InternalFailure", 0, 0, NULL },
	{ "System.Email[3].EventList.Input[2].Used.1", ST_FLAG_RW, 0, "System.Email[3].EventList.Input[2].Used.1", 0, 0, NULL },
	{ "System.Email[3].EventList.Input[2].Used.0", ST_FLAG_RW, 0, "System.Email[3].EventList.Input[2].Used.0", 0, 0, NULL },
	{ "System.Email[3].EventList.PowerModule.RedundancyLost.1", ST_FLAG_RW, 0, "System.Email[3].EventList.PowerModule.RedundancyLost.1", 0, 0, NULL },
	{ "System.Email[3].EventList.PowerModule.RedundancyLost.0", ST_FLAG_RW, 0, "System.Email[3].EventList.PowerModule.RedundancyLost.0", 0, 0, NULL },
	{ "System.Email[3].EventList.PowerModule.ProtectionLost.1", ST_FLAG_RW, 0, "System.Email[3].EventList.PowerModule.ProtectionLost.1", 0, 0, NULL },
	{ "System.Email[3].EventList.PowerModule.ProtectionLost.0", ST_FLAG_RW, 0, "System.Email[3].EventList.PowerModule.ProtectionLost.0", 0, 0, NULL },
	{ "System.Email[3].EventList.FirmwareUpgrade", ST_FLAG_RW, 0, "System.Email[3].EventList.FirmwareUpgrade", 0, 0, NULL },
	{ "System.Email[3].EventList.Environment.CommunicationLost", ST_FLAG_RW, 0, "System.Email[3].EventList.Environment.CommunicationLost", 0, 0, NULL },
	{ "System.Email[3].EventList.Environment.Notify", ST_FLAG_RW, 0, "System.Email[3].EventList.Environment.Notify", 0, 0, NULL },
	{ "System.Schedule[0].Off", ST_FLAG_RW, 0, "System.Schedule[0].Off", 0, 0, NULL },
	{ "System.Schedule[0].On", ST_FLAG_RW, 0, "System.Schedule[0].On", 0, 0, NULL },
	{ "System.Schedule[1].Off", ST_FLAG_RW, 0, "System.Schedule[1].Off", 0, 0, NULL },
	{ "System.Schedule[1].On", ST_FLAG_RW, 0, "System.Schedule[1].On", 0, 0, NULL },
	{ "System.Schedule[2].Off", ST_FLAG_RW, 0, "System.Schedule[2].Off", 0, 0, NULL },
	{ "System.Schedule[2].On", ST_FLAG_RW, 0, "System.Schedule[2].On", 0, 0, NULL },
	{ "System.Schedule[3].Off", ST_FLAG_RW, 0, "System.Schedule[3].Off", 0, 0, NULL },
	{ "System.Schedule[3].On", ST_FLAG_RW, 0, "System.Schedule[3].On", 0, 0, NULL },
	{ "System.Schedule[4].Off", ST_FLAG_RW, 0, "System.Schedule[4].Off", 0, 0, NULL },
	{ "System.Schedule[4].On", ST_FLAG_RW, 0, "System.Schedule[4].On", 0, 0, NULL },
	{ "System.Schedule[5].Off", ST_FLAG_RW, 0, "System.Schedule[5].Off", 0, 0, NULL },
	{ "System.Schedule[5].On", ST_FLAG_RW, 0, "System.Schedule[5].On", 0, 0, NULL },
	{ "System.Schedule[6].Off", ST_FLAG_RW, 0, "System.Schedule[6].Off", 0, 0, NULL },
	{ "System.Schedule[6].On", ST_FLAG_RW, 0, "System.Schedule[6].On", 0, 0, NULL },
	{ "System.NetworkManagementSystem[0].Name", ST_FLAG_RW, 0, "System.NetworkManagementSystem[0].Name", 0, 0, NULL },
	{ "System.NetworkManagementSystem[0].HostName", ST_FLAG_RW, 0, "System.NetworkManagementSystem[0].HostName", 0, 0, NULL },
	{ "System.NetworkManagementSystem[0].TrapCommunity", ST_FLAG_RW, 0, "System.NetworkManagementSystem[0].TrapCommunity", 0, 0, NULL },
	{ "System.NetworkManagementSystem[0].TrapSnmpVersion", ST_FLAG_RW, 0, "System.NetworkManagementSystem[0].TrapSnmpVersion", 0, 0, NULL },
	{ "System.NetworkManagementSystem[0].TrapSelectedMibs", ST_FLAG_RW, 0, "System.NetworkManagementSystem[0].TrapSelectedMibs", 0, 0, NULL },
	{ "System.NetworkManagementSystem[1].Name", ST_FLAG_RW, 0, "System.NetworkManagementSystem[1].Name", 0, 0, NULL },
	{ "System.NetworkManagementSystem[1].HostName", ST_FLAG_RW, 0, "System.NetworkManagementSystem[1].HostName", 0, 0, NULL },
	{ "System.NetworkManagementSystem[1].TrapCommunity", ST_FLAG_RW, 0, "System.NetworkManagementSystem[1].TrapCommunity", 0, 0, NULL },
	{ "System.NetworkManagementSystem[1].TrapSnmpVersion", ST_FLAG_RW, 0, "System.NetworkManagementSystem[1].TrapSnmpVersion", 0, 0, NULL },
	{ "System.NetworkManagementSystem[1].TrapSelectedMibs", ST_FLAG_RW, 0, "System.NetworkManagementSystem[1].TrapSelectedMibs", 0, 0, NULL },
	{ "System.NetworkManagementSystem[2].Name", ST_FLAG_RW, 0, "System.NetworkManagementSystem[2].Name", 0, 0, NULL },
	{ "System.NetworkManagementSystem[2].HostName", ST_FLAG_RW, 0, "System.NetworkManagementSystem[2].HostName", 0, 0, NULL },
	{ "System.NetworkManagementSystem[2].TrapCommunity", ST_FLAG_RW, 0, "System.NetworkManagementSystem[2].TrapCommunity", 0, 0, NULL },
	{ "System.NetworkManagementSystem[2].TrapSnmpVersion", ST_FLAG_RW, 0, "System.NetworkManagementSystem[2].TrapSnmpVersion", 0, 0, NULL },
	{ "System.NetworkManagementSystem[2].TrapSelectedMibs", ST_FLAG_RW, 0, "System.NetworkManagementSystem[2].TrapSelectedMibs", 0, 0, NULL },
	{ "System.ClientCfg.ShutdownTimer.Select", ST_FLAG_RW, 0, "System.ClientCfg.ShutdownTimer.Select", 0, 0, NULL },
	{ "System.ClientCfg.ShutdownTimer", ST_FLAG_RW, 0, "System.ClientCfg.ShutdownTimer", 0, 0, NULL },
	{ "System.ClientCfg.ShutdownDuration", ST_FLAG_RW, 0, "System.ClientCfg.ShutdownDuration", 0, 0, NULL },
	{ "System.ClientCfg.BroadcastAdmins", ST_FLAG_RW, 0, "System.ClientCfg.BroadcastAdmins", 0, 0, NULL },
	{ "System.ClientCfg.BroadcastUsers", ST_FLAG_RW, 0, "System.ClientCfg.BroadcastUsers", 0, 0, NULL },
	{ "Environment.iName", ST_FLAG_RW, 0, "Environment.iName", 0, 0, NULL },
	{ "Environment.Temperature.Unit", ST_FLAG_RW, 0, "Environment.Temperature.Unit", 0, 0, NULL },
	{ "Environment.Temperature.Hysteresis", ST_FLAG_RW, 0, "Environment.Temperature.Hysteresis", 0, 0, NULL },
	{ "Environment.Temperature.Offset", ST_FLAG_RW, 0, "Environment.Temperature.Offset", 0, 0, NULL },
	{ "Environment.Temperature.HighNotify", ST_FLAG_RW, 0, "Environment.Temperature.HighNotify", 0, 0, NULL },
	{ "Environment.Temperature.LowNotify", ST_FLAG_RW, 0, "Environment.Temperature.LowNotify", 0, 0, NULL },
	{ "Environment.Temperature.HighShutdown", ST_FLAG_RW, 0, "Environment.Temperature.HighShutdown", 0, 0, NULL },
	{ "Environment.Temperature.LowShutdown", ST_FLAG_RW, 0, "Environment.Temperature.LowShutdown", 0, 0, NULL },
	{ "Environment.Humidity.Hysteresis", ST_FLAG_RW, 0, "Environment.Humidity.Hysteresis", 0, 0, NULL },
	{ "Environment.Humidity.Offset", ST_FLAG_RW, 0, "Environment.Humidity.Offset", 0, 0, NULL },
	{ "Environment.Humidity.HighNotify", ST_FLAG_RW, 0, "Environment.Humidity.HighNotify", 0, 0, NULL },
	{ "Environment.Humidity.LowNotify", ST_FLAG_RW, 0, "Environment.Humidity.LowNotify", 0, 0, NULL },
	{ "Environment.Humidity.HighShutdown", ST_FLAG_RW, 0, "Environment.Humidity.HighShutdown", 0, 0, NULL },
	{ "Environment.Humidity.LowShutdown", ST_FLAG_RW, 0, "Environment.Humidity.LowShutdown", 0, 0, NULL },
	{ "Environment.Input[1].iName", ST_FLAG_RW, 0, "Environment.Input[1].iName", 0, 0, NULL },
	{ "Environment.Input[1].State[0].Description", ST_FLAG_RW, 0, "Environment.Input[1].State[0].Description", 0, 0, NULL },
	{ "Environment.Input[1].State[0].Notify", ST_FLAG_RW, 0, "Environment.Input[1].State[0].Notify", 0, 0, NULL },
	{ "Environment.Input[1].State[0].Shutdown", ST_FLAG_RW, 0, "Environment.Input[1].State[0].Shutdown", 0, 0, NULL },
	{ "Environment.Input[1].State[1].Description", ST_FLAG_RW, 0, "Environment.Input[1].State[1].Description", 0, 0, NULL },
	{ "Environment.Input[1].State[1].Notify", ST_FLAG_RW, 0, "Environment.Input[1].State[1].Notify", 0, 0, NULL },
	{ "Environment.Input[1].State[1].Shutdown", ST_FLAG_RW, 0, "Environment.Input[1].State[1].Shutdown", 0, 0, NULL },
	{ "Environment.Input[2].iName", ST_FLAG_RW, 0, "Environment.Input[2].iName", 0, 0, NULL },
	{ "Environment.Input[2].State[0].Description", ST_FLAG_RW, 0, "Environment.Input[2].State[0].Description", 0, 0, NULL },
	{ "Environment.Input[2].State[0].Notify", ST_FLAG_RW, 0, "Environment.Input[2].State[0].Notify", 0, 0, NULL },
	{ "Environment.Input[2].State[0].Shutdown", ST_FLAG_RW, 0, "Environment.Input[2].State[0].Shutdown", 0, 0, NULL },
	{ "Environment.Input[2].State[1].Description", ST_FLAG_RW, 0, "Environment.Input[2].State[1].Description", 0, 0, NULL },
	{ "Environment.Input[2].State[1].Notify", ST_FLAG_RW, 0, "Environment.Input[2].State[1].Notify", 0, 0, NULL },
	{ "Environment.Input[2].State[1].Shutdown", ST_FLAG_RW, 0, "Environment.Input[2].State[1].Shutdown", 0, 0, NULL },
	{ "System.TimeSync", ST_FLAG_RW, 0, "System.TimeSync", 0, 0, NULL },
	{ "System.TimeNtp", ST_FLAG_RW, 0, "System.TimeNtp", 0, 0, NULL },
	{ "System.TimeZone", ST_FLAG_RW, 0, "System.TimeZone", 0, 0, NULL },
	{ "System.TimeDaylight", ST_FLAG_RW, 0, "System.TimeDaylight", 0, 0, NULL },
#endif  /* not interresting for NUT */

	/* Special case: boolean values that are mapped to ups.status and ups.alarm */
	{ NULL, 0, 0, "UPS.PowerSummary.PresentStatus.ACPresent", 0, 0, online_info },
	{ NULL, 0, 0, "UPS.PowerSummary.PresentStatus.Charging", 0, 0, charging_info },
	/* NMC bug: keep discharging test AFTER charging test */
	{ NULL, 0, 0, "UPS.PowerSummary.PresentStatus.Discharging", 0, 0, discharging_info },
	{ NULL, 0, 0, "UPS.PowerSummary.PresentStatus.BelowRemainingCapacityLimit", 0, 0, lowbatt_info },
	{ NULL, 0, 0, "UPS.PowerSummary.PresentStatus.Overload", 0, 0, overload_info },
	{ NULL, 0, 0, "UPS.PowerSummary.PresentStatus.NeedReplacement", 0, 0, replacebatt_info },
	{ NULL, 0, 0, "UPS.PowerConverter.Input[1].PresentStatus.Buck", 0, 0, trim_info },
	{ NULL, 0, 0, "UPS.PowerConverter.Input[1].PresentStatus.Boost", 0, 0, boost_info },
	{ NULL, 0, 0, "UPS.PowerConverter.Input[1].PresentStatus.VoltageOutOfRange", 0, 0, vrange_info },
	{ NULL, 0, 0, "UPS.PowerConverter.Input[1].PresentStatus.FrequencyOutOfRange", 0, 0, frange_info },
	{ NULL, 0, 0, "UPS.PowerConverter.Input[1].PresentStatus.FuseFault", 0, 0, fuse_fault_info },
	{ NULL, 0, 0, "UPS.PowerConverter.Input[1].PresentStatus.InternalFailure", 0, 0, internalfailure_info },
	{ NULL, 0, 0, "UPS.PowerSummary.PresentStatus.Good", 0, 0, off_info },
	/* { NULL, 0, 0, "UPS.PowerConverter.Input[1].PresentStatus.Used", 0, 0, online_info }, */
	{ NULL, 0, 0, "UPS.PowerConverter.Input[2].PresentStatus.Used", 0, 0, bypass_aut_info }, /* Automatic bypass */
	/* { NULL, 0, 0, "UPS.PowerConverter.Input[3].PresentStatus.Used", 0, 0, onbatt_info }, */
	{ NULL, 0, 0, "UPS.PowerConverter.Input[4].PresentStatus.Used", 0, 0, bypass_man_info }, /* Manual bypass */
	{ NULL, 0, 0, "UPS.PowerSummary.PresentStatus.FanFailure", 0, 0, fanfail_info },
	{ NULL, 0, 0, "UPS.BatterySystem.Battery.PresentStatus.Present", 0, 0, nobattery_info },
	{ NULL, 0, 0, "UPS.BatterySystem.Charger.PresentStatus.InternalFailure", 0, 0, chargerfail_info },
	{ NULL, 0, 0, "UPS.BatterySystem.Charger.PresentStatus.VoltageTooHigh", 0, 0, battvolthi_info },
	{ NULL, 0, 0, "UPS.BatterySystem.Charger.PresentStatus.VoltageTooLow", 0, 0, battvoltlo_info },
	{ NULL, 0, 0, "UPS.PowerSummary.PresentStatus.InternalFailure", 0, 0, internalfailure_info },
	{ NULL, 0, 0, "UPS.PowerSummary.PresentStatus.CommunicationLost", 0, 0, commfault_info },
	{ NULL, 0, 0, "UPS.PowerSummary.PresentStatus.OverTemperature", 0, 0, overheat_info },
	/* { NULL, 0, 0, "UPS.PowerSummary.PresentStatus.ShutdownImminent", 0, 0, shutdownimm_info }, */

	/* Battery page */
	{ "battery.charge", 0, 0, "UPS.PowerSummary.RemainingCapacity", 0, 0, NULL },
	{ "battery.charge.low", 0, 0, "UPS.PowerSummary.RemainingCapacityLimitSetting", 0, 0, NULL },
	{ "battery.charge.low", 0, 0, "UPS.PowerSummary.RemainingCapacityLimit", 0, 0, NULL }, /* Read only */
	{ "battery.charge.restart", 0, 0, "UPS.PowerSummary.RestartLevel", 0, 0, NULL },
	{ "battery.capacity", 0, 0, "UPS.BatterySystem.Battery.DesignCapacity", 0, 0, mge_battery_capacity }, /* conversion needed from As to Ah */
	{ "battery.runtime", 0, 0, "UPS.PowerSummary.RunTimeToEmpty", 0, 0, NULL },
	{ "battery.runtime.low", ST_FLAG_RW, 0, "System.RunTimeToEmptyLimit", 0, 0, NULL },
	{ "battery.temperature", 0, 0, "UPS.BatterySystem.Battery.Temperature", 0, 0, NULL },
	{ "battery.packs.external", 0, 0, "UPS.BatterySystem.Battery.Count", 0, 0, NULL },
	{ "battery.type", ST_FLAG_STATIC, 0, "UPS.PowerSummary.iDeviceChemistry", 0, 0, NULL },
	{ "battery.type", ST_FLAG_STATIC, 0, "UPS.PowerSummary.iDeviceChemistery", 0, 0, NULL }, /* [sic] */
	{ "battery.voltage.nominal", ST_FLAG_STATIC, 0, "UPS.BatterySystem.ConfigVoltage", 0, 0, NULL },
	{ "battery.protection", 0, 0, "UPS.BatterySystem.Battery.DeepDischargeProtection", 0, 0, yes_no_info },
	{ "battery.energysave", 0, 0, "UPS.PowerConverter.Input[3].EnergySaving", 0, 0, yes_no_info },

	/* UPS page */
	{ "ups.mfr", ST_FLAG_STATIC, 0, "UPS.PowerSummary.iManufacturer", 0, 0, NULL },
	{ "ups.model", ST_FLAG_STATIC, 0, "System.Description", 0, 0, NULL },
	{ "ups.model", ST_FLAG_STATIC, 0, "UPS.PowerSummary.iProduct", 0, 0, NULL },
	{ "ups.model.aux", ST_FLAG_STATIC, 0, "UPS.PowerSummary.iModel", 0, 0, NULL },
	{ "ups.time", 0, 0, "System.LastAcquisition", 0, 0, split_date_time },
	/* -> XML variable System.Location [Computer Room] doesn't map to any NUT variable */
	/* -> XML variable System.Contact [Computer Room Manager] doesn't map to any NUT variable */
	/* -> XML variable UPS.PowerSummary.iProduct [Evolution] doesn't map to any NUT variable */
	/* -> XML variable UPS.PowerSummary.iModel [650] doesn't map to any NUT variable */
	{ "ups.serial", ST_FLAG_STATIC, 0, "UPS.PowerSummary.iSerialNumber", 0, 0, NULL },
	{ "ups.firmware", ST_FLAG_STATIC, 0, "UPS.PowerSummary.iVersion", 0, 0, NULL },
	{ "ups.load", 0, 0, "UPS.PowerSummary.PercentLoad", 0, 0, NULL },
	{ "ups.load.high", 0, 0, "UPS.Flow[4].ConfigPercentLoad", 0, 0, NULL },
	{ "ups.delay.shutdown", ST_FLAG_RW, 0, "System.ShutdownDuration", 0, 0, NULL },
	{ "ups.timer.start", ST_FLAG_RW, 0, "UPS.PowerSummary.DelayBeforeStartup", 0, 0, NULL},
	{ "ups.timer.shutdown", ST_FLAG_RW, 0, "UPS.PowerSummary.DelayBeforeShutdown", 0, 0, mge_timer_shutdown },
	/* Catch shutdown imminent criteria, keep it after
	UPS.PowerSummary.DelayBeforeShutdown managment */
	{ NULL, 0, 0, "System.RunTimeToShutdown", 0, 0, mge_shutdown_imminent },
	{ "ups.timer.reboot", 0, 0, "UPS.PowerSummary.DelayBeforeReboot", 0, 0, NULL },
	{ "ups.test.result", 0, 0, "UPS.BatterySystem.Battery.Test", 0, 0, mge_test_result_info },
	{ "ups.test.interval", 0, 0, "UPS.BatterySystem.Battery.TestPeriod", 0, 0, NULL },
	{ "ups.beeper.status", 0 ,0, "UPS.BatterySystem.Battery.AudibleAlarmControl", 0, 0, mge_beeper_info },
	{ "ups.beeper.status", 0 ,0, "UPS.PowerSummary.AudibleAlarmControl", 0, 0, mge_beeper_info },
	{ "ups.temperature", 0, 0, "UPS.PowerSummary.Temperature", 0, 0, NULL },
	{ "ups.power.nominal", ST_FLAG_STATIC, 0, "UPS.Flow[4].ConfigApparentPower", 0, 0, NULL },
	{ "ups.power", 0, 0, "UPS.PowerConverter.Output.ApparentPower", 0, 0, NULL },
	{ "ups.L1.power", 0, 0, "UPS.PowerConverter.Output.Phase[1].ApparentPower", 0, 0, NULL },
	{ "ups.L2.power", 0, 0, "UPS.PowerConverter.Output.Phase[2].ApparentPower", 0, 0, NULL },
	{ "ups.L3.power", 0, 0, "UPS.PowerConverter.Output.Phase[3].ApparentPower", 0, 0, NULL },
	{ "ups.realpower", 0, 0, "UPS.PowerConverter.Output.ActivePower", 0, 0, NULL },
	{ "ups.L1.realpower", 0, 0, "UPS.PowerConverter.Output.Phase[1].ActivePower", 0, 0, NULL },
	{ "ups.L2.realpower", 0, 0, "UPS.PowerConverter.Output.Phase[2].ActivePower", 0, 0, NULL },
	{ "ups.L3.realpower", 0, 0, "UPS.PowerConverter.Output.Phase[3].ActivePower", 0, 0, NULL },
	{ "ups.realpower.nominal", ST_FLAG_STATIC, 0, "UPS.Flow[4].ConfigActivePower", 0, 0, NULL },
	{ "ups.start.auto", 0, 0, "UPS.PowerConverter.Input[1].AutomaticRestart", 0, 0, yes_no_info },
	{ "ups.start.battery", 0, 0, "UPS.PowerConverter.Input[3].StartOnBattery", 0, 0, yes_no_info },
	{ "ups.start.reboot", 0, 0, "UPS.PowerConverter.Output.ForcedReboot", 0, 0, yes_no_info },
	{ "ups.type", ST_FLAG_STATIC, 0, "UPS.PowerConverter.ConverterType", 0, 0, mge_upstype_conversion },

	/* Input page */
	{ "input.voltage", 0, 0, "UPS.PowerConverter.Input[1].Voltage", 0, 0, NULL },
	{ "input.L1-N.voltage", 0, 0, "UPS.PowerConverter.Input[1].Phase[1].Voltage", 0, 0, NULL },
	{ "input.L2-N.voltage", 0, 0, "UPS.PowerConverter.Input[1].Phase[2].Voltage", 0, 0, NULL },
	{ "input.L3-N.voltage", 0, 0, "UPS.PowerConverter.Input[1].Phase[3].Voltage", 0, 0, NULL },
	{ "input.L1-L2.voltage", 0, 0, "UPS.PowerConverter.Input[1].Phase[12].Voltage", 0, 0, NULL },
	{ "input.L2-L3.voltage", 0, 0, "UPS.PowerConverter.Input[1].Phase[23].Voltage", 0, 0, NULL },
	{ "input.L3-L1.voltage", 0, 0, "UPS.PowerConverter.Input[1].Phase[31].Voltage", 0, 0, NULL },
	{ "input.L1-L2.voltage", 0, 0, "UPS.PowerConverter.Input[1].Phase[11].Voltage", 0, 0, convert_deci },
	{ "input.L2-L3.voltage", 0, 0, "UPS.PowerConverter.Input[1].Phase[22].Voltage", 0, 0, convert_deci },
	{ "input.L3-L1.voltage", 0, 0, "UPS.PowerConverter.Input[1].Phase[33].Voltage", 0, 0, convert_deci },
	{ "input.voltage.nominal", 0, 0, "UPS.Flow[1].ConfigVoltage", 0, 0, NULL },
	{ "input.current", 0, 0, "UPS.PowerConverter.Input[1].Current", 0, 0, NULL },
	{ "input.L1.current", 0, 0, "UPS.PowerConverter.Input[1].Phase[1].Current", 0, 0, convert_deci },
	{ "input.L2.current", 0, 0, "UPS.PowerConverter.Input[1].Phase[2].Current", 0, 0, convert_deci },
	{ "input.L3.current", 0, 0, "UPS.PowerConverter.Input[1].Phase[3].Current", 0, 0, convert_deci },
	{ "input.current.nominal", 0, 0, "UPS.Flow[1].ConfigCurrent", 0, 0, NULL },
	{ "input.frequency", 0, 0, "UPS.PowerConverter.Input[1].Frequency", 0, 0, NULL },
	{ "input.frequency.nominal", 0, 0, "UPS.Flow[1].ConfigFrequency", 0, 0, NULL },
	{ "input.voltage.extended", 0, 0, "UPS.PowerConverter.Output.ExtendedVoltageMode", 0, 0, yes_no_info },
	{ "input.frequency.extended", 0, 0, "UPS.PowerConverter.Output.ExtendedFrequencyMode", 0, 0, yes_no_info },
	/* same as "input.transfer.boost.low" */
	{ "input.transfer.low", 0, 0, "UPS.PowerConverter.Output.LowVoltageTransfer", 0, 0, NULL },
	{ "input.transfer.boost.low", 0, 0, "UPS.PowerConverter.Output.LowVoltageBoostTransfer", 0, 0, NULL },
	{ "input.transfer.boost.high", 0, 0, "UPS.PowerConverter.Output.HighVoltageBoostTransfer", 0, 0, NULL },
	{ "input.transfer.trim.low", 0, 0, "UPS.PowerConverter.Output.LowVoltageBuckTransfer", 0, 0, NULL },
	/* same as "input.transfer.trim.high" */
	{ "input.transfer.high", 0, 0, "UPS.PowerConverter.Output.HighVoltageTransfer", 0, 0, NULL },
	{ "input.transfer.trim.high", 0, 0, "UPS.PowerConverter.Output.HighVoltageBuckTransfer", 0, 0, NULL },
	{ "input.sensitivity", 0, 0, "UPS.PowerConverter.Output.SensitivityMode", 0, 0, mge_sensitivity_info },

	/* Bypass page */
	{ "input.bypass.voltage", 0, 0, "UPS.PowerConverter.Input[2].Voltage", 0, 0, NULL },
	{ "input.bypass.L1-N.voltage", 0, 0, "UPS.PowerConverter.Input[2].Phase[1].Voltage", 0, 0, NULL },
	{ "input.bypass.L2-N.voltage", 0, 0, "UPS.PowerConverter.Input[2].Phase[2].Voltage", 0, 0, NULL },
	{ "input.bypass.L3-N.voltage", 0, 0, "UPS.PowerConverter.Input[2].Phase[3].Voltage", 0, 0, NULL },
	{ "input.bypass.L1-L2.voltage", 0, 0, "UPS.PowerConverter.Input[2].Phase[12].Voltage", 0, 0, NULL },
	{ "input.bypass.L2-L3.voltage", 0, 0, "UPS.PowerConverter.Input[2].Phase[23].Voltage", 0, 0, NULL },
	{ "input.bypass.L3-L1.voltage", 0, 0, "UPS.PowerConverter.Input[2].Phase[31].Voltage", 0, 0, NULL },
	{ "input.bypass.L1-L2.voltage", 0, 0, "UPS.PowerConverter.Input[2].Phase[11].Voltage", 0, 0, NULL },
	{ "input.bypass.L2-L3.voltage", 0, 0, "UPS.PowerConverter.Input[2].Phase[22].Voltage", 0, 0, NULL },
	{ "input.bypass.L3-L1.voltage", 0, 0, "UPS.PowerConverter.Input[2].Phase[33].Voltage", 0, 0, NULL },
	{ "input.bypass.voltage.nominal", 0, 0, "UPS.Flow[2].ConfigVoltage", 0, 0, NULL },
	{ "input.bypass.current", 0, 0, "UPS.PowerConverter.Input[2].Current", 0, 0, NULL },
	{ "input.bypass.L1.current", 0, 0, "UPS.PowerConverter.Input[2].Phase[1].Current", 0, 0, NULL },
	{ "input.bypass.L2.current", 0, 0, "UPS.PowerConverter.Input[2].Phase[2].Current", 0, 0, NULL },
	{ "input.bypass.L3.current", 0, 0, "UPS.PowerConverter.Input[2].Phase[3].Current", 0, 0, NULL },
	{ "input.bypass.current.nominal", 0, 0, "UPS.Flow[2].ConfigCurrent", 0, 0, NULL },
	{ "input.bypass.frequency", 0, 0, "UPS.PowerConverter.Input[2].Frequency", 0, 0, NULL },
	{ "input.bypass.frequency.nominal", 0, 0, "UPS.Flow[2].ConfigFrequency", 0, 0, NULL },

	/* Output page */
	{ "output.voltage", 0, 0, "UPS.PowerConverter.Output.Voltage", 0, 0, NULL },
	{ "output.L1-N.voltage", 0, 0, "UPS.PowerConverter.Output.Phase[1].Voltage", 0, 0, NULL },
	{ "output.L2-N.voltage", 0, 0, "UPS.PowerConverter.Output.Phase[2].Voltage", 0, 0, NULL },
	{ "output.L3-N.voltage", 0, 0, "UPS.PowerConverter.Output.Phase[3].Voltage", 0, 0, NULL },
	{ "output.L1-L2.voltage", 0, 0, "UPS.PowerConverter.Output.Phase[12].Voltage", 0, 0, NULL },
	{ "output.L2-L3.voltage", 0, 0, "UPS.PowerConverter.Output.Phase[23].Voltage", 0, 0, NULL },
	{ "output.L3-L1.voltage", 0, 0, "UPS.PowerConverter.Output.Phase[31].Voltage", 0, 0, NULL },
	{ "output.L1-L2.voltage", 0, 0, "UPS.PowerConverter.Output.Phase[11].Voltage", 0, 0, ignore_if_zero },
	{ "output.L2-L3.voltage", 0, 0, "UPS.PowerConverter.Output.Phase[22].Voltage", 0, 0, ignore_if_zero },
	{ "output.L3-L1.voltage", 0, 0, "UPS.PowerConverter.Output.Phase[33].Voltage", 0, 0, ignore_if_zero },
	{ "output.voltage.nominal", 0, 0, "UPS.Flow[4].ConfigVoltage", 0, 0, NULL },
	{ "output.current", 0, 0, "UPS.PowerConverter.Output.Current", 0, 0, NULL },
	{ "output.L1.current", 0, 0, "UPS.PowerConverter.Output.Phase[1].Current", 0, 0, convert_deci },
	{ "output.L2.current", 0, 0, "UPS.PowerConverter.Output.Phase[2].Current", 0, 0, convert_deci },
	{ "output.L3.current", 0, 0, "UPS.PowerConverter.Output.Phase[3].Current", 0, 0, convert_deci },
	{ "output.current.nominal", 0, 0, "UPS.Flow[4].ConfigCurrent", 0, 0, NULL },
	{ "output.frequency", 0, 0, "UPS.PowerConverter.Output.Frequency", 0, 0, NULL },
	{ "output.frequency.nominal", 0, 0, "UPS.Flow[4].ConfigFrequency", 0, 0, NULL },
	{ "output.powerfactor", 0, 0, "UPS.PowerConverter.Output.PowerFactor", 0, 0, mge_powerfactor_conversion },

	/* Ambient page */
	{ "ambient.humidity", 0, 0, "Environment.Humidity", 0, 0, NULL },
	{ "ambient.humidity.high", ST_FLAG_RW, 0, "Environment.Humidity.HighThreshold", 0, 0, NULL },
	{ "ambient.humidity.low", ST_FLAG_RW, 0, "Environment.Humidity.LowThreshold", 0, 0, NULL },
	{ "ambient.humidity.maximum", 0, 0, "Environment.PresentStatus.HighHumidity", 0, 0, mge_ambient_info },
	{ "ambient.humidity.minimum", 0, 0, "Environment.PresentStatus.LowHumidity", 0, 0, mge_ambient_info },
	{ "ambient.temperature", 0, 0, "Environment.Temperature", 0, 0, NULL },
	{ "ambient.temperature.high", ST_FLAG_RW, 0, "Environment.Temperature.HighThreshold", 0, 0, NULL },
	{ "ambient.temperature.low", ST_FLAG_RW, 0, "Environment.Temperature.LowThreshold", 0, 0, NULL },
	{ "ambient.temperature.maximum", 0, 0, "Environment.PresentStatus.HighTemperature", 0, 0, mge_ambient_info },
	{ "ambient.temperature.minimum", 0, 0, "Environment.PresentStatus.LowTemperature", 0, 0, mge_ambient_info },
	{ "ambient.contacts.1.status", 0, 0, "Environment.Input[1].PresentStatus.State", 0, 0, mge_drycontact_info },
	{ "ambient.contacts.2.status", 0, 0, "Environment.Input[2].PresentStatus.State", 0, 0, mge_drycontact_info },

	/* Outlet page (using MGE UPS SYSTEMS - PowerShare technology) */
	{ "outlet.id", 0, 0, "UPS.OutletSystem.Outlet[1].OutletID", 0, 0, NULL },
	{ "outlet.desc", 0, 0, "UPS.OutletSystem.Outlet[1].iName", 0, 0, NULL },
	{ "outlet.switchable", 0, 0, "UPS.OutletSystem.Outlet[1].PresentStatus.Switchable", 0, 0, yes_no_info },

	{ "outlet.1.id", 0, 0, "UPS.OutletSystem.Outlet[2].OutletID", 0, 0, NULL },
	{ "outlet.1.desc", 0, 0, "UPS.OutletSystem.Outlet[2].iName", 0, 0, NULL },
	{ "outlet.1.switchable", 0, 0, "UPS.OutletSystem.Outlet[2].PresentStatus.Switchable", 0, 0, yes_no_info },
	{ "outlet.1.status", 0, 0, "UPS.OutletSystem.Outlet[2].PresentStatus.SwitchOnOff", 0, 0, on_off_info },
	/* For low end models, with 1 non backup'ed outlet */
	{ "outlet.1.status", 0, 0, "UPS.PowerSummary.PresentStatus.ACPresent", 0, 0, NULL }, /* on_off_info */
	{ "outlet.1.battery.charge.low", 0, 0, "UPS.OutletSystem.Outlet[2].RemainingCapacityLimit", 0, 0, NULL },
	{ "outlet.1.timer.start", 0, 0, "UPS.OutletSystem.Outlet[2].DelayBeforeStartup", 0, 0, NULL },
	{ "outlet.1.timer.shutdown", 0, 0, "UPS.OutletSystem.Outlet[2].DelayBeforeShutdown", 0, 0, NULL },
	{ "outlet.1.delay.start", 0, 0, "UPS.OutletSystem.Outlet[2].StartupTimer", 0, 0, NULL },
	/* { "outlet.1.delay.shutdown", 0, 0, "UPS.OutletSystem.Outlet[2].ShutdownTimer", 0, 0, NULL }, */
	{ "outlet.1.delay.shutdown", ST_FLAG_RW, 0, "System.Outlet[2].ShutdownDuration", 0, 0, NULL },

	{ "outlet.2.id", 0, 0, "UPS.OutletSystem.Outlet[3].OutletID", 0, 0, NULL },
	{ "outlet.2.desc", 0, 0, "UPS.OutletSystem.Outlet[3].iName", 0, 0, NULL },
	{ "outlet.2.switchable", 0, 0, "UPS.OutletSystem.Outlet[3].PresentStatus.Switchable", 0, 0, yes_no_info },
	{ "outlet.2.status", 0, 0, "UPS.OutletSystem.Outlet[3].PresentStatus.SwitchOnOff", 0, 0, on_off_info },
	{ "outlet.2.battery.charge.low", 0, 0, "UPS.OutletSystem.Outlet[3].RemainingCapacityLimit", 0, 0, NULL },
	{ "outlet.2.timer.start", 0, 0, "UPS.OutletSystem.Outlet[3].DelayBeforeStartup", 0, 0, NULL },
	{ "outlet.2.timer.shutdown", 0, 0, "UPS.OutletSystem.Outlet[3].DelayBeforeShutdown", 0, 0, NULL },
	{ "outlet.2.delay.start", 0, 0, "UPS.OutletSystem.Outlet[3].StartupTimer", 0, 0, NULL },
	/* { "outlet.2.delay.shutdown", 0, 0, "UPS.OutletSystem.Outlet[3].ShutdownTimer", 0, 0, NULL }, */
	{ "outlet.2.delay.shutdown", ST_FLAG_RW, 0, "System.Outlet[3].ShutdownDuration", 0, 0, NULL },

	/* For newer ePDU Monitored */
	{ "outlet.1.desc", 0, 0, "PDU.OutletSystem.Outlet[1].iName", 0, 0, NULL },
	{ "outlet.1.current", 0, 0, "PDU.OutletSystem.Outlet[1].Current", 0, 0, convert_deci },
	/* FIXME: also map these?
	 * "PDU.OutletSystem.Outlet[1].CurrentLimit" => settable, triggers CurrentTooHigh
	 * "PDU.OutletSystem.Outlet[1].PresentStatus.CurrentTooHigh" (0/1)
	 */
	{ "outlet.2.desc", 0, 0, "PDU.OutletSystem.Outlet[2].iName", 0, 0, NULL },
	{ "outlet.2.current", 0, 0, "PDU.OutletSystem.Outlet[2].Current", 0, 0, convert_deci },
	{ "outlet.3.desc", 0, 0, "PDU.OutletSystem.Outlet[3].iName", 0, 0, NULL },
	{ "outlet.3.current", 0, 0, "PDU.OutletSystem.Outlet[3].Current", 0, 0, convert_deci },
	{ "outlet.4.desc", 0, 0, "PDU.OutletSystem.Outlet[2].iName", 0, 0, NULL },
	{ "outlet.4.current", 0, 0, "PDU.OutletSystem.Outlet[2].Current", 0, 0, convert_deci },
	{ "outlet.5.desc", 0, 0, "PDU.OutletSystem.Outlet[3].iName", 0, 0, NULL },
	{ "outlet.5.current", 0, 0, "PDU.OutletSystem.Outlet[3].Current", 0, 0, convert_deci },
	{ "outlet.6.desc", 0, 0, "PDU.OutletSystem.Outlet[2].iName", 0, 0, NULL },
	{ "outlet.6.current", 0, 0, "PDU.OutletSystem.Outlet[2].Current", 0, 0, convert_deci },
	{ "outlet.7.desc", 0, 0, "PDU.OutletSystem.Outlet[3].iName", 0, 0, NULL },
	{ "outlet.7.current", 0, 0, "PDU.OutletSystem.Outlet[3].Current", 0, 0, convert_deci },
	{ "outlet.8.desc", 0, 0, "PDU.OutletSystem.Outlet[2].iName", 0, 0, NULL },
	{ "outlet.8.current", 0, 0, "PDU.OutletSystem.Outlet[2].Current", 0, 0, convert_deci },

	{ NULL, 0, 0, NULL, 0, 0, NULL }
};

/* A start-element callback for element with given namespace/name. */
static int mge_xml_startelm_cb(void *userdata, int parent, const char *nspace, const char *name, const char **atts)
{
	int	state = _UNEXPECTED;
	NUT_UNUSED_VARIABLE(userdata);
	NUT_UNUSED_VARIABLE(nspace);

	switch(parent)
	{
	case ROOTPARENT:
		if (!strcasecmp(name, "PRODUCT_INFO")) {
			/* name="Network Management Card" type="Mosaic M" version="BA" */
			/* name="Network Management Card" type="Transverse" version="GB (SN 49EH29101)" */
			/* name="Monitored ePDU" type="Monitored ePDU" version="Version Upgrade" */
			/* name="PDU Network Management Card" type="SCOB" version="02.00.0036" signature="34008876" protocol="XML.V4" */
			int	i;
			for (i = 0; atts[i] && atts[i+1]; i += 2) {
				if (!strcasecmp(atts[i], "name")) {
					snprintf(val, sizeof(val), "%s", atts[i+1]);
				}
				if (!strcasecmp(atts[i], "type")) {
					snprintfcat(val, sizeof(val), "/%s", atts[i+1]);
					if (!strcasecmp(atts[i+1], "Transverse")) {
						mge_ambient_value = 1;
					} else if (strstr(atts[i+1], "ePDU")) {
						dstate_setinfo("device.type", "pdu");
					}
				}
				if (!strcasecmp(atts[i], "version")) {
					char	*s;
					snprintfcat(val, sizeof(val), "/%s", atts[i+1]);
					s = strstr(val, " (SN ");
					if (s) {
						dstate_setinfo("ups.serial", "%s", str_rtrim(s + 5, ')'));
						s[0] = '\0';
					}
					dstate_setinfo("ups.firmware.aux", "%s", val);
				}
				/* netxml-ups currently only supports XML version 3 (for UPS),
				 * and not version 4 (for UPS and PDU)! */
				if (!strcasecmp(atts[i], "protocol")) {
					if (!strcasecmp(atts[i+1], "XML.V4")) {
						fatalx(EXIT_FAILURE, "XML v4 protocol is not supported!");
					}
				}
			}
			state = PRODUCT_INFO;
			break;
		}
		if (!strcasecmp(name, "SUMMARY")) {
			state = SUMMARY;
			break;
		}
		if (!strcasecmp(name, "GET_OBJECT")) {
			state = GET_OBJECT;
			break;
		}
		if (!strcasecmp(name, "SET_OBJECT")) {
			state = SET_OBJECT;
			break;
		}
		if (!strcasecmp(name, "ALARM")) {
			int	i;
			var[0] = val[0] = '\0';
			for (i = 0; atts[i] && atts[i+1]; i += 2) {
				if (!strcasecmp(atts[i], "object")) {
					snprintf(var, sizeof(var), "%s", atts[i+1]);
				}
				if (!strcasecmp(atts[i], "value")) {
					snprintf(val, sizeof(var), "%s", atts[i+1]);
				}
				if (!strcasecmp(atts[i], "date")) {
					dstate_setinfo("ups.time", "%s", split_date_time(atts[i+1]));
				}
			}
			state = ALARM;
			break;
		}
		if (!strcasecmp(name, "XML-CLIENT")) {
			state = XML_CLIENT;
			break;
		}
		break;

	case PRODUCT_INFO:
		if (!strcasecmp(name, "SUMMARY")) {
			state = PI_SUMMARY;
			break;
		}

		if (!strcasecmp(name, "ALARMS")) {
			state = PI_ALARMS;
			break;
		}

		if (!strcasecmp(name, "MANAGEMENT")) {
			state = PI_MANAGEMENT;
			break;
		}

		if ( (!strcasecmp(name, "UPS_DATA"))
			|| (!strcasecmp(name, "DEV_DATA")) ) {
			state = PI_UPS_DATA;
			break;
		}
		break;

	case PI_SUMMARY:
		if (!strcasecmp(name, "HTML_PROPERTIES_PAGE")) {
			/* url="mgeups/default.htm" */
			state = PI_HTML_PROPERTIES_PAGE;
			break;
		}
		if (!strcasecmp(name, "XML_SUMMARY_PAGE")) {
			/* url="upsprop.xml" or url="ws/summary.xml" */
			int	i;
			for (i = 0; atts[i] && atts[i+1]; i += 2) {
				if (!strcasecmp(atts[i], "url")) {
					free(mge_xml_subdriver.summary);
					mge_xml_subdriver.summary = strdup(url_convert(atts[i+1]));
				}
			}
			state = PI_XML_SUMMARY_PAGE;
			break;
		}
		if (!strcasecmp(name, "CENTRAL_CFG")) {
			/* url="config.xml" */
			int	i;
			for (i = 0; atts[i] && atts[i+1]; i += 2) {
				if (!strcasecmp(atts[i], "url")) {
					free(mge_xml_subdriver.configure);
					mge_xml_subdriver.configure = strdup(url_convert(atts[i+1]));
				}
			}
			state = PI_CENTRAL_CFG;
			break;
		}
		if (!strcasecmp(name, "CSV_LOGS")) {
			/* url="logevent.csv" dateRange="no" eventFiltering="no" */
			state = PI_CSV_LOGS;
			break;
		}
		break;

	case PI_ALARMS:
		if (!strcasecmp(name, "SUBSCRIPTION")) {
			/* url="subscribe.cgi" security="basic" */
			int	i;
			for (i = 0; atts[i] && atts[i+1]; i += 2) {
				if (!strcasecmp(atts[i], "url")) {
					free(mge_xml_subdriver.subscribe);
					mge_xml_subdriver.subscribe = strdup(url_convert(atts[i+1]));
				}
			}
			state = PI_SUBSCRIPTION;
			break;
		}

		if (!strcasecmp(name, "POLLING")) {
			/* url="mgeups/lastalarms.cgi" security="none" */
			state = PI_POLLING;
			break;
		}
		break;


	case PI_MANAGEMENT:
		if (!strcasecmp(name, "MANAGEMENT_PAGE")) {
			/* name="Manager list" id="ManagerList" url="FS/FLASH0/TrapReceiverList.cfg" security="none" */
			/* name="Shutdown criteria settings" id="Shutdown" url="FS/FLASH0/ShutdownParameters.cfg" security="none" */
			/* name="Network settings" id="Network" url="FS/FLASH0/NetworkSettings.cfg" security="none" */
			/* name="Centralized configuration settings" id="ClientCfg" url="FS/FLASH0/CentralizedConfig.cfg" security="none" */
			state = PI_MANAGEMENT_PAGE;
			break;
		}
		if (!strcasecmp(name, "XML_MANAGEMENT_PAGE")) {
			/* name="Set Card Time" id="SetTime" url="management/set_time.xml" security="none" */
			state = PI_XML_MANAGEMENT_PAGE;
			break;
		}
		break;

	case PI_UPS_DATA:
		if (!strcasecmp(name, "GET_OBJECT")) {
			/* url="getvalue.cgi" security="none" */
			int	i;
			for (i = 0; atts[i] && atts[i+1]; i += 2) {
				if (!strcasecmp(atts[i], "url")) {
					free(mge_xml_subdriver.getobject);
					mge_xml_subdriver.getobject = strdup(url_convert(atts[i+1]));
				}
			}
			state = PI_GET_OBJECT;
			break;
		}
		if (!strcasecmp(name, "SET_OBJECT")) {
			/* url="setvalue.cgi" security="ssl" */
			int	i;
			for (i = 0; atts[i] && atts[i+1]; i += 2) {
				if (!strcasecmp(atts[i], "url")) {
					free(mge_xml_subdriver.setobject);
					mge_xml_subdriver.setobject = strdup(url_convert(atts[i+1]));
				}
			}
			state = PI_SET_OBJECT;
			break;
		}
		break;

	case SUMMARY:
		if (!strcasecmp(name, "OBJECT")) {
			/* name="UPS.PowerSummary.iProduct" */
			int	i;
			for (i = 0; atts[i] && atts[i+1]; i += 2) {
				if (!strcasecmp(atts[i], "name")) {
					snprintf(var, sizeof(var), "%s", atts[i+1]);
					val[0] = '\0';	/*don't inherit something from another object */
				}
			}
			state = SU_OBJECT;
			break;
		}
		break;

	case GET_OBJECT:
		if (!strcasecmp(name, "OBJECT")) {
			/* name="System.RunTimeToEmptyLimit" unit="s" access="RW" */
			int	i;
			for (i = 0; atts[i] && atts[i+1]; i += 2) {
				if (!strcasecmp(atts[i], "name")) {
					snprintf(var, sizeof(var), "%s", atts[i+1]);
					val[0] = '\0';	/*don't inherit something from another object */
				}
				if (!strcasecmp(atts[i], "access")) {
					/* do something with RO/RW access? */
				}
			}
			state = GO_OBJECT;
			break;
		}
		break;

	case XML_CLIENT:
		if (!strcasecmp(name, "GENERAL")) {
			state = XC_GENERAL;
			break;
		}
		/* FIXME? Is the fall-through to handling "GENERAL" intended?
		 * was so in legacy code before the goto below... */
		goto fallthrough_case_general;

	case XC_GENERAL:
	fallthrough_case_general:
		if (!strcasecmp(name, "STARTUP")) {
			/* config="CENTRALIZED" */
			state = XC_STARTUP;
			break;
		}
		if (!strcasecmp(name, "SHUTDOWN")) {
			/* shutdownTimer="NONE" shutdownDuration="150" */
			int	i;
			for (i = 0; atts[i] && atts[i+1]; i += 2) {
				if (!strcasecmp(atts[i], "shutdownTimer")) {
					dstate_setinfo("driver.timer.shutdown", "%s", atts[i+1]);
				}
				if (!strcasecmp(atts[i], "shutdownDuration")) {
					dstate_setinfo("driver.delay.shutdown", "%s", atts[i+1]);
				}
			}
			state = XC_SHUTDOWN;
			break;
		}
		if (!strcasecmp(name, "BROADCAST")) {
			/* admins="ON" users="ON" */
			state = XC_BROADCAST;
			break;
		}
	}

	upsdebugx(3, "%s: name <%s> (parent = %d, state = %d)", __func__, name, parent, state);
	return state;
}

/* Character data callback; may return non-zero to abort the parse. */
static int mge_xml_cdata_cb(void *userdata, int state, const char *cdata, size_t len)
{
	NUT_UNUSED_VARIABLE(userdata);

	/* skip empty lines */
	if ((len == 1) && (cdata[0] == '\n')) {
		upsdebugx(3, "%s: cdata ignored (state = %d)", __func__, state);
		return 0;
	}

	upsdebugx(3, "%s: cdata [%.*s] (state = %d)", __func__, (int)len, cdata, state);

	switch(state)
	{
	case ALARM:
		upsdebugx(2, "ALARM%.*s", (int)len, cdata);
		break;

	case SU_OBJECT:
	case GO_OBJECT:
		snprintfcat(val, sizeof(val), "%.*s", (int)len, cdata);
		break;
	}

	return 0;
}

/* End element callback; may return non-zero to abort the parse. */
static int mge_xml_endelm_cb(void *userdata, int state, const char *nspace, const char *name)
{
	xml_info_t	*info;
	const char	*value;
	NUT_UNUSED_VARIABLE(userdata);
	NUT_UNUSED_VARIABLE(nspace);

	/* ignore objects for which no value was set */
	if (strlen(val) == 0) {
		upsdebugx(3, "%s: name </%s> ignored, no value set (state = %d)", __func__, name, state);
		return 0;
	}

	upsdebugx(3, "%s: name </%s> (state = %d)", __func__, name, state);

	switch(state)
	{
	case ALARM:
	case SU_OBJECT:
	case GO_OBJECT:
		for (info = mge_xml2nut; info->xmlname != NULL; info++) {
			if (strcasecmp(var, info->xmlname)) {
				continue;
			}

			upsdebugx(3, "-> XML variable %s [%s] maps to NUT variable %s", var, val, info->nutname);

			if ((info->nutflags & ST_FLAG_STATIC) && dstate_getinfo(info->nutname)) {
				return 0;
			}

			if (info->convert) {
				value = info->convert(val);
				upsdebugx(4, "-> XML variable %s [%s] which maps to NUT variable %s was converted to value %s for the NUT driver state", var, val, info->nutname, value);
			} else {
				value = val;
			}

			if (value != NULL) {
				dstate_setinfo(info->nutname, "%s", value);
			}

			return 0;
		}

		upsdebugx(3, "-> XML variable %s [%s] doesn't map to any NUT variable", var, val);
		break;

	case PI_GET_OBJECT:
	case GET_OBJECT:
		/* We've just got a snapshot of all runtime data, saved well into
		 * dstate's already, so can estimate missing values if needed. */

		/* For phase setup, we assume it does not change during run-time.
		 * Essentially this means that once we've detected it is N-phase,
		 * it stays this way for the rest of the driver run/life-time. */
		/* To change this behavior just flip the maychange flag to "1" */

		dstate_detect_phasecount("input.", 1,
			&inited_phaseinfo_in, &num_inphases, 0);
		dstate_detect_phasecount("input.bypass.", 1,
			&inited_phaseinfo_bypass, &num_bypassphases, 0);
		dstate_detect_phasecount("output.", 1,
			&inited_phaseinfo_out, &num_outphases, 0);

		break;
	}

	return 0;
}

subdriver_t mge_xml_subdriver = {
	MGE_XML_VERSION,
	MGE_XML_INITUPS,
	MGE_XML_INITINFO,
	NULL,
	NULL,
	NULL,
	NULL,
	NULL,
	mge_xml_startelm_cb,
	mge_xml_cdata_cb,
	mge_xml_endelm_cb,
};

const char *vname_nut2mge_xml(const char *name) {
	size_t i = 0;

	assert(NULL != name);

	for (; i < sizeof(mge_xml2nut) / sizeof(xml_info_t); ++i) {
		xml_info_t *info = mge_xml2nut + i;

		if (NULL != info->nutname)
			if (0 == strcasecmp(name, info->nutname))
				return info->xmlname;
	}

	return NULL;
}

const char *vname_mge_xml2nut(const char *name) {
	size_t i = 0;

	assert(NULL != name);

	for (; i < sizeof(mge_xml2nut) / sizeof(xml_info_t); ++i) {
		xml_info_t *info = mge_xml2nut + i;

		if (NULL != info->xmlname)
			if (0 == strcasecmp(name, info->xmlname))
				return info->nutname;
	}

	return NULL;
}

char *vvalue_mge_xml2nut(const char *name, const char *value, size_t len) {
	size_t i = 0;

	assert(NULL != name);

	for (; i < sizeof(mge_xml2nut) / sizeof(xml_info_t); ++i) {
		xml_info_t *info = mge_xml2nut + i;

		if (NULL != info->nutname)
			if (0 == strcasecmp(name, info->nutname)) {
				/* Copy value */
				char *vcpy = (char *)malloc((len + 1) * sizeof(char));

				if (NULL == vcpy)
					return vcpy;

				memcpy(vcpy, value, len * sizeof(char));
				vcpy[len] = '\0';

				/* Convert */
				if (NULL != info->convert) {
					char *vconv = (char *)info->convert(vcpy);

					free(vcpy);

					return vconv;
				}
				else
					return vcpy;
			}
	}

	return NULL;
}

void vname_register_rw(void) {
	size_t i = 0;

	for (; i < sizeof(mge_xml2nut) / sizeof(xml_info_t); ++i) {
		xml_info_t *info = mge_xml2nut + i;

		if (NULL != info->nutname && info->nutflags & ST_FLAG_RW) {
			dstate_setinfo(info->nutname, "%s", "");
			dstate_setflags(info->nutname, ST_FLAG_RW);
		}
	}
}<|MERGE_RESOLUTION|>--- conflicted
+++ resolved
@@ -581,11 +581,7 @@
 	}
 }
 
-<<<<<<< HEAD
-static const char *mge_drycontact_info(const char *val)
-=======
 static const char *mge_drycontact_info(const char *arg_val)
->>>>>>> 746cb861
 {
 	/* these values should theoretically be obtained through
 	 * Environment.Input[1].State[x].Description
@@ -593,11 +589,7 @@
 	 * <OBJECT name="Environment.Input[1].State[0].Description">open</OBJECT>
 	 * <OBJECT name="Environment.Input[1].State[1].Description">closed</OBJECT>
 	 */
-<<<<<<< HEAD
-	switch (atoi(val))
-=======
 	switch (atoi(arg_val))
->>>>>>> 746cb861
 	{
 	case 0:
 		return "opened";
@@ -608,11 +600,6 @@
 	}
 }
 
-<<<<<<< HEAD
-
-
-=======
->>>>>>> 746cb861
 static const char *mge_timer_shutdown(const char *delay_before_shutoff)
 {
 	if (atoi(delay_before_shutoff) > -1 ) {
