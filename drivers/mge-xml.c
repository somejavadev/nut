--- conflicted
+++ resolved
@@ -33,11 +33,7 @@
 #include "mge-xml.h"
 #include "main.h" /* for testvar() */
 
-<<<<<<< HEAD
-#define MGE_XML_VERSION		"MGEXML/0.31"
-=======
 #define MGE_XML_VERSION		"MGEXML/0.30"
->>>>>>> 8809800f
 
 #define MGE_XML_INITUPS		"/"
 #define MGE_XML_INITINFO	"/mgeups/product.xml /product.xml /ws/product.xml"
