/*!@file tripplite_usb.c 
 * @brief Driver for Tripp Lite non-PDC/HID USB models.
 */
/*
   tripplite_usb.c was derived from tripplite.c by Charles Lepple
   tripplite.c was derived from Russell Kroll's bestups.c by Rik Faith.

   Copyright (C) 1999  Russell Kroll <rkroll@exploits.org>
   Copyright (C) 2001  Rickard E. (Rik) Faith <faith@alephnull.com>
   Copyright (C) 2004  Nicholas J. Kain <nicholas@kain.us>
   Copyright (C) 2005-2008, 2014  Charles Lepple <clepple+nut@gmail.com>
   Copyright (C) 2016  Eaton

   This program is free software; you can redistribute it and/or modify
   it under the terms of the GNU General Public License as published by
   the Free Software Foundation; either version 2 of the License, or
   (at your option) any later version.

   This program is distributed in the hope that it will be useful,
   but WITHOUT ANY WARRANTY; without even the implied warranty of
   MERCHANTABILITY or FITNESS FOR A PARTICULAR PURPOSE.  See the
   GNU General Public License for more details.

   You should have received a copy of the GNU General Public License
   along with this program; if not, write to the Free Software
   Foundation, Inc., 59 Temple Place, Suite 330, Boston, MA 02111-1307 USA
*/


/* % % % % % % % % % % % % % % % % % % % % % % % % % % % % % % % % % % % 
 *
 * Protocol 1001
 *
 * OMNIVS Commands: (capital letters are literals, lower-case are variables)
 * :B     -> Bxxxxyy (xxxx/55.0: Hz in, yy/16: battery voltage)
 * :F     -> F1143_A (where _ = \0) Firmware version?
 * :L     -> LvvvvXX (vvvv/2.0: VAC out)
 * :P     -> P01000X (1000VA unit)
 * :S     -> Sbb_XXX (bb = 10: on-line, 11: on battery)
 * :V     -> V102XXX (firmware/protocol version?)
 * :Wt    -> Wt      (watchdog; t = time in seconds (binary, not hex), 
 *                   0 = disable; if UPS is not pinged in this interval, it
 *                   will power off the load, and then power it back on after
 *                   a delay.)
 *
 * % % % % % % % % % % % % % % % % % % % % % % % % % % % % % % % % % % % 
 *
 * The outgoing commands are sent with HID Set_Report commands over EP0
 * (control message), and incoming commands are received on EP1IN (interrupt
 * endpoint). The UPS completely ignores the conventions of Set_Idle (where
 * you NAK the interrupt read if you have no new data), so you constantly have
 * to poll EP1IN.
 *
 * The descriptors say that bInterval is 10 ms. You generally need to wait at
 * least 80-90 ms to get some characters back from the device.  If it takes
 * more than 250 ms, you probably need to resend the command.
 * 
 * All outgoing commands are followed by a checksum, which is 255 - (sum of
 * characters after ':'), and then by '\r'. All responses should start with
 * the command letter that was sent (no colon), and should be followed by
 * '\r'. If the command is not supported (or apparently if there is a serial
 * timeout internally), the previous response will be echoed back.
 *
 * % % % % % % % % % % % % % % % % % % % % % % % % % % % % % % % % % % % 
 *
 * SMARTPRO commands (3003):
 *
 * :A     -> ?          (start self-test)
 * :D     -> D7187      (? - doesn't match tripplite.c)
 * :F     -> F1019 A    firmware rev
 * :H__   -> H          (delay before action?)
 * :I_    -> I          (set flags for conditions that cause a reset?)
 * :J__   -> J          (set 16-bit unit ID)
 * :K#0   ->            (turn outlet off: # in 0..2; 0 is main relay)
 * :K#1   ->            (turn outlet on: # in 0..2)
 * :L     -> L290D_X
 * :M     -> M007F      (min/max voltage seen)
 * :N__   -> N
 * :P     -> P01500X    (max power)
 * :Q     ->            (while online: reboot)
 * :R     -> R<01><FF>  (query flags for conditions that cause a reset?)
 * :S     -> S100_Z0    (status?)
 * :T     -> T7D2581    (temperature, frequency)
 * :U     -> U<FF><FF>  (unit ID, 1-65535)
 * :V     -> V1062XX	(outlets in groups of 2-2-4, with the groups of 2
 * 			 individually switchable.)
 * :W_    -> W_		(watchdog)
 * :Z     -> Z		(reset for max/min; takes a moment to complete)
 * 
 * % % % % % % % % % % % % % % % % % % % % % % % % % % % % % % % % % % % 
 *
 * The SMARTPRO unit seems to be slightly saner with regard to message
 * polling. It specifies an interrupt in interval of 100 ms, but I just
 * started at a 2 second timeout to obtain the above table. 
 *
 * % % % % % % % % % % % % % % % % % % % % % % % % % % % % % % % % % % % 
 *
 * Commands from serial tripplite.c:
 *
 * :N%02X -- delay the UPS for provided time (hex seconds)
 * :H%06X -- reboot the UPS.  UPS will restart after provided time (hex s)
 * :A     -- begins a self-test
 * :C     -- fetches result of a self-test
 * :K1    -- turns on power receptacles
 * :K0    -- turns off power receptacles
 * :G     -- unconfirmed: shuts down UPS until power returns
 * :Q1    -- enable "Remote Reboot"
 * :Q0    -- disable "Remote Reboot"
 * :W     -- returns 'W' data
 * :L     -- returns 'L' data
 * :V     -- returns 'V' data (firmware revision)
 * :X     -- returns 'X' data (firmware revision)
 * :D     -- returns general status data
 * :B     -- returns battery voltage (hexadecimal decivolts)
 * :I     -- returns minimum input voltage (hexadecimal hertz) [sic]
 * :M     -- returns maximum input voltage (hexadecimal hertz) [sic]
 * :P     -- returns power rating
 * :Z     -- unknown
 * :U     -- unknown
 * :O     -- unknown
 * :E     -- unknown
 * :Y     -- returns mains frequency  (':D' is preferred)
 * :T     -- returns ups temperature  (':D' is preferred)
 * :R     -- returns input voltage    (':D' is preferred)
 * :F     -- returns load percentage  (':D' is preferred)
 * :S     -- enables remote reboot/remote power on
 */

/* Watchdog for 3005 is 15 - 255 seconds.
 */

#include "main.h"
#include "nut_libusb.h"
#include <math.h>
#include <ctype.h>
#include "usb-common.h"

#define DRIVER_NAME		"Tripp Lite OMNIVS / SMARTPRO driver"
#define DRIVER_VERSION	"0.30"

/* driver description structure */
upsdrv_info_t	upsdrv_info = {
	DRIVER_NAME,
	DRIVER_VERSION,
	"Charles Lepple <clepple+nut@gmail.com>\n" \
	"Russell Kroll <rkroll@exploits.org>\n" \
	"Rickard E. (Rik) Faith <faith@alephnull.com>\n" \
	"Nicholas J. Kain <nicholas@kain.us>",
	DRV_EXPERIMENTAL,
	{ NULL }
};

/* Compatibility layer between libusb 0.1 and 1.0 */
#ifdef WITH_LIBUSB_1_0
 /* Simply remap libusb functions/structures from 0.1 to 1.0 */
 #define ERROR_BUSY	LIBUSB_ERROR_BUSY
 #define ERROR_PIPE LIBUSB_ERROR_PIPE
 typedef libusb_device_handle usb_dev_handle;
 #define nut_usb_strerror(a) libusb_strerror(a)
#else /* for libusb 0.1 */
 #define ERROR_BUSY	-EBUSY
 #define ERROR_PIPE -EPIPE
 #define nut_usb_strerror(a) usb_strerror()
#endif

/* TrippLite */
#define TRIPPLITE_VENDORID 0x09ae 

/* USB IDs device table */
static usb_device_id_t tripplite_usb_device_table[] = {
	/* e.g. OMNIVS1000, SMART550USB, ... */
	{ USB_DEVICE(TRIPPLITE_VENDORID, 0x0001), NULL },
	
	/* Terminating entry */
	{ -1, -1, NULL }
};

static int subdriver_match_func(USBDevice_t *arghd, void *privdata)
{
	NUT_UNUSED_VARIABLE(privdata);

	/* FIXME? Should we save "arghd" into global "hd" variable?
	 * This was previously shadowed by function argument named "hd"...
	 */
	/* hd = arghd; */

	switch (is_usb_device_supported(tripplite_usb_device_table, arghd))
	{
	case SUPPORTED:
		return 1;

	case POSSIBLY_SUPPORTED:
		/* by default, reject, unless the productid option is given */
		if (getval("productid")) {
			return 1;
		}
		return 0;

	case NOT_SUPPORTED:
	default:
		return 0;
	}
}

static USBDeviceMatcher_t subdriver_matcher = {
	&subdriver_match_func,
	NULL,
	NULL
};

static enum tl_model_t {
	TRIPP_LITE_UNKNOWN = 0,
	TRIPP_LITE_OMNIVS,
	TRIPP_LITE_OMNIVS_2001,
	TRIPP_LITE_SMARTPRO,
	TRIPP_LITE_SMART_0004,
	TRIPP_LITE_SMART_3005
} tl_model = TRIPP_LITE_UNKNOWN;

/*! Are the values encoded in ASCII or binary?
 * TODO: Add 3004?
 */
static int is_binary_protocol()
{
	switch(tl_model) {
	case TRIPP_LITE_SMART_3005:
		return 1;
	case TRIPP_LITE_SMARTPRO:
	case TRIPP_LITE_SMART_0004:
	case TRIPP_LITE_OMNIVS:
	case TRIPP_LITE_OMNIVS_2001:
	case TRIPP_LITE_UNKNOWN:
#if (defined HAVE_PRAGMA_GCC_DIAGNOSTIC_PUSH_POP) && (defined HAVE_PRAGMA_GCC_DIAGNOSTIC_IGNORED_COVERED_SWITCH_DEFAULT)
# pragma GCC diagnostic push
# pragma GCC diagnostic ignored "-Wcovered-switch-default"
#endif
	/* All enum cases defined as of the time of coding
	 * have been covered above. Handle later definitions,
	 * memory corruptions and buggy inputs below...
	 */
	default:
#if (defined HAVE_PRAGMA_GCC_DIAGNOSTIC_PUSH_POP) && (defined HAVE_PRAGMA_GCC_DIAGNOSTIC_IGNORED_COVERED_SWITCH_DEFAULT)
# pragma GCC diagnostic pop
#endif
		return 0;
	}
}

/*! Is this the "SMART" family of protocols?
 * TODO: Add 3004?
 */
static int is_smart_protocol()
{
	switch(tl_model) {
	case TRIPP_LITE_SMARTPRO:
	case TRIPP_LITE_SMART_0004:
	case TRIPP_LITE_SMART_3005:
		return 1;
	case TRIPP_LITE_OMNIVS:
	case TRIPP_LITE_OMNIVS_2001:
	case TRIPP_LITE_UNKNOWN:
#if (defined HAVE_PRAGMA_GCC_DIAGNOSTIC_PUSH_POP) && (defined HAVE_PRAGMA_GCC_DIAGNOSTIC_IGNORED_COVERED_SWITCH_DEFAULT)
# pragma GCC diagnostic push
# pragma GCC diagnostic ignored "-Wcovered-switch-default"
#endif
	/* All enum cases defined as of the time of coding
	 * have been covered above. Handle later definitions,
	 * memory corruptions and buggy inputs below...
	 */
	default:
#if (defined HAVE_PRAGMA_GCC_DIAGNOSTIC_PUSH_POP) && (defined HAVE_PRAGMA_GCC_DIAGNOSTIC_IGNORED_COVERED_SWITCH_DEFAULT)
# pragma GCC diagnostic pop
#endif
		return 0;
	}
}

/*!@brief If a character is not printable, return a dot. */
#define toprint(x) (isalnum((unsigned)x) ? (x) : '.')

#define ENDCHAR 13

#define MAX_SEND_TRIES 10
#define SEND_WAIT_SEC 0
#define SEND_WAIT_NSEC (1000*1000*100)

#define MAX_RECV_TRIES 10
#define RECV_WAIT_MSEC 1000	/*!< was 100 for OMNIVS; SMARTPRO units need longer */

#define MAX_RECONNECT_TRIES 10

#define DEFAULT_OFFDELAY   64  /*!< seconds (max 0xFF) */
#define DEFAULT_STARTDELAY 60  /*!< seconds (max 0xFFFFFF) */
#define DEFAULT_BOOTDELAY  64  /*!< seconds (max 0xFF) */
#define MAX_VOLT 13.4          /*!< Max battery voltage (100%) */
#define MIN_VOLT 11.0          /*!< Min battery voltage (10%) */

static USBDevice_t *hd = NULL;
static USBDevice_t curDevice;
static USBDeviceMatcher_t *reopen_matcher = NULL;
static USBDeviceMatcher_t *regex_matcher = NULL;
static usb_dev_handle *udev;
static usb_communication_subdriver_t	*comm_driver = &usb_subdriver;

/* We calculate battery charge (q) as a function of voltage (V).
 * It seems that this function probably varies by firmware revision or
 * UPS model - the Windows monitoring software gives different q for a
 * given V than the old open source Tripp Lite monitoring software.
 *
 * The discharge curve should be the same for any given battery chemistry,
 * so it should only be necessary to specify the minimum and maximum
 * voltages likely to be seen in operation.
 */

/* Interval notation for Q% = 10% <= [minV, maxV] <= 100%  */
static double V_interval[2] = {MIN_VOLT, MAX_VOLT};

static int battery_voltage_nominal = 12,
	   input_voltage_nominal = 120,
	   input_voltage_scaled = 120,
	/* input_voltage_maximum = -1,
	   input_voltage_minimum = -1, */
	   switchable_load_banks = 0,
           unit_id = -1; /*!< range: 1-65535, most likely */

/*! Time in seconds to delay before shutting down. */
static unsigned int offdelay = DEFAULT_OFFDELAY;
/* static unsigned int bootdelay = DEFAULT_BOOTDELAY; */

/*!@brief Try to reconnect once.
 * @return 1 if reconnection was successful.
 */
static int reconnect_ups(void)
{
	int ret;

	if (hd != NULL) {
		return 1;
	}

	upsdebugx(2, "==================================================");
	upsdebugx(2, "= device has been disconnected, try to reconnect =");
	upsdebugx(2, "==================================================");

	ret = comm_driver->open(&udev, &curDevice, reopen_matcher, NULL);
	if (ret < 1) {
		upslogx(LOG_INFO, "Reconnecting to UPS failed; will retry later...");
		dstate_datastale();
		return 0;
	}

	hd = &curDevice;

	return ret;
}


/*!@brief Convert a string to printable characters (in-place)
 *
 * @param[in,out] str	String to convert
 * @param[in] len	Maximum number of characters to convert, or <= 0 to
 * convert all.
 *
 * Uses toprint() macro defined above.
 */
static void toprint_str(char *str, int len)
{
	int i;
	if(len <= 0) len = strlen(str);
	for(i=0; i < len; i++)
		str[i] = toprint(str[i]);
}

/*!@brief Convert N characters from hex to decimal
 *
 * @param start		Beginning of string to convert
 * @param len		Maximum number of characters to consider (max 32)
 *
 * @a len characters of @a start are copied to a temporary buffer, then passed
 * to strtol() to be converted to decimal.
 *
 * @return See strtol(3)
 */
static int hex2d(const unsigned char *start, unsigned int len)
{
	unsigned char buf[32];
	buf[31] = '\0';

	strncpy((char *)buf, (const char *)start, (len < (sizeof buf) ? len : (sizeof buf - 1)));
	if(len < sizeof(buf)) buf[len] = '\0';
	return strtol((char *)buf, NULL, 16);
}

/*!@brief Convert N characters from big-endian binary to decimal
 *
 * @param start		Beginning of string to convert
 * @param len		Maximum number of characters to consider (max 32)
 *
 * @a len characters of @a start are shifted into an accumulator.
 *
 * We assume len < sizeof(int), and that value > 0.
 *
 * @return the value
 */
static unsigned int bin2d(const unsigned char *start, unsigned int len)
{
	unsigned int value = 0, index = 0;
	for(index = 0; index < len; index++) {
		value <<= 8;
		value |= start[index];
	}

	return value;
}

static int hex_or_bin2d(const unsigned char *start, unsigned int len)
{
	if(is_binary_protocol()) {
		return bin2d(start, len);
	}
	return hex2d(start, len);
}

/*!@brief Dump message in both hex and ASCII
 *
 * @param[in] msg	Buffer to dump
 * @param[in] len	Number of bytes to dump
 *
 * @return		Pointer to static buffer with decoded message
 */
static const char *hexascdump(unsigned char *msg, size_t len)
{
	size_t i;
	static unsigned char buf[256];
	unsigned char *bufp, *end;

	bufp = buf;
	end = bufp + sizeof(buf);
	buf[0] = 0;

	/* Dump each byte in hex: */
	for(i=0; i<len && end-bufp>=3; i++) {
		bufp += sprintf((char *)bufp, "%02x ", msg[i]);
	}

	/* Dump single-quoted string with printable version of each byte: */
	if (end-bufp > 0) *bufp++ = '\'';

	for(i=0; i<len && end-bufp>0; i++) {
		*bufp++ = toprint(msg[i]);
	}
	if (end-bufp > 0) *bufp++ = '\'';

	if (end-bufp > 0)
		*bufp = '\0';
	else
		*--end='\0';

	return (char *)buf;
}

static enum tl_model_t decode_protocol(unsigned int proto)
{
	switch(proto) {
		case 0x0004:
			upslogx(3, "Using older SMART protocol (%04x)", proto);
			return TRIPP_LITE_SMART_0004;
		case 0x1001:
			upslogx(3, "Using OMNIVS protocol (%x)", proto);
			return TRIPP_LITE_OMNIVS;
		case 0x2001:
			upslogx(3, "Using OMNIVS 2001 protocol (%x)", proto);
			return TRIPP_LITE_OMNIVS_2001;
		case 0x3003:
			upslogx(3, "Using SMARTPRO protocol (%x)", proto);
			return TRIPP_LITE_SMARTPRO;
		case 0x3005:
			upslogx(3, "Using binary SMART protocol (%x)", proto);
			return TRIPP_LITE_SMART_3005;
		default:
			printf("Unknown protocol (%04x)", proto);
			break;
	}

	return TRIPP_LITE_UNKNOWN;
}

static void decode_v(const unsigned char *value)
{
	unsigned char ivn, lb;
	int bv;

	if(is_binary_protocol()) {
		/* 0x00 0x0c -> 12V ? */
		battery_voltage_nominal = (value[2] << 8) | value[3];
	} else {
		bv = hex2d(value+2, 2);
		battery_voltage_nominal = bv * 6;
	}

 	ivn = value[1];
	lb = value[4];

	switch(ivn) {
		case '0': input_voltage_nominal = 
			  input_voltage_scaled  = 100;
			  break;

		case 2: /* protocol 3005 */
		case '1': input_voltage_nominal = 
			  input_voltage_scaled  = 120;
			  break;

		case '2': input_voltage_nominal = 
			  input_voltage_scaled  = 230;
			  break;

		case '3': input_voltage_nominal = 208;
			  input_voltage_scaled  = 230;
			  break;

		default:
			  upslogx(2, "Unknown input voltage range: 0x%02x", (unsigned int)ivn);
			  break;
	}

	if( (lb >= '0') && (lb <= '9') ) {
		switchable_load_banks = lb - '0';
	} else {
		if(is_binary_protocol()) {
			switchable_load_banks = lb;
		} else {
			if( lb != 'X' ) {
				upslogx(2, "Unknown number of switchable load banks: 0x%02x",
					(unsigned int)lb);
			}
		}
	}
	upsdebugx(2, "Switchable load banks: %d", switchable_load_banks);
}

void upsdrv_initinfo(void);

/*!@brief Report a USB comm failure, and reconnect if necessary
 *
 * @param[in] res	Result code from libusb/libhid call
 * @param[in] msg	Error message to display
 */
static void usb_comm_fail(int res, const char *msg)
{
	static int try = 0;

	switch(res) {
<<<<<<< HEAD
		case ERROR_BUSY:
			upslogx(LOG_WARNING, "%s: Device claimed by another process", msg);
=======
		case -EBUSY:
			upslogx(LOG_WARNING,
				"%s: Device claimed by another process", msg);
>>>>>>> 9f508f23
			fatalx(EXIT_FAILURE, "Terminating: EBUSY");
#ifndef HAVE___ATTRIBUTE__NORETURN
			break;
#endif

		default:
<<<<<<< HEAD
			upslogx(LOG_WARNING, "%s: Device detached? (error %d: %s)", msg, res, nut_usb_strerror(res));
=======
			upslogx(LOG_WARNING,
				"%s: Device detached? (error %d: %s)",
				msg, res, usb_strerror());
>>>>>>> 9f508f23

			upslogx(LOG_NOTICE, "Reconnect attempt #%d", ++try);
			hd = NULL;
			reconnect_ups();

			if(hd) {
				upslogx(LOG_NOTICE, "Successfully reconnected");
				try = 0;
				upsdrv_initinfo();
			} else {
				if(try > MAX_RECONNECT_TRIES) {
					fatalx(EXIT_FAILURE, "Too many unsuccessful reconnection attempts");
				}
			}
			break;
	}
}

/*!@brief Send a command to the UPS, and wait for a reply.
 *
 * All of the UPS commands are challenge-response. If a command does not have
 * anything to return, it simply returns the command character.
 *
 * @param[in] msg	Command string, minus the ':' or CR
 * @param[in] msg_len	Be sure to use sizeof(msg) instead of strlen(msg),
 * since some commands have embedded NUL characters
 * @param[out] reply	Reply (but check return code for validity)
 * @param[out] reply_len (currently unused)
 *
 * @return number of chars in reply, excluding terminating NUL
 * @return 0 if command was not accepted
 */
static int send_cmd(const unsigned char *msg, size_t msg_len, unsigned char *reply, size_t reply_len)
{
	NUT_UNUSED_VARIABLE(reply_len);
	unsigned char buffer_out[8];
	unsigned char csum = 0;
	int ret = 0, send_try, recv_try=0, done = 0;
	size_t i = 0;

	upsdebugx(3, "send_cmd(msg_len=%u, type='%c')", (unsigned)msg_len, msg[0]);

	if(msg_len > 5) {
		fatalx(EXIT_FAILURE, "send_cmd(): Trying to pass too many characters to UPS (%u)", (unsigned)msg_len);
	}

	buffer_out[0] = ':';
	for(i=1; i<8; i++) buffer_out[i] = '\0';

	for(i=0; i<msg_len; i++) {
		buffer_out[i+1] = msg[i];
		csum += msg[i];
	}

	buffer_out[i] = 255-csum;
	buffer_out[i+1] = ENDCHAR;

	upsdebugx(5, "send_cmd: sending  %s", hexascdump(buffer_out, sizeof(buffer_out)));

	for(send_try=0; !done && send_try < MAX_SEND_TRIES; send_try++) {
		upsdebugx(6, "send_cmd send_try %d", send_try+1);

		ret = comm_driver->set_report(udev, 0, buffer_out, sizeof(buffer_out));

		if(ret != sizeof(buffer_out)) {
			upslogx(1, "libusb_set_report() returned %d instead of %u",
				ret, (unsigned)(sizeof(buffer_out)));
			return ret;
		}

#if ! defined(__FreeBSD__)
		usleep(1000*100); /* TODO: nanosleep */
#endif

		for(recv_try=0; !done && recv_try < MAX_RECV_TRIES; recv_try++) {
			upsdebugx(7, "send_cmd recv_try %d", recv_try+1);
			ret = comm_driver->get_interrupt(udev, reply, sizeof(buffer_out), RECV_WAIT_MSEC);
			if(ret != sizeof(buffer_out)) {
				upslogx(1, "libusb_get_interrupt() returned %d instead of %u while sending %s",
					ret, (unsigned)(sizeof(buffer_out)),
					hexascdump(buffer_out, sizeof(buffer_out)));
			}
			done = (ret == sizeof(buffer_out)) && (buffer_out[1] == reply[0]);
		}
	}

	if(ret == sizeof(buffer_out)) {
		upsdebugx(5, "send_cmd: received %s (%s)", hexascdump(reply, sizeof(buffer_out)),
				done ? "OK" : "bad");
	}
	
	upsdebugx(((send_try > 2) || (recv_try > 2)) ? 3 : 6, 
			"send_cmd: send_try = %d, recv_try = %d\n", send_try, recv_try);

	return done ? sizeof(buffer_out) : 0;
}

/*!@brief Send an unknown command to the UPS, and store response in a variable
 *
 * @param msg Command string (usually a character and a null)
 * @param len Length of command plus null
 *
 * The variables are of the form "ups.debug.X" where "X" is the command
 * character.
 */
static void debug_message(const char *msg, int len)
{
	int ret;
	unsigned char tmp_value[9];
	char var_name[20], err_msg[80];

	snprintf(var_name, sizeof(var_name), "ups.debug.%c", *msg);

	ret = send_cmd((const unsigned char *)msg, len, tmp_value, sizeof(tmp_value));
	if(ret <= 0) {
		sprintf(err_msg, "Error reading '%c' value", *msg);
		usb_comm_fail(ret, err_msg);
		return;
	}
	dstate_setinfo(var_name, "%s", hexascdump(tmp_value+1, 7));
}

#if 0
/* using the watchdog to reboot won't work while polling */
static void do_reboot_wait(unsigned dly)
{
	int ret;
	char buf[256], cmd_W[]="Wx"; 

	cmd_W[1] = dly;
	upsdebugx(3, "do_reboot_wait(wait=%d): N", dly);

	ret = send_cmd(cmd_W, sizeof(cmd_W), buf, sizeof(buf));
}

static int do_reboot_now(void)
{
	do_reboot_wait(1);
	return 0;
}

static void do_reboot(void)
{
	do_reboot_wait(bootdelay);
}
#endif

/*! Called by 'tripplite_usb -k' */
static int soft_shutdown(void)
{
	int ret;
	unsigned char buf[256], cmd_N[]="N\0x", cmd_G[] = "G";

	/* Already binary: */
	cmd_N[2] = offdelay;
	cmd_N[1] = offdelay >> 8;
	upsdebugx(3, "soft_shutdown(offdelay=%d): N", offdelay);

	ret = send_cmd(cmd_N, sizeof(cmd_N), buf, sizeof(buf));

	if(ret != 8) {
		upslogx(LOG_ERR, "Could not set offdelay to %d", offdelay);
		return ret;
	}

	sleep(2);
	
	/*! The unit must be on battery for this to work. 
	 *
	 * @todo check for on-battery condition, and print error if not.
	 * @todo Find an equivalent command for non-OMNIVS models.
	 */
	ret = send_cmd(cmd_G, sizeof(cmd_G), buf, sizeof(buf));

	if(ret != 8) {
		upslogx(LOG_ERR, "Could not turn off UPS (is it still on battery?)");
		return 0;
	}

	return 1;
}

#if 0
static int hard_shutdown(void)
{
	int ret;
	char buf[256], cmd_N[]="N\0x", cmd_K[] = "K\0";

	cmd_N[2] = offdelay;
	cmd_N[1] = offdelay >> 8;
	upsdebugx(3, "hard_shutdown(offdelay=%d): N", offdelay);

	ret = send_cmd(cmd_N, sizeof(cmd_N), buf, sizeof(buf));
	if(ret != 8) return ret;

	sleep(2);
	
	ret = send_cmd(cmd_K, sizeof(cmd_K), buf, sizeof(buf));
	return (ret == 8);
}
#endif

/*!@brief Turn an outlet on or off.
 *
 * @return 1 if the command worked, 0 if not.
 */
static int control_outlet(int outlet_id, int state)
{
	char k_cmd[10], buf[10];
	int ret;

	switch(tl_model) {
		case TRIPP_LITE_SMARTPRO:   /* tested */
		case TRIPP_LITE_SMART_0004: /* untested */
			snprintf(k_cmd, sizeof(k_cmd)-1, "N%02X", 5);
			ret = send_cmd((unsigned char *)k_cmd, strlen(k_cmd) + 1, (unsigned char *)buf, sizeof buf);
			snprintf(k_cmd, sizeof(k_cmd)-1, "K%d%d", outlet_id, state & 1);
			ret = send_cmd((unsigned char *)k_cmd, strlen(k_cmd) + 1, (unsigned char *)buf, sizeof buf);

			if(ret != 8) {
				upslogx(LOG_ERR, "Could not set outlet %d to state %d, ret = %d", outlet_id, state, ret);
				return 0;
			} else {
				return 1;
			}
#ifdef HAVE_PRAGMAS_FOR_GCC_DIAGNOSTIC_IGNORED_UNREACHABLE_CODE
#pragma GCC diagnostic push
#endif
#ifdef HAVE_PRAGMA_GCC_DIAGNOSTIC_IGNORED_UNREACHABLE_CODE_BREAK
#pragma GCC diagnostic ignored "-Wunreachable-code-break"
#endif
#ifdef HAVE_PRAGMA_GCC_DIAGNOSTIC_IGNORED_UNREACHABLE_CODE
#pragma GCC diagnostic ignored "-Wunreachable-code"
#endif
			break;
#ifdef HAVE_PRAGMAS_FOR_GCC_DIAGNOSTIC_IGNORED_UNREACHABLE_CODE
#pragma GCC diagnostic pop
#endif

		case TRIPP_LITE_SMART_3005:
			snprintf(k_cmd, sizeof(k_cmd)-1, "N%c", 5);
			ret = send_cmd((unsigned char *)k_cmd, strlen(k_cmd) + 1, (unsigned char *)buf, sizeof buf);
			snprintf(k_cmd, sizeof(k_cmd)-1, "K%c%c", outlet_id, state & 1);
			ret = send_cmd((unsigned char *)k_cmd, strlen(k_cmd) + 1, (unsigned char *)buf, sizeof buf);

			if(ret != 8) {
				upslogx(LOG_ERR, "Could not set outlet %d to state %d, ret = %d", outlet_id, state, ret);
				return 0;
			} else {
				return 1;
			}
#ifdef HAVE_PRAGMAS_FOR_GCC_DIAGNOSTIC_IGNORED_UNREACHABLE_CODE
#pragma GCC diagnostic push
#endif
#ifdef HAVE_PRAGMA_GCC_DIAGNOSTIC_IGNORED_UNREACHABLE_CODE_BREAK
#pragma GCC diagnostic ignored "-Wunreachable-code-break"
#endif
#ifdef HAVE_PRAGMA_GCC_DIAGNOSTIC_IGNORED_UNREACHABLE_CODE
#pragma GCC diagnostic ignored "-Wunreachable-code"
#endif
			break;
#ifdef HAVE_PRAGMAS_FOR_GCC_DIAGNOSTIC_IGNORED_UNREACHABLE_CODE
#pragma GCC diagnostic pop
#endif

		case TRIPP_LITE_OMNIVS:
		case TRIPP_LITE_OMNIVS_2001:
		case TRIPP_LITE_UNKNOWN:
#if (defined HAVE_PRAGMA_GCC_DIAGNOSTIC_PUSH_POP) && (defined HAVE_PRAGMA_GCC_DIAGNOSTIC_IGNORED_COVERED_SWITCH_DEFAULT)
# pragma GCC diagnostic push
# pragma GCC diagnostic ignored "-Wcovered-switch-default"
#endif
		/* All enum cases defined as of the time of coding
		 * have been covered above. Handle later definitions,
		 * memory corruptions and buggy inputs below...
		 */
		default:
#if (defined HAVE_PRAGMA_GCC_DIAGNOSTIC_PUSH_POP) && (defined HAVE_PRAGMA_GCC_DIAGNOSTIC_IGNORED_COVERED_SWITCH_DEFAULT)
# pragma GCC diagnostic pop
#endif
			upslogx(LOG_ERR, "control_outlet unimplemented for protocol %04x", tl_model);
	}
	return 0;
}

/*!@brief Handler for "instant commands"
 */
static int instcmd(const char *cmdname, const char *extra)
{
	unsigned char buf[10];

	if(is_smart_protocol()) {
		if (!strcasecmp(cmdname, "test.battery.start")) {
			send_cmd((const unsigned char *)"A", 2, buf, sizeof buf);
			return STAT_INSTCMD_HANDLED;
		}

		if(!strcasecmp(cmdname, "reset.input.minmax")) {
			return (send_cmd((const unsigned char *)"Z", 2, buf, sizeof buf) == 2) ? STAT_INSTCMD_HANDLED : STAT_INSTCMD_UNKNOWN;
		}
	}

	if (!strcasecmp(cmdname, "load.off")) {
		return control_outlet(0, 0) ? STAT_INSTCMD_HANDLED : STAT_INSTCMD_UNKNOWN;
	}
	if (!strcasecmp(cmdname, "load.on")) {
		return control_outlet(0, 1) ? STAT_INSTCMD_HANDLED : STAT_INSTCMD_UNKNOWN;
	}
	/* code for individual outlets is in setvar() */
#if 0
	if (!strcasecmp(cmdname, "shutdown.reboot")) {
		do_reboot_now();
		return STAT_INSTCMD_HANDLED;
	}
	if (!strcasecmp(cmdname, "shutdown.reboot.graceful")) {
		do_reboot();
		return STAT_INSTCMD_HANDLED;
	}
	if (!strcasecmp(cmdname, "shutdown.stayoff")) {
		hard_shutdown();
		return STAT_INSTCMD_HANDLED;
	}
#endif
	if (!strcasecmp(cmdname, "shutdown.return")) {
		soft_shutdown();
		return STAT_INSTCMD_HANDLED;
	}

	upslogx(LOG_NOTICE, "instcmd: unknown command [%s] [%s]", cmdname, extra);
	return STAT_INSTCMD_UNKNOWN;
}

static int setvar(const char *varname, const char *val)
{
	if (!strcasecmp(varname, "ups.delay.shutdown")) {
		offdelay = atoi(val);
		dstate_setinfo("ups.delay.shutdown", "%d", offdelay);
		return STAT_SET_HANDLED;
	}

	if (unit_id >= 0 && !strcasecmp(varname, "ups.id")) {
                int new_unit_id, ret;
		unsigned char J_msg[] = "J__", buf[9];

		new_unit_id = atoi(val);
		J_msg[1] = new_unit_id >> 8;
		J_msg[2] = new_unit_id & 0xff;
                ret = send_cmd(J_msg, sizeof(J_msg), buf, sizeof(buf));

		if(ret <= 0) {
			upslogx(LOG_NOTICE, "Could not set Unit ID (return code: %d).", ret);
			return STAT_SET_UNKNOWN;
		}

		dstate_setinfo("ups.id", "%s", val);
		return STAT_SET_HANDLED;
	}

	if(!strncmp(varname, "outlet.", strlen("outlet."))) {
		char outlet_name[80];
		char index_str[10], *first_dot, *next_dot;
		int index_chars, index, state, ret;

		first_dot = strstr(varname, ".");
		next_dot = strstr(first_dot + 1, ".");
		index_chars = next_dot - (first_dot + 1);

		if(index_chars > 9) return STAT_SET_UNKNOWN;
		if(strcmp(next_dot, ".switch")) return STAT_SET_UNKNOWN;

		strncpy(index_str, first_dot + 1, index_chars);
		index_str[index_chars] = 0;

		index = atoi(index_str);
		upslogx(LOG_DEBUG, "outlet.%d.switch = %s", index, val);

		if(!strcasecmp(val, "on") || !strcmp(val, "1")) {
			state = 1;
		} else {
			state = 0;
		}

		upslogx(LOG_DEBUG, "outlet.%d.switch = %s -> %d", index, val, state);

		snprintf(outlet_name, sizeof(outlet_name)-1, "outlet.%d.switch", index);

		ret = control_outlet(index, state);
		if(ret) {
			dstate_setinfo(outlet_name, "%d", state);
			return STAT_SET_HANDLED;
		} else {
			return STAT_SET_UNKNOWN;
		}
	}

#if 0
	if (!strcasecmp(varname, "ups.delay.start")) {
		startdelay = atoi(val);
		dstate_setinfo("ups.delay.start", val);
		return STAT_SET_HANDLED;
	}
	if (!strcasecmp(varname, "ups.delay.reboot")) {
		bootdelay = atoi(val);
		dstate_setinfo("ups.delay.reboot", val);
		return STAT_SET_HANDLED;
	}
#endif
	return STAT_SET_UNKNOWN;
}

void upsdrv_initinfo(void)
{
	const unsigned char proto_msg[] = "\0", f_msg[] = "F", p_msg[] = "P",
		s_msg[] = "S", u_msg[] = "U", v_msg[] = "V", w_msg[] = "W\0";
	char *model, *model_end;
	unsigned char proto_value[9], f_value[9], p_value[9], s_value[9],
	     u_value[9], v_value[9], w_value[9];
	int  va, ret;
	unsigned int proto_number = 0;

	/* Read protocol: */
	ret = send_cmd(proto_msg, sizeof(proto_msg), proto_value, sizeof(proto_value)-1);
	if(ret <= 0) {
		fatalx(EXIT_FAILURE, "Error reading protocol");
	}

	proto_number = ((unsigned)(proto_value[1]) << 8) 
			          | (unsigned)(proto_value[2]);
	tl_model = decode_protocol(proto_number);

	if(tl_model == TRIPP_LITE_UNKNOWN)
		dstate_setinfo("ups.debug.0", "%s", hexascdump(proto_value+1, 7));

	dstate_setinfo("ups.firmware.aux", "protocol %04x", proto_number);

	/* - * - * - * - * - * - * - * - * - * - * - * - * - * - * - */

	/* Reset watchdog: */
	/* Watchdog not supported on TRIPP_LITE_SMARTPRO models */
	if(tl_model != TRIPP_LITE_SMARTPRO ) {
		ret = send_cmd(w_msg, sizeof(w_msg), w_value, sizeof(w_value)-1);
		if(ret <= 0) {
			if(ret == ERROR_PIPE) {
				fatalx(EXIT_FAILURE, "Could not reset watchdog. Please check and"
						"see if usbhid-ups(8) works with this UPS.");
			} else {
				upslogx(3, "Could not reset watchdog. Please send model "
						"information to nut-upsdev mailing list");
			}
		}
	}

	/* - * - * - * - * - * - * - * - * - * - * - * - * - * - * - */

	ret = send_cmd(s_msg, sizeof(s_msg), s_value, sizeof(s_value)-1);
	if(ret <= 0) {
		fatalx(EXIT_FAILURE, "Could not retrieve status ... is this an OMNIVS model?");
	}

	/* - * - * - * - * - * - * - * - * - * - * - * - * - * - * - */

	dstate_setinfo("ups.mfr", "%s", "Tripp Lite");

	/* Get nominal power: */
	ret = send_cmd(p_msg, sizeof(p_msg), p_value, sizeof(p_value)-1);
	va = strtol((char *)(p_value+1), NULL, 10);

	if(tl_model == TRIPP_LITE_SMART_0004) {
		dstate_setinfo("ups.debug.P","%s", hexascdump(p_value+1, 7));
		va *= 10; /* TODO: confirm? */
	}

	/* - * - * - * - * - * - * - * - * - * - * - * - * - * - * - */

	/* trim "TRIPP LITE" from beginning of model */
	model = strdup(hd->Product);
	if(strstr(model, hd->Vendor) == model) {
		model += strlen(hd->Vendor);
	}

	/* trim leading spaces: */
	for(; *model == ' '; model++);

	/* Trim trailing spaces */
	for(model_end = model + strlen(model) - 1;
			model_end > model && *model_end == ' ';
			model_end--) {
		*model_end = '\0';
	}

	dstate_setinfo("ups.model", "%s", model);

	dstate_setinfo("ups.power.nominal", "%d", va);

	/* - * - * - * - * - * - * - * - * - * - * - * - * - * - * - */

        /* Fetch firmware version: */
	ret = send_cmd(f_msg, sizeof(f_msg), f_value, sizeof(f_value)-1);

	toprint_str((char *)(f_value+1), 6);
	f_value[7] = 0;

	dstate_setinfo("ups.firmware", "F%s", f_value+1);

	/* - * - * - * - * - * - * - * - * - * - * - * - * - * - * - */

	/* Get configuration: */

	ret = send_cmd(v_msg, sizeof(v_msg), v_value, sizeof(v_value)-1);

	decode_v(v_value);

	/* FIXME: redundant, but since it's static, we don't need to poll
	 * every time.
	 */
	debug_message("V", 2);

	if(switchable_load_banks > 0) {
		int i;
		char outlet_name[80];

		for(i = 1; i <= switchable_load_banks + 1; i++) {
			snprintf(outlet_name, sizeof(outlet_name), "outlet.%d.id", i);
			dstate_setinfo(outlet_name, "%d", i);

			snprintf(outlet_name, sizeof(outlet_name), "outlet.%d.desc", i);
			dstate_setinfo(outlet_name, "Load %d", i);

			snprintf(outlet_name, sizeof(outlet_name), "outlet.%d.switchable", i);
			if( i <= switchable_load_banks ) {
				dstate_setinfo(outlet_name, "1");
				snprintf(outlet_name, sizeof(outlet_name)-1, "outlet.%d.switch", i);
				dstate_setinfo(outlet_name, "1");
				dstate_setflags(outlet_name, ST_FLAG_RW | ST_FLAG_STRING);
				dstate_setaux(outlet_name, 3);
			} else {
				/* Last bank is not switchable: */
				dstate_setinfo(outlet_name, "0");
			}

		}

		/* For the main relay: */
		dstate_addcmd("load.on");
		dstate_addcmd("load.off");
	}

	/* - * - * - * - * - * - * - * - * - * - * - * - * - * - * - */

	if(tl_model != TRIPP_LITE_OMNIVS && tl_model != TRIPP_LITE_SMART_0004) {
		/* Unit ID might not be supported by all models: */
		ret = send_cmd(u_msg, sizeof(u_msg), u_value, sizeof(u_value)-1);
		if(ret <= 0) {
			upslogx(LOG_INFO, "Unit ID not retrieved (not available on all models)");
		} else {
			unit_id = (int)((unsigned)(u_value[1]) << 8) 
				| (unsigned)(u_value[2]);
		}

		if(tl_model == TRIPP_LITE_SMART_0004) {
			debug_message("U", 2);
		}
	}

	if(unit_id >= 0) {
		dstate_setinfo("ups.id", "%d", unit_id);
		dstate_setflags("ups.id", ST_FLAG_RW | ST_FLAG_STRING);
		dstate_setaux("ups.id", 5);
		upslogx(LOG_DEBUG,"Unit ID: %d", unit_id);
	}

	/* - * - * - * - * - * - * - * - * - * - * - * - * - * - * - */

	dstate_setinfo("input.voltage.nominal", "%d", input_voltage_nominal);
	dstate_setinfo("battery.voltage.nominal", "%d", battery_voltage_nominal);
	dstate_setinfo("ups.debug.load_banks", "%d", switchable_load_banks);

	dstate_setinfo("ups.delay.shutdown", "%d", offdelay);
	dstate_setflags("ups.delay.shutdown", ST_FLAG_RW | ST_FLAG_STRING);
	dstate_setaux("ups.delay.shutdown", 3);

#if 0
	dstate_setinfo("ups.delay.start", "%d", startdelay);
	dstate_setflags("ups.delay.start", ST_FLAG_RW | ST_FLAG_STRING);
	dstate_setaux("ups.delay.start", 8);

	dstate_setinfo("ups.delay.reboot", "%d", bootdelay);
	dstate_setflags("ups.delay.reboot", ST_FLAG_RW | ST_FLAG_STRING);
	dstate_setaux("ups.delay.reboot", 3);
#endif

	if(is_smart_protocol()) {
		dstate_addcmd("test.battery.start");
		dstate_addcmd("reset.input.minmax");
	}

	dstate_addcmd("shutdown.return");

#if 0
	dstate_addcmd("shutdown.stayoff");

	dstate_addcmd("test.battery.start"); /* Turns off automatically */

	dstate_addcmd("load.off");
	dstate_addcmd("load.on");

	dstate_addcmd("shutdown.reboot");
	dstate_addcmd("shutdown.reboot.graceful");
#endif

	upsh.instcmd = instcmd;
	upsh.setvar = setvar;

	printf("Attached to %s %s\n",
			dstate_getinfo("ups.mfr"), dstate_getinfo("ups.model"));
}

void upsdrv_shutdown(void)
{
	soft_shutdown();
}

void upsdrv_updateinfo(void)
{
	unsigned char b_msg[] = "B", d_msg[] = "D", l_msg[] = "L",
			s_msg[] = "S", m_msg[] = "M", t_msg[] = "T";
	unsigned char b_value[9], d_value[9], l_value[9], s_value[9],
			m_value[9], t_value[9];
	int bp, freq;
	double bv_12V = 0.0; /*!< battery voltage, relative to a 12V battery */
	double battery_voltage; /*!< the total battery voltage */

	unsigned int s_value_1;

	int ret;

	status_init();

	/* - * - * - * - * - * - * - * - * - * - * - * - * - * - * - */

	/* General status (e.g. "S10") */
	ret = send_cmd(s_msg, sizeof(s_msg), s_value, sizeof(s_value));
	if(ret <= 0) {
		dstate_datastale();
		usb_comm_fail(ret, "Error reading S value");
		return;
	}

	if(tl_model != TRIPP_LITE_OMNIVS && tl_model != TRIPP_LITE_OMNIVS_2001) {
		dstate_setinfo("ups.debug.S","%s", hexascdump(s_value+1, 7));
	}

	/* - * - * - * - * - * - * - * - * - * - * - * - * - * - * - */

	if(tl_model == TRIPP_LITE_OMNIVS) {
		switch(s_value[2]) {
			case '0':
				status_set("OL");
				break;
			case '1':
				status_set("OB");
				break;
			case '2':
				/* "charge-only" mode, no AC in or out... the PC
				 * shouldn't see this, because there is no power in
				 * that case (OMNIVS), but it's here for testing.
				 *
				 * Entered by holding down the power button.
				 */
				status_set("BYPASS");
				break;
			case '3':
				/* I have seen this once when switching from off+LB to charging */
				upslogx(LOG_WARNING, "Unknown value for s[2]: 0x%02x", s_value[2]);
				break;
			default:
				upslogx(LOG_ERR, "Unknown value for s[2]: 0x%02x", s_value[2]);
				dstate_datastale();
				break;
		}
	}

	/* - * - * - * - * - * - * - * - * - * - * - * - * - * - * - */

	if(is_smart_protocol() || tl_model == TRIPP_LITE_OMNIVS_2001) {

		unsigned int s_value_2 = s_value[2];

		if(is_binary_protocol()) {
			s_value_2 += '0';
		}
		switch(s_value_2) {
			case '0':
				dstate_setinfo("battery.test.status", "Battery OK");
				break;
			case '1':
				dstate_setinfo("battery.test.status", "Battery bad - replace");
				break;
			case '2':
				status_set("CAL");
				break;
			case '3':
				status_set("OVER");
				dstate_setinfo("battery.test.status", "Overcurrent?");
				break;
			case '4':
				/* The following message is confusing, and may not be accurate: */
				/* dstate_setinfo("battery.test.status", "Battery state unknown"); */
				break;
			case '5':
				status_set("OVER");
				dstate_setinfo("battery.test.status", "Battery fail - overcurrent?");
				break;
			default:
				upslogx(LOG_ERR, "Unknown value for s[2]: 0x%02x", s_value[2]);
				dstate_datastale();
				break;
		}


		if(s_value[4] & 4) {
			status_set("OFF");
		} else {
			/* Online/on battery: */
			if(s_value[4] & 1) {
				status_set("OB");
			} else {
				status_set("OL");
			}
		}

#if 0
		/* Apparently, this value changes more frequently when the
		 * battery is discharged, but it does not track the actual
		 * state-of-charge. See battery.charge calculation below.
		 */
		if(tl_model == TRIPP_LITE_SMARTPRO) {
			unsigned battery_charge;
			battery_charge = (unsigned)(s_value[5]);
			dstate_setinfo("battery.charge",  "%u", battery_charge);
		}
#endif
	}

	/* - * - * - * - * - * - * - * - * - * - * - * - * - * - * - */

	s_value_1 = s_value[1];
	if(is_binary_protocol()) {
		s_value_1 += '0';
	}

	switch(s_value_1) {
		case '0':
			status_set("LB");
			break;
		case '1': /* Depends on s_value[2] */
			break;
		case '2':
			if( tl_model == TRIPP_LITE_SMARTPRO ) {
				status_set("RB");
				break;
			} /* else fall through: */
			goto fallthrough_case_default;
		default:
		fallthrough_case_default:
			upslogx(LOG_ERR, "Unknown value for s[1]: 0x%02x", s_value[1]);
			dstate_datastale();
			break;
	}

	status_commit();

	/* - * - * - * - * - * - * - * - * - * - * - * - * - * - * - */

	if( tl_model == TRIPP_LITE_OMNIVS || tl_model == TRIPP_LITE_OMNIVS_2001 ) {
		ret = send_cmd(b_msg, sizeof(b_msg), b_value, sizeof(b_value));
		if(ret <= 0) {
			dstate_datastale();
			usb_comm_fail(ret, "Error reading B value");
			return;
		}

		dstate_setinfo("input.voltage", "%.2f", hex2d(b_value+1, 4)/3600.0*input_voltage_scaled);

		bv_12V = hex2d(b_value+5, 2)/16.0;

		/* TODO: use battery_voltage_nominal, even though it is most likely 12V */
		dstate_setinfo("battery.voltage", "%.2f", bv_12V);
	}

	/* - * - * - * - * - * - * - * - * - * - * - * - * - * - * - */

	if( is_smart_protocol() ) {

		ret = send_cmd(d_msg, sizeof(d_msg), d_value, sizeof(d_value));
		if(ret <= 0) {
			dstate_datastale();
			usb_comm_fail(ret, "Error reading D value");
			return;
		}

		dstate_setinfo("input.voltage", "%d",
				hex_or_bin2d(d_value+1, 2) * input_voltage_scaled / 120);

		/* TODO: factor out the two constants */
		bv_12V = hex_or_bin2d(d_value+3, 2) / 10.0 ;
		battery_voltage = bv_12V * battery_voltage_nominal / 12.0;

		dstate_setinfo("battery.voltage", "%.2f", battery_voltage);

		/* - * - * - * - * - * - * - * - * - * - * - * - * - * - * - */

		ret = send_cmd(m_msg, sizeof(m_msg), m_value, sizeof(m_value));

                if(m_value[5] != 0x0d) { /* we only expect 4 hex/binary digits */
			dstate_setinfo("ups.debug.M", "%s", hexascdump(m_value+1, 7));
		}

		if(ret <= 0) {
			dstate_datastale();
			usb_comm_fail(ret, "Error reading M (min/max input voltage)");
			return;
		}

		dstate_setinfo("input.voltage.minimum", "%3d", hex_or_bin2d(m_value+1, 2) * input_voltage_scaled / 120);
		dstate_setinfo("input.voltage.maximum", "%3d", hex_or_bin2d(m_value+3, 2) * input_voltage_scaled / 120);

		/* - * - * - * - * - * - * - * - * - * - * - * - * - * - * - */

		ret = send_cmd(t_msg, sizeof(t_msg), t_value, sizeof(t_value));
		dstate_setinfo("ups.debug.T", "%s", hexascdump(t_value+1, 7));
		if(ret <= 0) {
			dstate_datastale();
			usb_comm_fail(ret, "Error reading T value");
			return;
		}

		if( tl_model == TRIPP_LITE_SMARTPRO ) {
			freq = hex2d(t_value + 3, 3);
			dstate_setinfo("input.frequency", "%.1f", freq / 10.0);

			switch(t_value[6]) {
				case '1':
					dstate_setinfo("input.frequency.nominal", "%d", 60);
					break;
				case '0':
					dstate_setinfo("input.frequency.nominal", "%d", 50);
					break;
			}
                }

		if( tl_model == TRIPP_LITE_SMART_0004 ) {
			freq = hex2d(t_value + 3, 4);
			dstate_setinfo("input.frequency", "%.1f", freq / 10.0);
		}

		if( tl_model == TRIPP_LITE_SMART_3005 ) {
			dstate_setinfo("ups.temperature", "%d", (unsigned)(hex2d(t_value+1, 1)));
		} else {
			/* I'm guessing this is a calibration constant of some sort. */
			dstate_setinfo("ups.temperature", "%.1f", (unsigned)(hex2d(t_value+1, 2)) * 0.3636 - 21);
		}
	}

	/* - * - * - * - * - * - * - * - * - * - * - * - * - * - * - */

	if( tl_model == TRIPP_LITE_OMNIVS || tl_model == TRIPP_LITE_OMNIVS_2001 ||
	    tl_model == TRIPP_LITE_SMARTPRO || tl_model == TRIPP_LITE_SMART_0004 ) {
		/* dq ~= sqrt(dV) is a reasonable approximation
		 * Results fit well against the discrete function used in the Tripp Lite
		 * source, but give a continuous result. */
		if (bv_12V >= V_interval[1])
			bp = 100;
		else if (bv_12V <= V_interval[0])
			bp = 10;
		else
			bp = (int)(100*sqrt((bv_12V - V_interval[0])
						/ (V_interval[1] - V_interval[0])));

		dstate_setinfo("battery.charge",  "%3d", bp);
	}

	/* - * - * - * - * - * - * - * - * - * - * - * - * - * - * - */

	ret = send_cmd(l_msg, sizeof(l_msg), l_value, sizeof(l_value));
	if(ret <= 0) {
		dstate_datastale();
		usb_comm_fail(ret, "Error reading L value");
		return;
	}

	switch(tl_model) {
		case TRIPP_LITE_OMNIVS:
		case TRIPP_LITE_OMNIVS_2001:
			dstate_setinfo("output.voltage", "%.1f", hex2d(l_value+1, 4)/240.0*input_voltage_scaled);
			break;
		case TRIPP_LITE_SMARTPRO:
			dstate_setinfo("ups.load", "%d", hex2d(l_value+1, 2));
			break;
		case TRIPP_LITE_SMART_3005:
			dstate_setinfo("ups.load", "%d", hex_or_bin2d(l_value+1, 1));
			break;
		case TRIPP_LITE_SMART_0004:
			dstate_setinfo("ups.load", "%d", hex2d(l_value+1, 2));
			dstate_setinfo("ups.debug.L","%s", hexascdump(l_value+1, 7));
			break;
		case TRIPP_LITE_UNKNOWN:
#if (defined HAVE_PRAGMA_GCC_DIAGNOSTIC_PUSH_POP) && (defined HAVE_PRAGMA_GCC_DIAGNOSTIC_IGNORED_COVERED_SWITCH_DEFAULT)
# pragma GCC diagnostic push
# pragma GCC diagnostic ignored "-Wcovered-switch-default"
#endif
		/* All enum cases defined as of the time of coding
		 * have been covered above. Handle later definitions,
		 * memory corruptions and buggy inputs below...
		 */
		default:
#if (defined HAVE_PRAGMA_GCC_DIAGNOSTIC_PUSH_POP) && (defined HAVE_PRAGMA_GCC_DIAGNOSTIC_IGNORED_COVERED_SWITCH_DEFAULT)
# pragma GCC diagnostic pop
#endif
			dstate_setinfo("ups.debug.L","%s", hexascdump(l_value+1, 7));
			break;
	}

	/* - * - * - * - * - * - * - * - * - * - * - * - * - * - * - */

	if(tl_model != TRIPP_LITE_OMNIVS && tl_model != TRIPP_LITE_OMNIVS_2001) {
		debug_message("D", 2);

		/* We already grabbed these above: */
		if(tl_model != TRIPP_LITE_SMARTPRO) {
			debug_message("V", 2); /* Probably not necessary - seems to be static */
			debug_message("M", 2);
			debug_message("T", 2);
			debug_message("P", 2);
		}
		/* debug_message("U", 2); */
	}

	dstate_dataok();
}

void upsdrv_help(void)
{
}

void upsdrv_makevartable(void)
{
	char msg[256];

	snprintf(msg, sizeof msg, "Set shutdown delay, in seconds (default=%d)",
		DEFAULT_OFFDELAY);
	addvar(VAR_VALUE, "offdelay", msg);

	/* allow -x vendor=X, vendorid=X, product=X, productid=X, serial=X */
	nut_usb_addvars();

	snprintf(msg, sizeof msg, "Minimum battery voltage, corresponding to 10%% charge (default=%.1f)",
		MIN_VOLT);
	addvar(VAR_VALUE, "battery_min", msg);

	snprintf(msg, sizeof msg, "Maximum battery voltage, corresponding to 100%% charge (default=%.1f)",
		MAX_VOLT);
	addvar(VAR_VALUE, "battery_max", msg);

#if 0
	snprintf(msg, sizeof msg, "Set start delay, in seconds (default=%d).",
		DEFAULT_STARTDELAY);
	addvar(VAR_VALUE, "startdelay", msg);
	snprintf(msg, sizeof msg, "Set reboot delay, in seconds (default=%d).",
		DEFAULT_BOOTDELAY);
	addvar(VAR_VALUE, "rebootdelay", msg);
#endif
}

/*!@brief Initialize UPS and variables from ups.conf
 *
 * @todo Allow binding based on firmware version (which seems to vary wildly
 * from unit to unit)
 */
void upsdrv_initups(void)
{
	char *regex_array[7];
	char *value;
	int r;

	/* process the UPS selection options */
	regex_array[0] = NULL; /* handled by USB IDs device table */
	regex_array[1] = getval("productid");
	regex_array[2] = getval("vendor"); /* vendor string */
	regex_array[3] = getval("product"); /* product string */
	regex_array[4] = getval("serial"); /* probably won't see this */
	regex_array[5] = getval("bus");
	regex_array[6] = getval("device");

	r = USBNewRegexMatcher(&regex_matcher, regex_array, REG_ICASE | REG_EXTENDED);
	if (r==-1) {
		fatal_with_errno(EXIT_FAILURE, "USBNewRegexMatcher");
	} else if (r) {
		fatalx(EXIT_FAILURE, "invalid regular expression: %s", regex_array[r]);
	}

	/* link the matchers */
	regex_matcher->next = &subdriver_matcher;

	/* Search for the first supported UPS matching the regular
	 *            expression */
	r = comm_driver->open(&udev, &curDevice, regex_matcher, NULL);
	if (r < 1) {
		fatalx(EXIT_FAILURE, "No matching USB/HID UPS found");
	}

	hd = &curDevice;
	
	upslogx(1, "Detected a UPS: %s/%s", hd->Vendor ? hd->Vendor : "unknown", hd->Product ? hd->Product : "unknown");

	dstate_setinfo("ups.vendorid", "%04x", hd->VendorID);
	dstate_setinfo("ups.productid", "%04x", hd->ProductID);

	/* create a new matcher for later reopening */
	r = USBNewExactMatcher(&reopen_matcher, hd);
	if (r) {
		fatal_with_errno(EXIT_FAILURE, "USBNewExactMatcher");
	}
	/* link the two matchers */
	reopen_matcher->next = regex_matcher;

	value = getval("offdelay");
	if (value) {
		offdelay = atoi(value);
		upsdebugx(2, "Setting 'offdelay' to %d", offdelay);
	}

	value = getval("battery_min");
	if (value) {
		V_interval[0] = atof(value);
		upsdebugx(2, "Setting 'battery_min' to %.g", V_interval[0]);
	}

	value = getval("battery_max");
	if (value) {
		V_interval[1] = atof(value);
		upsdebugx(2, "Setting 'battery_max' to %.g", V_interval[1]);
	}

#if 0
	if (getval("startdelay"))
		startdelay = atoi(getval("startdelay"));
	if (getval("rebootdelay"))
		bootdelay = atoi(getval("rebootdelay"));
#endif
}

void upsdrv_cleanup(void)
{
	comm_driver->close(udev);
	USBFreeExactMatcher(reopen_matcher);
	USBFreeRegexMatcher(regex_matcher);
}<|MERGE_RESOLUTION|>--- conflicted
+++ resolved
@@ -551,27 +551,18 @@
 	static int try = 0;
 
 	switch(res) {
-<<<<<<< HEAD
 		case ERROR_BUSY:
-			upslogx(LOG_WARNING, "%s: Device claimed by another process", msg);
-=======
-		case -EBUSY:
 			upslogx(LOG_WARNING,
 				"%s: Device claimed by another process", msg);
->>>>>>> 9f508f23
 			fatalx(EXIT_FAILURE, "Terminating: EBUSY");
 #ifndef HAVE___ATTRIBUTE__NORETURN
 			break;
 #endif
 
 		default:
-<<<<<<< HEAD
-			upslogx(LOG_WARNING, "%s: Device detached? (error %d: %s)", msg, res, nut_usb_strerror(res));
-=======
 			upslogx(LOG_WARNING,
 				"%s: Device detached? (error %d: %s)",
-				msg, res, usb_strerror());
->>>>>>> 9f508f23
+				msg, res, nut_usb_strerror(res));
 
 			upslogx(LOG_NOTICE, "Reconnect attempt #%d", ++try);
 			hd = NULL;
