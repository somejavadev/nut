/*!@file tripplite_usb.c
 * @brief Driver for Tripp Lite non-PDC/HID USB models.
 */
/*
   tripplite_usb.c was derived from tripplite.c by Charles Lepple
   tripplite.c was derived from Russell Kroll's bestups.c by Rik Faith.

   Copyright (C) 1999  Russell Kroll <rkroll@exploits.org>
   Copyright (C) 2001  Rickard E. (Rik) Faith <faith@alephnull.com>
   Copyright (C) 2004  Nicholas J. Kain <nicholas@kain.us>
   Copyright (C) 2005-2008, 2014  Charles Lepple <clepple+nut@gmail.com>
   Copyright (C) 2016  Eaton

   This program is free software; you can redistribute it and/or modify
   it under the terms of the GNU General Public License as published by
   the Free Software Foundation; either version 2 of the License, or
   (at your option) any later version.

   This program is distributed in the hope that it will be useful,
   but WITHOUT ANY WARRANTY; without even the implied warranty of
   MERCHANTABILITY or FITNESS FOR A PARTICULAR PURPOSE.  See the
   GNU General Public License for more details.

   You should have received a copy of the GNU General Public License
   along with this program; if not, write to the Free Software
   Foundation, Inc., 59 Temple Place, Suite 330, Boston, MA 02111-1307 USA
*/


/* % % % % % % % % % % % % % % % % % % % % % % % % % % % % % % % % % % %
 *
 * Protocol 1001
 *
 * OMNIVS Commands: (capital letters are literals, lower-case are variables)
 * :B     -> Bxxxxyy (xxxx/55.0: Hz in, yy/16: battery voltage)
 * :F     -> F1143_A (where _ = \0) Firmware version?
 * :L     -> LvvvvXX (vvvv/2.0: VAC out)
 * :P     -> P01000X (1000VA unit)
 * :S     -> Sbb_XXX (bb = 10: on-line, 11: on battery)
 * :V     -> V102XXX (firmware/protocol version?)
 * :Wt    -> Wt      (watchdog; t = time in seconds (binary, not hex),
 *                   0 = disable; if UPS is not pinged in this interval, it
 *                   will power off the load, and then power it back on after
 *                   a delay.)
 *
 * % % % % % % % % % % % % % % % % % % % % % % % % % % % % % % % % % % %
 *
 * The outgoing commands are sent with HID Set_Report commands over EP0
 * (control message), and incoming commands are received on EP1IN (interrupt
 * endpoint). The UPS completely ignores the conventions of Set_Idle (where
 * you NAK the interrupt read if you have no new data), so you constantly have
 * to poll EP1IN.
 *
 * The descriptors say that bInterval is 10 ms. You generally need to wait at
 * least 80-90 ms to get some characters back from the device.  If it takes
 * more than 250 ms, you probably need to resend the command.
 *
 * All outgoing commands are followed by a checksum, which is 255 - (sum of
 * characters after ':'), and then by '\r'. All responses should start with
 * the command letter that was sent (no colon), and should be followed by
 * '\r'. If the command is not supported (or apparently if there is a serial
 * timeout internally), the previous response will be echoed back.
 *
 * % % % % % % % % % % % % % % % % % % % % % % % % % % % % % % % % % % %
 *
 * SMARTPRO commands (3003):
 *
 * :A     -> ?          (start self-test)
 * :D     -> D7187      (? - doesn't match tripplite.c)
 * :F     -> F1019 A    firmware rev
 * :H__   -> H          (delay before action?)
 * :I_    -> I          (set flags for conditions that cause a reset?)
 * :J__   -> J          (set 16-bit unit ID)
 * :K#0   ->            (turn outlet off: # in 0..2; 0 is main relay)
 * :K#1   ->            (turn outlet on: # in 0..2)
 * :L     -> L290D_X
 * :M     -> M007F      (min/max voltage seen)
 * :N__   -> N
 * :P     -> P01500X    (max power)
 * :Q     ->            (while online: reboot)
 * :R     -> R<01><FF>  (query flags for conditions that cause a reset?)
 * :S     -> S100_Z0    (status?)
 * :T     -> T7D2581    (temperature, frequency)
 * :U     -> U<FF><FF>  (unit ID, 1-65535)
 * :V     -> V1062XX	(outlets in groups of 2-2-4, with the groups of 2
 * 			 individually switchable.)
 * :W_    -> W_		(watchdog)
 * :Z     -> Z		(reset for max/min; takes a moment to complete)
 *
 * % % % % % % % % % % % % % % % % % % % % % % % % % % % % % % % % % % %
 *
 * The SMARTPRO unit seems to be slightly saner with regard to message
 * polling. It specifies an interrupt in interval of 100 ms, but I just
 * started at a 2 second timeout to obtain the above table.
 *
 * % % % % % % % % % % % % % % % % % % % % % % % % % % % % % % % % % % %
 *
 * Commands from serial tripplite.c:
 *
 * :N%02X -- delay the UPS for provided time (hex seconds)
 * :H%06X -- reboot the UPS.  UPS will restart after provided time (hex s)
 * :A     -- begins a self-test
 * :C     -- fetches result of a self-test
 * :K1    -- turns on power receptacles
 * :K0    -- turns off power receptacles
 * :G     -- unconfirmed: shuts down UPS until power returns
 * :Q1    -- enable "Remote Reboot"
 * :Q0    -- disable "Remote Reboot"
 * :W     -- returns 'W' data
 * :L     -- returns 'L' data
 * :V     -- returns 'V' data (firmware revision)
 * :X     -- returns 'X' data (firmware revision)
 * :D     -- returns general status data
 * :B     -- returns battery voltage (hexadecimal decivolts)
 * :I     -- returns minimum input voltage (hexadecimal hertz) [sic]
 * :M     -- returns maximum input voltage (hexadecimal hertz) [sic]
 * :P     -- returns power rating
 * :Z     -- unknown
 * :U     -- unknown
 * :O     -- unknown
 * :E     -- unknown
 * :Y     -- returns mains frequency  (':D' is preferred)
 * :T     -- returns ups temperature  (':D' is preferred)
 * :R     -- returns input voltage    (':D' is preferred)
 * :F     -- returns load percentage  (':D' is preferred)
 * :S     -- enables remote reboot/remote power on
 */

/* Watchdog for 3005 is 15 - 255 seconds.
 */

#include "main.h"
#include "nut_libusb.h"
#include <math.h>
#include <ctype.h>
#include "usb-common.h"

#define DRIVER_NAME		"Tripp Lite OMNIVS / SMARTPRO driver"
<<<<<<< HEAD
#define DRIVER_VERSION	"0.30"
=======
#define DRIVER_VERSION	"0.31"
>>>>>>> 05383119

/* driver description structure */
upsdrv_info_t	upsdrv_info = {
	DRIVER_NAME,
	DRIVER_VERSION,
	"Charles Lepple <clepple+nut@gmail.com>\n" \
	"Russell Kroll <rkroll@exploits.org>\n" \
	"Rickard E. (Rik) Faith <faith@alephnull.com>\n" \
	"Nicholas J. Kain <nicholas@kain.us>",
	DRV_EXPERIMENTAL,
	{ NULL }
};

/* Compatibility layer between libusb 0.1 and 1.0 */
#ifdef WITH_LIBUSB_1_0
 /* Simply remap libusb functions/structures from 0.1 to 1.0 */
 #define ERROR_BUSY	LIBUSB_ERROR_BUSY
 #define ERROR_PIPE LIBUSB_ERROR_PIPE
 typedef libusb_device_handle usb_dev_handle;
 #define nut_usb_strerror(a) libusb_strerror(a)
#else /* for libusb 0.1 */
 #define ERROR_BUSY	-EBUSY
 #define ERROR_PIPE -EPIPE
 #define nut_usb_strerror(a) usb_strerror()
#endif

/* TrippLite */
#define TRIPPLITE_VENDORID 0x09ae

/* USB IDs device table */
static usb_device_id_t tripplite_usb_device_table[] = {
	/* e.g. OMNIVS1000, SMART550USB, ... */
	{ USB_DEVICE(TRIPPLITE_VENDORID, 0x0001), NULL },

	/* Terminating entry */
	{ 0, 0, NULL }
};

static int subdriver_match_func(USBDevice_t *arghd, void *privdata)
{
	NUT_UNUSED_VARIABLE(privdata);

	/* FIXME? Should we save "arghd" into global "hd" variable?
	 * This was previously shadowed by function argument named "hd"...
	 */
	/* hd = arghd; */

	switch (is_usb_device_supported(tripplite_usb_device_table, arghd))
	{
	case SUPPORTED:
		return 1;

	case POSSIBLY_SUPPORTED:
		/* by default, reject, unless the productid option is given */
		if (getval("productid")) {
			return 1;
		}
		return 0;

	case NOT_SUPPORTED:
	default:
		return 0;
	}
}

static USBDeviceMatcher_t subdriver_matcher = {
	&subdriver_match_func,
	NULL,
	NULL
};

static enum tl_model_t {
	TRIPP_LITE_UNKNOWN = 0,
	TRIPP_LITE_OMNIVS,
	TRIPP_LITE_OMNIVS_2001,
	TRIPP_LITE_SMARTPRO,
	TRIPP_LITE_SMART_0004,
	TRIPP_LITE_SMART_3005
} tl_model = TRIPP_LITE_UNKNOWN;

/*! Are the values encoded in ASCII or binary?
 * TODO: Add 3004?
 */
static int is_binary_protocol()
{
	switch(tl_model) {
	case TRIPP_LITE_SMART_3005:
		return 1;
	case TRIPP_LITE_SMARTPRO:
	case TRIPP_LITE_SMART_0004:
	case TRIPP_LITE_OMNIVS:
	case TRIPP_LITE_OMNIVS_2001:
	case TRIPP_LITE_UNKNOWN:
#if (defined HAVE_PRAGMA_GCC_DIAGNOSTIC_PUSH_POP) && (defined HAVE_PRAGMA_GCC_DIAGNOSTIC_IGNORED_COVERED_SWITCH_DEFAULT)
# pragma GCC diagnostic push
# pragma GCC diagnostic ignored "-Wcovered-switch-default"
#endif
	/* All enum cases defined as of the time of coding
	 * have been covered above. Handle later definitions,
	 * memory corruptions and buggy inputs below...
	 */
	default:
#if (defined HAVE_PRAGMA_GCC_DIAGNOSTIC_PUSH_POP) && (defined HAVE_PRAGMA_GCC_DIAGNOSTIC_IGNORED_COVERED_SWITCH_DEFAULT)
# pragma GCC diagnostic pop
#endif
		return 0;
	}
}

/*! Is this the "SMART" family of protocols?
 * TODO: Add 3004?
 */
static int is_smart_protocol()
{
	switch(tl_model) {
	case TRIPP_LITE_SMARTPRO:
	case TRIPP_LITE_SMART_0004:
	case TRIPP_LITE_SMART_3005:
		return 1;
	case TRIPP_LITE_OMNIVS:
	case TRIPP_LITE_OMNIVS_2001:
	case TRIPP_LITE_UNKNOWN:
#if (defined HAVE_PRAGMA_GCC_DIAGNOSTIC_PUSH_POP) && (defined HAVE_PRAGMA_GCC_DIAGNOSTIC_IGNORED_COVERED_SWITCH_DEFAULT)
# pragma GCC diagnostic push
# pragma GCC diagnostic ignored "-Wcovered-switch-default"
#endif
	/* All enum cases defined as of the time of coding
	 * have been covered above. Handle later definitions,
	 * memory corruptions and buggy inputs below...
	 */
	default:
#if (defined HAVE_PRAGMA_GCC_DIAGNOSTIC_PUSH_POP) && (defined HAVE_PRAGMA_GCC_DIAGNOSTIC_IGNORED_COVERED_SWITCH_DEFAULT)
# pragma GCC diagnostic pop
#endif
		return 0;
	}
}

/*!@brief If a character is not printable, return a dot. */
#define toprint(x) (isalnum((int)x) ? (char)(x) : (char)'.')

#define ENDCHAR 13

#define MAX_SEND_TRIES 10
#define SEND_WAIT_SEC 0
#define SEND_WAIT_NSEC (1000*1000*100)

#define MAX_RECV_TRIES 10
#define RECV_WAIT_MSEC 1000	/*!< was 100 for OMNIVS; SMARTPRO units need longer */

#define MAX_RECONNECT_TRIES 10

#define DEFAULT_OFFDELAY   64  /*!< seconds (max 0xFF) */
#define DEFAULT_STARTDELAY 60  /*!< seconds (max 0xFFFFFF) */
#define DEFAULT_BOOTDELAY  64  /*!< seconds (max 0xFF) */
#define MAX_VOLT 13.4          /*!< Max battery voltage (100%) */
#define MIN_VOLT 11.0          /*!< Min battery voltage (10%) */

static USBDevice_t *hd = NULL;
static USBDevice_t curDevice;
static USBDeviceMatcher_t *reopen_matcher = NULL;
static USBDeviceMatcher_t *regex_matcher = NULL;
static usb_dev_handle *udev;
static usb_communication_subdriver_t	*comm_driver = &usb_subdriver;

/* We calculate battery charge (q) as a function of voltage (V).
 * It seems that this function probably varies by firmware revision or
 * UPS model - the Windows monitoring software gives different q for a
 * given V than the old open source Tripp Lite monitoring software.
 *
 * The discharge curve should be the same for any given battery chemistry,
 * so it should only be necessary to specify the minimum and maximum
 * voltages likely to be seen in operation.
 */

/* Interval notation for Q% = 10% <= [minV, maxV] <= 100%  */
static double V_interval[2] = {MIN_VOLT, MAX_VOLT};

static long battery_voltage_nominal = 12,
	   input_voltage_nominal = 120,
	   input_voltage_scaled = 120,
	/* input_voltage_maximum = -1,
	   input_voltage_minimum = -1, */
	   switchable_load_banks = 0,
	   unit_id = -1; /*!< range: 1-65535, most likely */

/*! Time in seconds to delay before shutting down. */
static unsigned int offdelay = DEFAULT_OFFDELAY;
/* static unsigned int bootdelay = DEFAULT_BOOTDELAY; */

/*!@brief Try to reconnect once.
 * @return 1 if reconnection was successful.
 */
static int reconnect_ups(void)
{
	int ret;

	if (hd != NULL) {
		return 1;
	}

	upsdebugx(2, "==================================================");
	upsdebugx(2, "= device has been disconnected, try to reconnect =");
	upsdebugx(2, "==================================================");

	ret = comm_driver->open(&udev, &curDevice, reopen_matcher, NULL);
	if (ret < 1) {
		upslogx(LOG_INFO, "Reconnecting to UPS failed; will retry later...");
		dstate_datastale();
		return 0;
	}

	hd = &curDevice;

	return ret;
}


/*!@brief Convert a string to printable characters (in-place)
 *
 * @param[in,out] str	String to convert
 * @param[in] len	Maximum number of characters to convert, or == 0 to
 * convert all.
 *
 * Uses toprint() macro defined above.
 */
static void toprint_str(char *str, size_t len)
{
	size_t i;
	if (len == 0) len = strlen(str);
	/* FIXME? Should we check for '\0' along the way? */
	for (i = 0; i < len; i++)
		str[i] = toprint(str[i]);
}

/*!@brief Convert N characters from hex to decimal
 *
 * @param start		Beginning of string to convert
 * @param len		Maximum number of characters to consider (max 32)
 *
 * @a len characters of @a start are copied to a temporary buffer, then passed
 * to strtol() to be converted to decimal.
 *
 * @return See strtol(3)
 */
static long hex2d(const unsigned char *start, unsigned int len)
{
	unsigned char buf[32];
	buf[31] = '\0';

	strncpy((char *)buf, (const char *)start, (len < (sizeof buf) ? len : (sizeof buf - 1)));
	if(len < sizeof(buf)) buf[len] = '\0';
	return strtol((char *)buf, NULL, 16);
}

/*!@brief Convert N characters from big-endian binary to decimal
 *
 * @param start		Beginning of string to convert
 * @param len		Maximum number of characters to consider (max 32)
 *
 * @a len characters of @a start are shifted into an accumulator.
 *
 * We assume len < sizeof(int), and that value > 0.
 *
 * @return the value
 */
static unsigned int bin2d(const unsigned char *start, unsigned int len)
{
	unsigned int value = 0, index = 0;
	for(index = 0; index < len; index++) {
		value <<= 8;
		value |= start[index];
	}

	return value;
}

static long hex_or_bin2d(const unsigned char *start, unsigned int len)
{
	if(is_binary_protocol()) {
		return bin2d(start, len);
	}
	return hex2d(start, len);
}

/*!@brief Dump message in both hex and ASCII
 *
 * @param[in] msg	Buffer to dump
 * @param[in] len	Number of bytes to dump
 *
 * @return		Pointer to static buffer with decoded message
 */
static const char *hexascdump(unsigned char *msg, size_t len)
{
	size_t i;
	static unsigned char buf[256];
	unsigned char *bufp, *end;

	bufp = buf;
	end = bufp + sizeof(buf);
	buf[0] = 0;

	/* Dump each byte in hex: */
	for(i=0; i<len && end-bufp>=3; i++) {
		bufp += sprintf((char *)bufp, "%02x ", msg[i]);
	}

	/* Dump single-quoted string with printable version of each byte: */
	if (end-bufp > 0) *bufp++ = '\'';

	for(i=0; i<len && end-bufp>0; i++) {
		*bufp++ = (unsigned char)toprint(msg[i]);
	}
	if (end-bufp > 0) *bufp++ = '\'';

	if (end-bufp > 0)
		*bufp = '\0';
	else
		*--end='\0';

	return (char *)buf;
}

static enum tl_model_t decode_protocol(unsigned int proto)
{
	switch(proto) {
		case 0x0004:
			upslogx(3, "Using older SMART protocol (%04x)", proto);
			return TRIPP_LITE_SMART_0004;
		case 0x1001:
			upslogx(3, "Using OMNIVS protocol (%x)", proto);
			return TRIPP_LITE_OMNIVS;
		case 0x2001:
			upslogx(3, "Using OMNIVS 2001 protocol (%x)", proto);
			return TRIPP_LITE_OMNIVS_2001;
		case 0x3003:
			upslogx(3, "Using SMARTPRO protocol (%x)", proto);
			return TRIPP_LITE_SMARTPRO;
		case 0x3005:
			upslogx(3, "Using binary SMART protocol (%x)", proto);
			return TRIPP_LITE_SMART_3005;
		default:
			printf("Unknown protocol (%04x)", proto);
			break;
	}

	return TRIPP_LITE_UNKNOWN;
}

static void decode_v(const unsigned char *value)
{
	unsigned char ivn, lb;
	long bv;

	if(is_binary_protocol()) {
		/* 0x00 0x0c -> 12V ? */
		battery_voltage_nominal = (value[2] << 8) | value[3];
	} else {
		bv = hex2d(value+2, 2);
		battery_voltage_nominal = bv * 6;
	}

 	ivn = value[1];
	lb = value[4];

	switch(ivn) {
		case '0': input_voltage_nominal =
			  input_voltage_scaled  = 100;
			  break;

		case 2: /* protocol 3005 */
		case '1': input_voltage_nominal =
			  input_voltage_scaled  = 120;
			  break;

		case '2': input_voltage_nominal =
			  input_voltage_scaled  = 230;
			  break;

		case '3': input_voltage_nominal = 208;
			  input_voltage_scaled  = 230;
			  break;

		default:
			  upslogx(2, "Unknown input voltage range: 0x%02x", (unsigned int)ivn);
			  break;
	}

	if( (lb >= '0') && (lb <= '9') ) {
		switchable_load_banks = lb - '0';
	} else {
		if(is_binary_protocol()) {
			switchable_load_banks = lb;
		} else {
			if( lb != 'X' ) {
				upslogx(2, "Unknown number of switchable load banks: 0x%02x",
					(unsigned int)lb);
			}
		}
	}
	upsdebugx(2, "Switchable load banks: %ld", switchable_load_banks);
}

void upsdrv_initinfo(void);

/*!@brief Report a USB comm failure, and reconnect if necessary
 *
 * @param[in] res	Result code from libusb/libhid call
 * @param[in] msg	Error message to display
 */
static void usb_comm_fail(int res, const char *msg)
{
	static int try = 0;

	switch(res) {
		case ERROR_BUSY:
			upslogx(LOG_WARNING,
				"%s: Device claimed by another process", msg);
			fatalx(EXIT_FAILURE, "Terminating: EBUSY");
#ifndef HAVE___ATTRIBUTE__NORETURN
			break;
#endif

		default:
			upslogx(LOG_WARNING,
				"%s: Device detached? (error %d: %s)",
				msg, res, nut_usb_strerror(res));

			upslogx(LOG_NOTICE, "Reconnect attempt #%d", ++try);
			hd = NULL;
			reconnect_ups();

			if(hd) {
				upslogx(LOG_NOTICE, "Successfully reconnected");
				try = 0;
				upsdrv_initinfo();
			} else {
				if(try > MAX_RECONNECT_TRIES) {
					fatalx(EXIT_FAILURE, "Too many unsuccessful reconnection attempts");
				}
			}
			break;
	}
}

/*!@brief Send a command to the UPS, and wait for a reply.
 *
 * All of the UPS commands are challenge-response. If a command does not have
 * anything to return, it simply returns the command character.
 *
 * @param[in] msg	Command string, minus the ':' or CR
 * @param[in] msg_len	Be sure to use sizeof(msg) instead of strlen(msg),
 * since some commands have embedded NUL characters
 * @param[out] reply	Reply (but check return code for validity)
 * @param[out] reply_len (currently unused)
 *
 * @return number of chars in reply, excluding terminating NUL
 * @return 0 if command was not accepted
 */
static int send_cmd(const unsigned char *msg, size_t msg_len, unsigned char *reply, size_t reply_len)
{
	NUT_UNUSED_VARIABLE(reply_len);
	unsigned char buffer_out[8];
	unsigned char csum = 0;
	int ret = 0, send_try, recv_try=0, done = 0;
	size_t i = 0;

	upsdebugx(3, "send_cmd(msg_len=%u, type='%c')", (unsigned)msg_len, msg[0]);

	if(msg_len > 5) {
		fatalx(EXIT_FAILURE, "send_cmd(): Trying to pass too many characters to UPS (%u)", (unsigned)msg_len);
	}

	buffer_out[0] = ':';
	for(i=1; i<8; i++) buffer_out[i] = '\0';

	for(i=0; i<msg_len; i++) {
		buffer_out[i+1] = msg[i];
		csum += msg[i];
	}

	buffer_out[i] = 255-csum;
	buffer_out[i+1] = ENDCHAR;

	upsdebugx(5, "send_cmd: sending  %s", hexascdump(buffer_out, sizeof(buffer_out)));

	for(send_try=0; !done && send_try < MAX_SEND_TRIES; send_try++) {
		upsdebugx(6, "send_cmd send_try %d", send_try+1);

		ret = comm_driver->set_report(udev, 0,
			(usb_ctrl_charbuf)buffer_out,
			(usb_ctrl_charbufsize)sizeof(buffer_out));

		if(ret != sizeof(buffer_out)) {
			upslogx(1, "libusb_set_report() returned %d instead of %zu",
				ret, sizeof(buffer_out));
			return ret;
		}

#if ! defined(__FreeBSD__)
		usleep(1000*100); /* TODO: nanosleep */
#endif

		for(recv_try=0; !done && recv_try < MAX_RECV_TRIES; recv_try++) {
			upsdebugx(7, "send_cmd recv_try %d", recv_try+1);
			ret = comm_driver->get_interrupt(udev,
				(usb_ctrl_charbuf)reply,
				(usb_ctrl_charbufsize)sizeof(buffer_out),
				RECV_WAIT_MSEC);
			if(ret != sizeof(buffer_out)) {
				upslogx(1, "libusb_get_interrupt() returned %d instead of %u while sending %s",
					ret, (unsigned)(sizeof(buffer_out)),
					hexascdump(buffer_out, sizeof(buffer_out)));
			}
			done = (ret == sizeof(buffer_out)) && (buffer_out[1] == reply[0]);
		}
	}

	if(ret == sizeof(buffer_out)) {
		upsdebugx(5, "send_cmd: received %s (%s)", hexascdump(reply, sizeof(buffer_out)),
				done ? "OK" : "bad");
	}

	upsdebugx(((send_try > 2) || (recv_try > 2)) ? 3 : 6,
			"send_cmd: send_try = %d, recv_try = %d\n", send_try, recv_try);

	return done ? sizeof(buffer_out) : 0;
}

/*!@brief Send an unknown command to the UPS, and store response in a variable
 *
 * @param msg Command string (usually a character and a null)
 * @param len Length of command plus null
 *
 * The variables are of the form "ups.debug.X" where "X" is the command
 * character.
 */
static void debug_message(const char *msg, size_t len)
{
	int ret;
	unsigned char tmp_value[9];
	char var_name[20], err_msg[80];

	snprintf(var_name, sizeof(var_name), "ups.debug.%c", *msg);

	ret = send_cmd((const unsigned char *)msg, len, tmp_value, sizeof(tmp_value));
	if(ret <= 0) {
		sprintf(err_msg, "Error reading '%c' value", *msg);
		usb_comm_fail(ret, err_msg);
		return;
	}
	dstate_setinfo(var_name, "%s", hexascdump(tmp_value+1, 7));
}

#if 0
/* using the watchdog to reboot won't work while polling */
static void do_reboot_wait(unsigned dly)
{
	int ret;
	char buf[256], cmd_W[]="Wx";

	cmd_W[1] = dly;
	upsdebugx(3, "do_reboot_wait(wait=%d): N", dly);

	ret = send_cmd(cmd_W, sizeof(cmd_W), buf, sizeof(buf));
}

static int do_reboot_now(void)
{
	do_reboot_wait(1);
	return 0;
}

static void do_reboot(void)
{
	do_reboot_wait(bootdelay);
}
#endif

/*! Called by 'tripplite_usb -k' */
static int soft_shutdown(void)
{
	int ret;
	unsigned char buf[256], cmd_N[]="N\0x", cmd_G[] = "G";

	/* Already binary: */
	/* FIXME: Assumes memory layout / endianness? */
	cmd_N[2] = (unsigned char)(offdelay & 0x00FF);
	cmd_N[1] = (unsigned char)(offdelay >> 8);
	upsdebugx(3, "soft_shutdown(offdelay=%d): N", offdelay);

	ret = send_cmd(cmd_N, sizeof(cmd_N), buf, sizeof(buf));

	if(ret != 8) {
		upslogx(LOG_ERR, "Could not set offdelay to %d", offdelay);
		return ret;
	}

	sleep(2);

	/*! The unit must be on battery for this to work.
	 *
	 * @todo check for on-battery condition, and print error if not.
	 * @todo Find an equivalent command for non-OMNIVS models.
	 */
	ret = send_cmd(cmd_G, sizeof(cmd_G), buf, sizeof(buf));

	if(ret != 8) {
		upslogx(LOG_ERR, "Could not turn off UPS (is it still on battery?)");
		return 0;
	}

	return 1;
}

#if 0
static int hard_shutdown(void)
{
	int ret;
	char buf[256], cmd_N[]="N\0x", cmd_K[] = "K\0";

	cmd_N[2] = offdelay;
	cmd_N[1] = offdelay >> 8;
	upsdebugx(3, "hard_shutdown(offdelay=%d): N", offdelay);

	ret = send_cmd(cmd_N, sizeof(cmd_N), buf, sizeof(buf));
	if(ret != 8) return ret;

	sleep(2);

	ret = send_cmd(cmd_K, sizeof(cmd_K), buf, sizeof(buf));
	return (ret == 8);
}
#endif

/*!@brief Turn an outlet on or off.
 *
 * @return 1 if the command worked, 0 if not.
 */
static int control_outlet(int outlet_id, int state)
{
	char k_cmd[10], buf[10];
	int ret;

	switch(tl_model) {
		case TRIPP_LITE_SMARTPRO:   /* tested */
		case TRIPP_LITE_SMART_0004: /* untested */
			snprintf(k_cmd, sizeof(k_cmd)-1, "N%02X", 5);
			ret = send_cmd((unsigned char *)k_cmd, strlen(k_cmd) + 1, (unsigned char *)buf, sizeof buf);
			snprintf(k_cmd, sizeof(k_cmd)-1, "K%d%d", outlet_id, state & 1);
			ret = send_cmd((unsigned char *)k_cmd, strlen(k_cmd) + 1, (unsigned char *)buf, sizeof buf);

			if(ret != 8) {
				upslogx(LOG_ERR, "Could not set outlet %d to state %d, ret = %d", outlet_id, state, ret);
				return 0;
			} else {
				return 1;
			}
#ifdef HAVE_PRAGMAS_FOR_GCC_DIAGNOSTIC_IGNORED_UNREACHABLE_CODE
#pragma GCC diagnostic push
#endif
#ifdef HAVE_PRAGMA_GCC_DIAGNOSTIC_IGNORED_UNREACHABLE_CODE_BREAK
#pragma GCC diagnostic ignored "-Wunreachable-code-break"
#endif
#ifdef HAVE_PRAGMA_GCC_DIAGNOSTIC_IGNORED_UNREACHABLE_CODE
#pragma GCC diagnostic ignored "-Wunreachable-code"
#endif
			break;
#ifdef HAVE_PRAGMAS_FOR_GCC_DIAGNOSTIC_IGNORED_UNREACHABLE_CODE
#pragma GCC diagnostic pop
#endif

		case TRIPP_LITE_SMART_3005:
			snprintf(k_cmd, sizeof(k_cmd)-1, "N%c", 5);
			ret = send_cmd((unsigned char *)k_cmd, strlen(k_cmd) + 1, (unsigned char *)buf, sizeof buf);
			snprintf(k_cmd, sizeof(k_cmd)-1, "K%c%c", outlet_id, state & 1);
			ret = send_cmd((unsigned char *)k_cmd, strlen(k_cmd) + 1, (unsigned char *)buf, sizeof buf);

			if(ret != 8) {
				upslogx(LOG_ERR, "Could not set outlet %d to state %d, ret = %d", outlet_id, state, ret);
				return 0;
			} else {
				return 1;
			}
#ifdef HAVE_PRAGMAS_FOR_GCC_DIAGNOSTIC_IGNORED_UNREACHABLE_CODE
#pragma GCC diagnostic push
#endif
#ifdef HAVE_PRAGMA_GCC_DIAGNOSTIC_IGNORED_UNREACHABLE_CODE_BREAK
#pragma GCC diagnostic ignored "-Wunreachable-code-break"
#endif
#ifdef HAVE_PRAGMA_GCC_DIAGNOSTIC_IGNORED_UNREACHABLE_CODE
#pragma GCC diagnostic ignored "-Wunreachable-code"
#endif
			break;
#ifdef HAVE_PRAGMAS_FOR_GCC_DIAGNOSTIC_IGNORED_UNREACHABLE_CODE
#pragma GCC diagnostic pop
#endif

		case TRIPP_LITE_OMNIVS:
		case TRIPP_LITE_OMNIVS_2001:
		case TRIPP_LITE_UNKNOWN:
#if (defined HAVE_PRAGMA_GCC_DIAGNOSTIC_PUSH_POP) && (defined HAVE_PRAGMA_GCC_DIAGNOSTIC_IGNORED_COVERED_SWITCH_DEFAULT)
# pragma GCC diagnostic push
# pragma GCC diagnostic ignored "-Wcovered-switch-default"
#endif
		/* All enum cases defined as of the time of coding
		 * have been covered above. Handle later definitions,
		 * memory corruptions and buggy inputs below...
		 */
		default:
#if (defined HAVE_PRAGMA_GCC_DIAGNOSTIC_PUSH_POP) && (defined HAVE_PRAGMA_GCC_DIAGNOSTIC_IGNORED_COVERED_SWITCH_DEFAULT)
# pragma GCC diagnostic pop
#endif
			upslogx(LOG_ERR, "control_outlet unimplemented for protocol %04x", tl_model);
	}
	return 0;
}

/*!@brief Handler for "instant commands"
 */
static int instcmd(const char *cmdname, const char *extra)
{
	unsigned char buf[10];

	if(is_smart_protocol()) {
		if (!strcasecmp(cmdname, "test.battery.start")) {
			send_cmd((const unsigned char *)"A", 2, buf, sizeof buf);
			return STAT_INSTCMD_HANDLED;
		}

		if(!strcasecmp(cmdname, "reset.input.minmax")) {
			return (send_cmd((const unsigned char *)"Z", 2, buf, sizeof buf) == 2) ? STAT_INSTCMD_HANDLED : STAT_INSTCMD_UNKNOWN;
		}
	}

	if (!strcasecmp(cmdname, "load.off")) {
		return control_outlet(0, 0) ? STAT_INSTCMD_HANDLED : STAT_INSTCMD_UNKNOWN;
	}
	if (!strcasecmp(cmdname, "load.on")) {
		return control_outlet(0, 1) ? STAT_INSTCMD_HANDLED : STAT_INSTCMD_UNKNOWN;
	}
	/* code for individual outlets is in setvar() */
#if 0
	if (!strcasecmp(cmdname, "shutdown.reboot")) {
		do_reboot_now();
		return STAT_INSTCMD_HANDLED;
	}
	if (!strcasecmp(cmdname, "shutdown.reboot.graceful")) {
		do_reboot();
		return STAT_INSTCMD_HANDLED;
	}
	if (!strcasecmp(cmdname, "shutdown.stayoff")) {
		hard_shutdown();
		return STAT_INSTCMD_HANDLED;
	}
#endif
	if (!strcasecmp(cmdname, "shutdown.return")) {
		soft_shutdown();
		return STAT_INSTCMD_HANDLED;
	}

	upslogx(LOG_NOTICE, "instcmd: unknown command [%s] [%s]", cmdname, extra);
	return STAT_INSTCMD_UNKNOWN;
}

static int setvar(const char *varname, const char *val)
{
	if (!strcasecmp(varname, "ups.delay.shutdown")) {
		int ival = atoi(val);
		if (ival >= 0) {
			offdelay = (unsigned int)ival;
			dstate_setinfo("ups.delay.shutdown", "%d", offdelay);
			return STAT_SET_HANDLED;
		} else {
			upslogx(LOG_NOTICE, "FAILED to set '%s' to %d", varname, ival);
			return STAT_SET_UNKNOWN;
		}
	}

	if (unit_id >= 0 && !strcasecmp(varname, "ups.id")) {
		int new_unit_id, ret;
		unsigned char J_msg[] = "J__", buf[9];

		new_unit_id = atoi(val);
		/* FIXME: Assumes memory layout / endianness? */
		J_msg[1] = (unsigned char)(new_unit_id >> 8);
		J_msg[2] = (unsigned char)(new_unit_id & 0xff);
		ret = send_cmd(J_msg, sizeof(J_msg), buf, sizeof(buf));

		if(ret <= 0) {
			upslogx(LOG_NOTICE, "Could not set Unit ID (return code: %d).", ret);
			return STAT_SET_UNKNOWN;
		}

		dstate_setinfo("ups.id", "%s", val);
		return STAT_SET_HANDLED;
	}

	if(!strncmp(varname, "outlet.", strlen("outlet."))) {
		char outlet_name[80];
		char index_str[10], *first_dot, *next_dot;
		long index_chars;
		int  index, state, ret;

		first_dot = strstr(varname, ".");
		next_dot = strstr(first_dot + 1, ".");
		if (!next_dot) {
			upslogx(LOG_NOTICE, "FAILED to get outlet index from '%s' (no second dot)", varname);
			return STAT_SET_UNKNOWN;
		}
		index_chars = next_dot - (first_dot + 1);

		if(index_chars > 9 || index_chars < 0) return STAT_SET_UNKNOWN;
		if(strcmp(next_dot, ".switch")) return STAT_SET_UNKNOWN;

		strncpy(index_str, first_dot + 1, (size_t)index_chars);
		index_str[index_chars] = 0;

		index = atoi(index_str);
		upslogx(LOG_DEBUG, "outlet.%d.switch = %s", index, val);

		if(!strncasecmp(val, "on", 2) || !strncmp(val, "1", 1)) {
			state = 1;
		} else {
			state = 0;
		}

		upslogx(LOG_DEBUG, "outlet.%d.switch = %s -> %d", index, val, state);

		snprintf(outlet_name, sizeof(outlet_name)-1, "outlet.%d.switch", index);

		ret = control_outlet(index, state);
		if(ret) {
			dstate_setinfo(outlet_name, "%d", state);
			return STAT_SET_HANDLED;
		} else {
			return STAT_SET_UNKNOWN;
		}
	}

#if 0
	if (!strcasecmp(varname, "ups.delay.start")) {
		startdelay = atoi(val);
		dstate_setinfo("ups.delay.start", val);
		return STAT_SET_HANDLED;
	}
	if (!strcasecmp(varname, "ups.delay.reboot")) {
		bootdelay = atoi(val);
		dstate_setinfo("ups.delay.reboot", val);
		return STAT_SET_HANDLED;
	}
#endif
	return STAT_SET_UNKNOWN;
}

void upsdrv_initinfo(void)
{
	const unsigned char proto_msg[] = "\0", f_msg[] = "F", p_msg[] = "P",
		s_msg[] = "S", u_msg[] = "U", v_msg[] = "V", w_msg[] = "W\0";
	char *model, *model_end;
	unsigned char proto_value[9], f_value[9], p_value[9], s_value[9],
	     u_value[9], v_value[9], w_value[9];
	long va;
	ssize_t ret;
	unsigned int proto_number = 0;

	/* Read protocol: */
	ret = send_cmd(proto_msg, sizeof(proto_msg), proto_value, sizeof(proto_value)-1);
	if(ret <= 0) {
		fatalx(EXIT_FAILURE, "Error reading protocol");
	}

	proto_number = ((unsigned)(proto_value[1]) << 8)
	              | (unsigned)(proto_value[2]);
	tl_model = decode_protocol(proto_number);

	if(tl_model == TRIPP_LITE_UNKNOWN)
		dstate_setinfo("ups.debug.0", "%s", hexascdump(proto_value+1, 7));

	dstate_setinfo("ups.firmware.aux", "protocol %04x", proto_number);

	/* - * - * - * - * - * - * - * - * - * - * - * - * - * - * - */

	/* Reset watchdog: */
	/* Watchdog not supported on TRIPP_LITE_SMARTPRO models */
	if(tl_model != TRIPP_LITE_SMARTPRO ) {
		ret = send_cmd(w_msg, sizeof(w_msg), w_value, sizeof(w_value)-1);
		if(ret <= 0) {
			if(ret == ERROR_PIPE) {
				fatalx(EXIT_FAILURE, "Could not reset watchdog. Please check and"
						"see if usbhid-ups(8) works with this UPS.");
			} else {
				upslogx(3, "Could not reset watchdog. Please send model "
						"information to nut-upsdev mailing list");
			}
		}
	}

	/* - * - * - * - * - * - * - * - * - * - * - * - * - * - * - */

	ret = send_cmd(s_msg, sizeof(s_msg), s_value, sizeof(s_value)-1);
	if(ret <= 0) {
		fatalx(EXIT_FAILURE, "Could not retrieve status ... is this an OMNIVS model?");
	}

	/* - * - * - * - * - * - * - * - * - * - * - * - * - * - * - */

	dstate_setinfo("ups.mfr", "%s", "Tripp Lite");

	/* Get nominal power: */
	ret = send_cmd(p_msg, sizeof(p_msg), p_value, sizeof(p_value)-1);
	va = strtol((char *)(p_value+1), NULL, 10);

	if(tl_model == TRIPP_LITE_SMART_0004) {
		dstate_setinfo("ups.debug.P","%s", hexascdump(p_value+1, 7));
		va *= 10; /* TODO: confirm? */
	}

	/* - * - * - * - * - * - * - * - * - * - * - * - * - * - * - */

	/* trim "TRIPP LITE" from beginning of model */
	model = strdup(hd->Product);
	if(strstr(model, hd->Vendor) == model) {
		model += strlen(hd->Vendor);
	}

	/* trim leading spaces: */
	for(; *model == ' '; model++);

	/* Trim trailing spaces */
	for(model_end = model + strlen(model) - 1;
			model_end > model && *model_end == ' ';
			model_end--) {
		*model_end = '\0';
	}

	dstate_setinfo("ups.model", "%s", model);

	dstate_setinfo("ups.power.nominal", "%ld", va);

	/* - * - * - * - * - * - * - * - * - * - * - * - * - * - * - */

	/* Fetch firmware version: */
	ret = send_cmd(f_msg, sizeof(f_msg), f_value, sizeof(f_value)-1);

	toprint_str((char *)(f_value+1), 6);
	f_value[7] = 0;

	dstate_setinfo("ups.firmware", "F%s", f_value+1);

	/* - * - * - * - * - * - * - * - * - * - * - * - * - * - * - */

	/* Get configuration: */

	ret = send_cmd(v_msg, sizeof(v_msg), v_value, sizeof(v_value)-1);

	decode_v(v_value);

	/* FIXME: redundant, but since it's static, we don't need to poll
	 * every time.
	 */
	debug_message("V", 2);

	if(switchable_load_banks > 0) {
		int i;
		char outlet_name[80];

		for(i = 1; i <= switchable_load_banks + 1; i++) {
			snprintf(outlet_name, sizeof(outlet_name), "outlet.%d.id", i);
			dstate_setinfo(outlet_name, "%d", i);

			snprintf(outlet_name, sizeof(outlet_name), "outlet.%d.desc", i);
			dstate_setinfo(outlet_name, "Load %d", i);

			snprintf(outlet_name, sizeof(outlet_name), "outlet.%d.switchable", i);
			if( i <= switchable_load_banks ) {
				dstate_setinfo(outlet_name, "1");
				snprintf(outlet_name, sizeof(outlet_name)-1, "outlet.%d.switch", i);
				dstate_setinfo(outlet_name, "1");
				dstate_setflags(outlet_name, ST_FLAG_RW | ST_FLAG_STRING);
				dstate_setaux(outlet_name, 3);
			} else {
				/* Last bank is not switchable: */
				dstate_setinfo(outlet_name, "0");
			}

		}

		/* For the main relay: */
		dstate_addcmd("load.on");
		dstate_addcmd("load.off");
	}

	/* - * - * - * - * - * - * - * - * - * - * - * - * - * - * - */

	if(tl_model != TRIPP_LITE_OMNIVS && tl_model != TRIPP_LITE_SMART_0004) {
		/* Unit ID might not be supported by all models: */
		ret = send_cmd(u_msg, sizeof(u_msg), u_value, sizeof(u_value)-1);
		if(ret <= 0) {
			upslogx(LOG_INFO, "Unit ID not retrieved (not available on all models)");
		} else {
			unit_id = (long)((unsigned)(u_value[1]) << 8)
			               | (unsigned)(u_value[2]);
		}

		if(tl_model == TRIPP_LITE_SMART_0004) {
			debug_message("U", 2);
		}
	}

	if(unit_id >= 0) {
		dstate_setinfo("ups.id", "%ld", unit_id);
		dstate_setflags("ups.id", ST_FLAG_RW | ST_FLAG_STRING);
		dstate_setaux("ups.id", 5);
		upslogx(LOG_DEBUG,"Unit ID: %ld", unit_id);
	}

	/* - * - * - * - * - * - * - * - * - * - * - * - * - * - * - */

	dstate_setinfo("input.voltage.nominal", "%ld", input_voltage_nominal);
	dstate_setinfo("battery.voltage.nominal", "%ld", battery_voltage_nominal);
	dstate_setinfo("ups.debug.load_banks", "%ld", switchable_load_banks);

	dstate_setinfo("ups.delay.shutdown", "%u", offdelay);
	dstate_setflags("ups.delay.shutdown", ST_FLAG_RW | ST_FLAG_STRING);
	dstate_setaux("ups.delay.shutdown", 3);

#if 0
	dstate_setinfo("ups.delay.start", "%u", startdelay);
	dstate_setflags("ups.delay.start", ST_FLAG_RW | ST_FLAG_STRING);
	dstate_setaux("ups.delay.start", 8);

	dstate_setinfo("ups.delay.reboot", "%u", bootdelay);
	dstate_setflags("ups.delay.reboot", ST_FLAG_RW | ST_FLAG_STRING);
	dstate_setaux("ups.delay.reboot", 3);
#endif

	if(is_smart_protocol()) {
		dstate_addcmd("test.battery.start");
		dstate_addcmd("reset.input.minmax");
	}

	dstate_addcmd("shutdown.return");

#if 0
	dstate_addcmd("shutdown.stayoff");

	dstate_addcmd("test.battery.start"); /* Turns off automatically */

	dstate_addcmd("load.off");
	dstate_addcmd("load.on");

	dstate_addcmd("shutdown.reboot");
	dstate_addcmd("shutdown.reboot.graceful");
#endif

	upsh.instcmd = instcmd;
	upsh.setvar = setvar;

	printf("Attached to %s %s\n",
			dstate_getinfo("ups.mfr"), dstate_getinfo("ups.model"));
}

void upsdrv_shutdown(void)
{
	soft_shutdown();
}

void upsdrv_updateinfo(void)
{
	unsigned char b_msg[] = "B", d_msg[] = "D", l_msg[] = "L",
			s_msg[] = "S", m_msg[] = "M", t_msg[] = "T";
	unsigned char b_value[9], d_value[9], l_value[9], s_value[9],
			m_value[9], t_value[9];
	int bp;
	long freq;
	double bv_12V = 0.0; /*!< battery voltage, relative to a 12V battery */
	double battery_voltage; /*!< the total battery voltage */

	unsigned int s_value_1;

	int ret;

	status_init();

	/* - * - * - * - * - * - * - * - * - * - * - * - * - * - * - */

	/* General status (e.g. "S10") */
	ret = send_cmd(s_msg, sizeof(s_msg), s_value, sizeof(s_value));
	if(ret <= 0) {
		dstate_datastale();
		usb_comm_fail(ret, "Error reading S value");
		return;
	}

	if(tl_model != TRIPP_LITE_OMNIVS && tl_model != TRIPP_LITE_OMNIVS_2001) {
		dstate_setinfo("ups.debug.S","%s", hexascdump(s_value+1, 7));
	}

	/* - * - * - * - * - * - * - * - * - * - * - * - * - * - * - */

	if(tl_model == TRIPP_LITE_OMNIVS) {
		switch(s_value[2]) {
			case '0':
				status_set("OL");
				break;
			case '1':
				status_set("OB");
				break;
			case '2':
				/* "charge-only" mode, no AC in or out... the PC
				 * shouldn't see this, because there is no power in
				 * that case (OMNIVS), but it's here for testing.
				 *
				 * Entered by holding down the power button.
				 */
				status_set("BYPASS");
				break;
			case '3':
				/* I have seen this once when switching from off+LB to charging */
				upslogx(LOG_WARNING, "Unknown value for s[2]: 0x%02x", s_value[2]);
				break;
			default:
				upslogx(LOG_ERR, "Unknown value for s[2]: 0x%02x", s_value[2]);
				dstate_datastale();
				break;
		}
	}

	/* - * - * - * - * - * - * - * - * - * - * - * - * - * - * - */

	if(is_smart_protocol() || tl_model == TRIPP_LITE_OMNIVS_2001) {

		unsigned int s_value_2 = s_value[2];

		if(is_binary_protocol()) {
			s_value_2 += '0';
		}
		switch(s_value_2) {
			case '0':
				dstate_setinfo("battery.test.status", "Battery OK");
				break;
			case '1':
				dstate_setinfo("battery.test.status", "Battery bad - replace");
				break;
			case '2':
				status_set("CAL");
				break;
			case '3':
				status_set("OVER");
				dstate_setinfo("battery.test.status", "Overcurrent?");
				break;
			case '4':
				/* The following message is confusing, and may not be accurate: */
				/* dstate_setinfo("battery.test.status", "Battery state unknown"); */
				break;
			case '5':
				status_set("OVER");
				dstate_setinfo("battery.test.status", "Battery fail - overcurrent?");
				break;
			default:
				upslogx(LOG_ERR, "Unknown value for s[2]: 0x%02x", s_value[2]);
				dstate_datastale();
				break;
		}


		if(s_value[4] & 4) {
			status_set("OFF");
		} else {
			/* Online/on battery: */
			if(s_value[4] & 1) {
				status_set("OB");
			} else {
				status_set("OL");
			}
		}

#if 0
		/* Apparently, this value changes more frequently when the
		 * battery is discharged, but it does not track the actual
		 * state-of-charge. See battery.charge calculation below.
		 */
		if(tl_model == TRIPP_LITE_SMARTPRO) {
			unsigned battery_charge;
			battery_charge = (unsigned)(s_value[5]);
			dstate_setinfo("battery.charge",  "%u", battery_charge);
		}
#endif
	}

	/* - * - * - * - * - * - * - * - * - * - * - * - * - * - * - */

	s_value_1 = s_value[1];
	if(is_binary_protocol()) {
		s_value_1 += '0';
	}

	switch(s_value_1) {
		case '0':
			status_set("LB");
			break;
		case '1': /* Depends on s_value[2] */
			break;
		case '2':
			if( tl_model == TRIPP_LITE_SMARTPRO ) {
				status_set("RB");
				break;
			} /* else fall through: */
			goto fallthrough_case_default;
		default:
		fallthrough_case_default:
			upslogx(LOG_ERR, "Unknown value for s[1]: 0x%02x", s_value[1]);
			dstate_datastale();
			break;
	}

	status_commit();

	/* - * - * - * - * - * - * - * - * - * - * - * - * - * - * - */

	if( tl_model == TRIPP_LITE_OMNIVS || tl_model == TRIPP_LITE_OMNIVS_2001 ) {
		ret = send_cmd(b_msg, sizeof(b_msg), b_value, sizeof(b_value));
		if(ret <= 0) {
			dstate_datastale();
			usb_comm_fail(ret, "Error reading B value");
			return;
		}

		dstate_setinfo("input.voltage", "%.2f", hex2d(b_value+1, 4)/3600.0*input_voltage_scaled);

		bv_12V = hex2d(b_value+5, 2)/16.0;

		/* TODO: use battery_voltage_nominal, even though it is most likely 12V */
		dstate_setinfo("battery.voltage", "%.2f", bv_12V);
	}

	/* - * - * - * - * - * - * - * - * - * - * - * - * - * - * - */

	if( is_smart_protocol() ) {

		ret = send_cmd(d_msg, sizeof(d_msg), d_value, sizeof(d_value));
		if(ret <= 0) {
			dstate_datastale();
			usb_comm_fail(ret, "Error reading D value");
			return;
		}

		dstate_setinfo("input.voltage", "%ld",
				hex_or_bin2d(d_value+1, 2) * input_voltage_scaled / 120);

		/* TODO: factor out the two constants */
		bv_12V = hex_or_bin2d(d_value+3, 2) / 10.0 ;
		battery_voltage = bv_12V * battery_voltage_nominal / 12.0;

		dstate_setinfo("battery.voltage", "%.2f", battery_voltage);

		/* - * - * - * - * - * - * - * - * - * - * - * - * - * - * - */

		ret = send_cmd(m_msg, sizeof(m_msg), m_value, sizeof(m_value));

		if(m_value[5] != 0x0d) { /* we only expect 4 hex/binary digits */
			dstate_setinfo("ups.debug.M", "%s", hexascdump(m_value+1, 7));
		}

		if(ret <= 0) {
			dstate_datastale();
			usb_comm_fail(ret, "Error reading M (min/max input voltage)");
			return;
		}

		dstate_setinfo("input.voltage.minimum", "%3ld",
			hex_or_bin2d(m_value+1, 2) * input_voltage_scaled / 120);
		dstate_setinfo("input.voltage.maximum", "%3ld",
			hex_or_bin2d(m_value+3, 2) * input_voltage_scaled / 120);

		/* - * - * - * - * - * - * - * - * - * - * - * - * - * - * - */

		ret = send_cmd(t_msg, sizeof(t_msg), t_value, sizeof(t_value));
		dstate_setinfo("ups.debug.T", "%s", hexascdump(t_value+1, 7));
		if(ret <= 0) {
			dstate_datastale();
			usb_comm_fail(ret, "Error reading T value");
			return;
		}

		if( tl_model == TRIPP_LITE_SMARTPRO ) {
			freq = hex2d(t_value + 3, 3);
			dstate_setinfo("input.frequency", "%.1f", freq / 10.0);

			switch(t_value[6]) {
				case '1':
					dstate_setinfo("input.frequency.nominal", "%d", 60);
					break;
				case '0':
					dstate_setinfo("input.frequency.nominal", "%d", 50);
					break;
			}
		}

		if( tl_model == TRIPP_LITE_SMART_0004 ) {
			freq = hex2d(t_value + 3, 4);
			dstate_setinfo("input.frequency", "%.1f", freq / 10.0);
		}

		if( tl_model == TRIPP_LITE_SMART_3005 ) {
			dstate_setinfo("ups.temperature", "%d",
				(unsigned)(hex2d(t_value+1, 1)));
		} else {
			/* I'm guessing this is a calibration constant of some sort. */
			dstate_setinfo("ups.temperature", "%.1f",
				(unsigned)(hex2d(t_value+1, 2)) * 0.3636 - 21);
		}
	}

	/* - * - * - * - * - * - * - * - * - * - * - * - * - * - * - */

	if( tl_model == TRIPP_LITE_OMNIVS || tl_model == TRIPP_LITE_OMNIVS_2001 ||
	    tl_model == TRIPP_LITE_SMARTPRO || tl_model == TRIPP_LITE_SMART_0004 ) {
		/* dq ~= sqrt(dV) is a reasonable approximation
		 * Results fit well against the discrete function used in the Tripp Lite
		 * source, but give a continuous result. */
		if (bv_12V >= V_interval[1])
			bp = 100;
		else if (bv_12V <= V_interval[0])
			bp = 10;
		else
			bp = (int)(100*sqrt((bv_12V - V_interval[0])
						/ (V_interval[1] - V_interval[0])));

		dstate_setinfo("battery.charge",  "%3d", bp);
	}

	/* - * - * - * - * - * - * - * - * - * - * - * - * - * - * - */

	ret = send_cmd(l_msg, sizeof(l_msg), l_value, sizeof(l_value));
	if(ret <= 0) {
		dstate_datastale();
		usb_comm_fail(ret, "Error reading L value");
		return;
	}

	switch(tl_model) {
		case TRIPP_LITE_OMNIVS:
		case TRIPP_LITE_OMNIVS_2001:
			dstate_setinfo("output.voltage", "%.1f",
				hex2d(l_value+1, 4)/240.0*input_voltage_scaled);
			break;
		case TRIPP_LITE_SMARTPRO:
			dstate_setinfo("ups.load", "%ld", hex2d(l_value+1, 2));
			break;
		case TRIPP_LITE_SMART_3005:
			dstate_setinfo("ups.load", "%ld", hex_or_bin2d(l_value+1, 1));
			break;
		case TRIPP_LITE_SMART_0004:
			dstate_setinfo("ups.load", "%ld", hex2d(l_value+1, 2));
			dstate_setinfo("ups.debug.L","%s", hexascdump(l_value+1, 7));
			break;
		case TRIPP_LITE_UNKNOWN:
#if (defined HAVE_PRAGMA_GCC_DIAGNOSTIC_PUSH_POP) && (defined HAVE_PRAGMA_GCC_DIAGNOSTIC_IGNORED_COVERED_SWITCH_DEFAULT)
# pragma GCC diagnostic push
# pragma GCC diagnostic ignored "-Wcovered-switch-default"
#endif
		/* All enum cases defined as of the time of coding
		 * have been covered above. Handle later definitions,
		 * memory corruptions and buggy inputs below...
		 */
		default:
#if (defined HAVE_PRAGMA_GCC_DIAGNOSTIC_PUSH_POP) && (defined HAVE_PRAGMA_GCC_DIAGNOSTIC_IGNORED_COVERED_SWITCH_DEFAULT)
# pragma GCC diagnostic pop
#endif
			dstate_setinfo("ups.debug.L","%s", hexascdump(l_value+1, 7));
			break;
	}

	/* - * - * - * - * - * - * - * - * - * - * - * - * - * - * - */

	if(tl_model != TRIPP_LITE_OMNIVS && tl_model != TRIPP_LITE_OMNIVS_2001) {
		debug_message("D", 2);

		/* We already grabbed these above: */
		if(tl_model != TRIPP_LITE_SMARTPRO) {
			debug_message("V", 2); /* Probably not necessary - seems to be static */
			debug_message("M", 2);
			debug_message("T", 2);
			debug_message("P", 2);
		}
		/* debug_message("U", 2); */
	}

	dstate_dataok();
}

void upsdrv_help(void)
{
}

void upsdrv_makevartable(void)
{
	char msg[256];

	snprintf(msg, sizeof msg, "Set shutdown delay, in seconds (default=%d)",
		DEFAULT_OFFDELAY);
	addvar(VAR_VALUE, "offdelay", msg);

	/* allow -x vendor=X, vendorid=X, product=X, productid=X, serial=X */
	nut_usb_addvars();

	snprintf(msg, sizeof msg, "Minimum battery voltage, corresponding to 10%% charge (default=%.1f)",
		MIN_VOLT);
	addvar(VAR_VALUE, "battery_min", msg);

	snprintf(msg, sizeof msg, "Maximum battery voltage, corresponding to 100%% charge (default=%.1f)",
		MAX_VOLT);
	addvar(VAR_VALUE, "battery_max", msg);

#if 0
	snprintf(msg, sizeof msg, "Set start delay, in seconds (default=%d).",
		DEFAULT_STARTDELAY);
	addvar(VAR_VALUE, "startdelay", msg);
	snprintf(msg, sizeof msg, "Set reboot delay, in seconds (default=%d).",
		DEFAULT_BOOTDELAY);
	addvar(VAR_VALUE, "rebootdelay", msg);
#endif
}

/*!@brief Initialize UPS and variables from ups.conf
 *
 * @todo Allow binding based on firmware version (which seems to vary wildly
 * from unit to unit)
 */
void upsdrv_initups(void)
{
	char *regex_array[7];
	char *value;
	int r;

	/* process the UPS selection options */
	regex_array[0] = NULL; /* handled by USB IDs device table */
	regex_array[1] = getval("productid");
	regex_array[2] = getval("vendor"); /* vendor string */
	regex_array[3] = getval("product"); /* product string */
	regex_array[4] = getval("serial"); /* probably won't see this */
	regex_array[5] = getval("bus");
	regex_array[6] = getval("device");

	r = USBNewRegexMatcher(&regex_matcher, regex_array, REG_ICASE | REG_EXTENDED);
	if (r==-1) {
		fatal_with_errno(EXIT_FAILURE, "USBNewRegexMatcher");
	} else if (r) {
		fatalx(EXIT_FAILURE, "invalid regular expression: %s", regex_array[r]);
	}

	/* link the matchers */
	regex_matcher->next = &subdriver_matcher;

	/* Search for the first supported UPS matching the regular
	 * expression */
	r = comm_driver->open(&udev, &curDevice, regex_matcher, NULL);
	if (r < 1) {
		fatalx(EXIT_FAILURE, "No matching USB/HID UPS found");
	}

	hd = &curDevice;

	upslogx(1, "Detected a UPS: %s/%s", hd->Vendor ? hd->Vendor : "unknown", hd->Product ? hd->Product : "unknown");

	dstate_setinfo("ups.vendorid", "%04x", hd->VendorID);
	dstate_setinfo("ups.productid", "%04x", hd->ProductID);

	/* create a new matcher for later reopening */
	r = USBNewExactMatcher(&reopen_matcher, hd);
	if (r) {
		fatal_with_errno(EXIT_FAILURE, "USBNewExactMatcher");
	}
	/* link the two matchers */
	reopen_matcher->next = regex_matcher;

	value = getval("offdelay");
	if (value) {
		int ival = atoi(value);
		if (ival >= 0) {
			offdelay = (unsigned int)ival;
			upsdebugx(2, "Setting 'offdelay' to %u", offdelay);
		} else {
			upsdebugx(2, "FAILED to set 'offdelay' to %d", ival);
		}
	}

	value = getval("battery_min");
	if (value) {
		V_interval[0] = atof(value);
		upsdebugx(2, "Setting 'battery_min' to %.g", V_interval[0]);
	}

	value = getval("battery_max");
	if (value) {
		V_interval[1] = atof(value);
		upsdebugx(2, "Setting 'battery_max' to %.g", V_interval[1]);
	}

#if 0
	if (getval("startdelay"))
		startdelay = atoi(getval("startdelay"));
	if (getval("rebootdelay"))
		bootdelay = atoi(getval("rebootdelay"));
#endif
}

void upsdrv_cleanup(void)
{
	comm_driver->close(udev);
	USBFreeExactMatcher(reopen_matcher);
	USBFreeRegexMatcher(regex_matcher);
	free(curDevice.Vendor);
	free(curDevice.Product);
	free(curDevice.Serial);
	free(curDevice.Bus);
	free(curDevice.Device);
}<|MERGE_RESOLUTION|>--- conflicted
+++ resolved
@@ -136,11 +136,7 @@
 #include "usb-common.h"
 
 #define DRIVER_NAME		"Tripp Lite OMNIVS / SMARTPRO driver"
-<<<<<<< HEAD
-#define DRIVER_VERSION	"0.30"
-=======
 #define DRIVER_VERSION	"0.31"
->>>>>>> 05383119
 
 /* driver description structure */
 upsdrv_info_t	upsdrv_info = {
@@ -153,19 +149,6 @@
 	DRV_EXPERIMENTAL,
 	{ NULL }
 };
-
-/* Compatibility layer between libusb 0.1 and 1.0 */
-#ifdef WITH_LIBUSB_1_0
- /* Simply remap libusb functions/structures from 0.1 to 1.0 */
- #define ERROR_BUSY	LIBUSB_ERROR_BUSY
- #define ERROR_PIPE LIBUSB_ERROR_PIPE
- typedef libusb_device_handle usb_dev_handle;
- #define nut_usb_strerror(a) libusb_strerror(a)
-#else /* for libusb 0.1 */
- #define ERROR_BUSY	-EBUSY
- #define ERROR_PIPE -EPIPE
- #define nut_usb_strerror(a) usb_strerror()
-#endif
 
 /* TrippLite */
 #define TRIPPLITE_VENDORID 0x09ae
