/*  eaton-ups-pxg-mib.c - data to monitor Eaton / Powerware PXG UPS with NUT
 *  (using MIBs described in stdupsv1.mib and Xups.mib)
 *  Previously known as powerware-mib.c for "pw" mapping,
 *  later split into several subdrivers
 *
 *  Copyright (C)
 *       2005-2006 Olli Savia <ops@iki.fi>
 *       2005-2006 Niels Baggesen <niels@baggesen.net>
 *       2015-2022 Eaton (author: Arnaud Quette <ArnaudQuette@Eaton.com>)
 *
 *  This program is free software; you can redistribute it and/or modify
 *  it under the terms of the GNU General Public License as published by
 *  the Free Software Foundation; either version 2 of the License, or
 *  (at your option) any later version.
 *
 *  This program is distributed in the hope that it will be useful,
 *  but WITHOUT ANY WARRANTY; without even the implied warranty of
 *  MERCHANTABILITY or FITNESS FOR A PARTICULAR PURPOSE.  See the
 *  GNU General Public License for more details.
 *
 *
 *  You should have received a copy of the GNU General Public License
 *  along with this program; if not, write to the Free Software
 *  Foundation, Inc., 59 Temple Place, Suite 330, Boston, MA 02111-1307 USA
 *
 */

#include "eaton-ups-pxg-mib.h"
#if WITH_SNMP_LKP_FUN
/* FIXME: shared helper code, need to be put in common */
#include "eaton-pdu-marlin-helpers.h"
#endif

#define EATON_PXG_MIB_VERSION "0.105"

/* Powerware UPS newer PXGX UPS cards (BladeUPS, ...) */
#define EATON_PXGX_SYSOID	".1.3.6.1.4.1.534.2.12"

/* SNMP OIDs set */
#define PW_OID_MFR_NAME		"1.3.6.1.4.1.534.1.1.1.0"	/* XUPS-MIB::xupsIdentManufacturer.0 */
#define PW_OID_MODEL_NAME	"1.3.6.1.4.1.534.1.1.2.0"	/* XUPS-MIB::xupsIdentModel.0 */
#define PW_OID_FIRMREV		"1.3.6.1.4.1.534.1.1.3.0"	/* XUPS-MIB::xupsIdentSoftwareVersion.0 */

#define PW_OID_BATT_RUNTIME	"1.3.6.1.4.1.534.1.2.1.0"	/* XUPS-MIB::xupsBatTimeRemaining.0 */
#define PW_OID_BATT_VOLTAGE	"1.3.6.1.4.1.534.1.2.2.0"	/* XUPS-MIB::xupsBatVoltage.0 */
#define PW_OID_BATT_CURRENT	"1.3.6.1.4.1.534.1.2.3.0"	/* XUPS-MIB::xupsBatCurrent.0 */
#define PW_OID_BATT_CHARGE	"1.3.6.1.4.1.534.1.2.4.0"	/* XUPS-MIB::xupsBatCapacity.0 */
#define PW_OID_BATT_STATUS	"1.3.6.1.4.1.534.1.2.5.0"	/* XUPS-MIB::xupsBatteryAbmStatus.0 */

#define PW_OID_IN_FREQUENCY	"1.3.6.1.4.1.534.1.3.1.0"	/* XUPS-MIB::xupsInputFrequency.0 */
#define PW_OID_IN_LINE_BADS	"1.3.6.1.4.1.534.1.3.2.0"	/* XUPS-MIB::xupsInputLineBads.0 */
#define PW_OID_IN_LINES		"1.3.6.1.4.1.534.1.3.3.0"	/* XUPS-MIB::xupsInputNumPhases.0 */
#define PW_OID_IN_VOLTAGE	"1.3.6.1.4.1.534.1.3.4.1.2"	/* XUPS-MIB::xupsInputVoltage */
#define PW_OID_IN_CURRENT	"1.3.6.1.4.1.534.1.3.4.1.3"	/* XUPS-MIB::xupsInputCurrent */
#define PW_OID_IN_POWER		"1.3.6.1.4.1.534.1.3.4.1.4"	/* XUPS-MIB::xupsInputWatts */

#define PW_OID_OUT_LOAD		"1.3.6.1.4.1.534.1.4.1.0"	/* XUPS-MIB::xupsOutputLoad.0 */
#define PW_OID_OUT_FREQUENCY	"1.3.6.1.4.1.534.1.4.2.0"	/* XUPS-MIB::xupsOutputFrequency.0 */
#define PW_OID_OUT_LINES	"1.3.6.1.4.1.534.1.4.3.0"	/* XUPS-MIB::xupsOutputNumPhases.0 */
#define PW_OID_OUT_VOLTAGE	"1.3.6.1.4.1.534.1.4.4.1.2"	/* XUPS-MIB::xupsOutputVoltage */
#define PW_OID_OUT_CURRENT	"1.3.6.1.4.1.534.1.4.4.1.3"	/* XUPS-MIB::xupsOutputCurrent */
#define PW_OID_OUT_POWER	"1.3.6.1.4.1.534.1.4.4.1.4"	/* XUPS-MIB::xupsOutputWatts */
#define PW_OID_POWER_STATUS	"1.3.6.1.4.1.534.1.4.5.0"	/* XUPS-MIB::xupsOutputSource.0 */

#define PW_OID_BY_FREQUENCY	"1.3.6.1.4.1.534.1.5.1.0"	/* XUPS-MIB::xupsBypassFrequency.0 */
#define PW_OID_BY_LINES		"1.3.6.1.4.1.534.1.5.2.0"	/* XUPS-MIB::xupsBypassNumPhases.0 */
#define PW_OID_BY_VOLTAGE	"1.3.6.1.4.1.534.1.5.3.1.2"	/* XUPS-MIB::xupsBypassVoltage */

#define PW_OID_BATTEST_START	"1.3.6.1.4.1.534.1.8.1"		/* XUPS-MIB::xupsTestBattery   set to startTest(1) to initiate test*/

#define PW_OID_CONT_OFFDELAY	"1.3.6.1.4.1.534.1.9.1.0"		/* XUPS-MIB::xupsControlOutputOffDelay */
#define PW_OID_CONT_ONDELAY	"1.3.6.1.4.1.534.1.9.2.0"		/* XUPS-MIB::xupsControlOutputOnDelay */
#define PW_OID_CONT_OFFT_DEL	"1.3.6.1.4.1.534.1.9.3"		/* XUPS-MIB::xupsControlOutputOffTrapDelay */
#define PW_OID_CONT_ONT_DEL	"1.3.6.1.4.1.534.1.9.4"		/* XUPS-MIB::xupsControlOutputOnTrapDelay */
#define PW_OID_CONT_LOAD_SHED_AND_RESTART	"1.3.6.1.4.1.534.1.9.6"		/* XUPS-MIB::xupsLoadShedSecsWithRestart */

#define PW_OID_CONF_OVOLTAGE	"1.3.6.1.4.1.534.1.10.1.0"	/* XUPS-MIB::xupsConfigOutputVoltage.0 */
#define PW_OID_CONF_IVOLTAGE	"1.3.6.1.4.1.534.1.10.2.0"	/* XUPS-MIB::xupsConfigInputVoltage.0 */
#define PW_OID_CONF_POWER	"1.3.6.1.4.1.534.1.10.3.0"	/* XUPS-MIB::xupsConfigOutputWatts.0 */
#define PW_OID_CONF_FREQ	"1.3.6.1.4.1.534.1.10.4.0"	/* XUPS-MIB::xupsConfigOutputFreq.0 */

#define PW_OID_ALARMS		"1.3.6.1.4.1.534.1.7.1.0"		/* XUPS-MIB::xupsAlarms */
#define PW_OID_ALARM_OB		"1.3.6.1.4.1.534.1.7.3"		/* XUPS-MIB::xupsOnBattery */
#define PW_OID_ALARM_LB		"1.3.6.1.4.1.534.1.7.4"		/* XUPS-MIB::xupsLowBattery */

#define IETF_OID_AGENTREV	"1.3.6.1.2.1.33.1.1.4.0"	/* UPS-MIB::upsIdentAgentSoftwareVersion.0 */
#define IETF_OID_IDENT		"1.3.6.1.2.1.33.1.1.5.0"	/* UPS-MIB::upsIdentName.0 */
#define IETF_OID_CONF_OUT_VA	"1.3.6.1.2.1.33.1.9.5.0"	/* UPS-MIB::upsConfigOutputVA.0 */
#define IETF_OID_CONF_RUNTIME_LOW	"1.3.6.1.2.1.33.1.9.7.0"	/* UPS-MIB::upsConfigLowBattTime.0 */
#define IETF_OID_LOAD_LEVEL	"1.3.6.1.2.1.33.1.4.4.1.5"	/* UPS-MIB::upsOutputPercentLoad */
#define IETF_OID_AUTO_RESTART	"1.3.6.1.2.1.33.1.8.5.0"	/* UPS-MIB::upsAutoRestart */

/* Delay before powering off in seconds */
#define DEFAULT_OFFDELAY	30
/* Delay before powering on in seconds */
#define DEFAULT_ONDELAY	20
/* Default shutdown.return delay in seconds */
#define DEFAULT_SHUTDOWNDELAY	0

static info_lkp_t eaton_pxg_alarm_ob[] = {
	info_lkp_default(1, "OB"),
	info_lkp_default(2, ""),
	info_lkp_sentinel
};

static info_lkp_t eaton_pxg_alarm_lb[] = {
	info_lkp_default(1, "LB"),
	info_lkp_default(2, ""),
	info_lkp_sentinel
};

static info_lkp_t eaton_pxg_pwr_info[] = {
	info_lkp_default(0, "OFF"),	/* off */
	info_lkp_default(1, "OL"),	/* systemNormal */
	info_lkp_default(2, "OL"),	/* systemNormalUPSRedundant */
	info_lkp_default(3, "OL"),	/* systemNormalNotRedundant */
	info_lkp_default(4, "OB"),	/* systemOnDCSource*/
	info_lkp_default(5, "OB LB"),	/* systemOnDCSourceShutdownImminent */
	info_lkp_default(6, "OL"),	/* systemNormalBypassNotAvailable */
	info_lkp_default(7, "OL"),	/* systemNormalOnLine */
	info_lkp_default(8, "OL"),	/* systemNormalEnergySaverSystem */
	info_lkp_default(9, "OL"),	/* systemNormalVMMS */
	info_lkp_default(10, "OL"),	/* systemNormalHRS */
	info_lkp_default(13, "OL OVER"),	/* outputOverload */
	info_lkp_default(14, "OL TRIM"),	/* systemNormalOnBuck */
	info_lkp_default(15, "OL BOOST"),	/* systemNormalOnBoost */
	info_lkp_default(16, "BYPASS"),	/* onBypass */
	info_lkp_default(17, "BYPASS"),	/* onBypassStarting */
	info_lkp_default(18, "BYPASS"),	/* onBypassReady */
	info_lkp_default(32, "BYPASS"),	/* onMaintenanceBypass */
	info_lkp_default(33, "OL BYPASS"),	/* onMBSUPSOnLine */
	info_lkp_default(34, "BYPASS"),	/* onMBSUPSOnBypass */
	info_lkp_default(35, "OFF BYPASS"),	/* onMBSUPSOff */
	info_lkp_default(36, "OB BYPASS"),	/* onMBSUPSOnBattery */
	info_lkp_default(37, "OL"),	/* onMBSUPSOnLineESS */
	info_lkp_default(38, "OL"),	/* onMBSUPSOnLineVMMS */
	info_lkp_default(39, "OL"),	/* onMBSUPSOnLineHRS */
	info_lkp_default(40, "OL"),	/* onMBSStarting */
	info_lkp_default(41, "OL"),	/* onMBSReady */
	info_lkp_default(48, "OFF"),	/* loadOff */
	info_lkp_default(49, "OFF"),	/* loadOffStarting */
	info_lkp_default(50, "OFF"),	/* loadOffReady */
	info_lkp_default(64, "OL"),	/* supportingLoad */
	info_lkp_default(80, "OL"),	/* systemNormalSP */
	info_lkp_default(81, "OL"),	/* systemNormalEnergySaverSystemSP */
	info_lkp_default(96, "BYPASS"),	/* systemOnBypassSP */
	info_lkp_default(100, "BYPASS"),	/* systemOnManualMaintenanceBypassSP (0x64) */
	info_lkp_default(224, "OL OVER"),	/* loadSegmentOverload (0x64) */
	info_lkp_default(240, "OB"),	/* systemOnDCSourceSP */
	info_lkp_default(241, "OFF"),	/* systemOffSP */
	info_lkp_sentinel
};

/* FIXME: mapped to (experimental.)ups.type, but
 * should be output.source or ups.mode (need RFC)
 * to complement the above ups.status
 * along with having ups.type as described hereafter*/
/* FIXME: should be used by ups.mode or output.source (need RFC);
 * Note: this define is not set via project options; code was hidden with
 * original commit to "snmp-ups: support newer Genepi management cards";
 * un-hidden to make it "experimental.*" namespace during backporting
 */
#ifndef USE_PW_MODE_INFO
# define USE_PW_MODE_INFO 1
#endif

#if USE_PW_MODE_INFO
static info_lkp_t eaton_pxg_mode_info[] = {
	info_lkp_default(1, ""),
	info_lkp_default(2, ""),
	info_lkp_default(3, "normal"),
	info_lkp_default(4, ""),
	info_lkp_default(5, ""),
	info_lkp_default(6, ""),
	info_lkp_default(7, ""),
	info_lkp_default(8, "parallel capacity"),
	info_lkp_default(9, "parallel redundancy"),
	info_lkp_default(10, "high efficiency"),

	/* Extended status values,
	 * FIXME: check for source and completion */
	info_lkp_default(240, ""),	/* battery (0xF0) */
	info_lkp_default(100, ""),	/* maintenanceBypass (0x64) */
	info_lkp_default(96, ""),	/* Bypass (0x60) */
	info_lkp_default(81, "high efficiency"),	/* high efficiency (0x51) */
	info_lkp_default(80, "normal"),	/* normal (0x50) */
	info_lkp_default(64, ""),	/* UPS supporting load, normal degraded mode (0x40) */
	info_lkp_default(16, ""),	/* none (0x10) */
	info_lkp_sentinel
};
#endif /* USE_PW_MODE_INFO */

/* FIXME: may be standardized
 * extracted from bcmxcp.c->BCMXCP_TOPOLOGY_*, Make some common definitions */
static info_lkp_t eaton_pxg_topology_info[] = {
	info_lkp_default(0x0000, ""),	/* None; use the Table of Elements */
	info_lkp_default(0x0010, "Off-line switcher, Single Phase"),
	info_lkp_default(0x0020, "Line-Interactive UPS, Single Phase"),
	info_lkp_default(0x0021, "Line-Interactive UPS, Two Phase"),
	info_lkp_default(0x0022, "Line-Interactive UPS, Three Phase"),
	info_lkp_default(0x0030, "Dual AC Input, On-Line UPS, Single Phase"),
	info_lkp_default(0x0031, "Dual AC Input, On-Line UPS, Two Phase"),
	info_lkp_default(0x0032, "Dual AC Input, On-Line UPS, Three Phase"),
	info_lkp_default(0x0040, "On-Line UPS, Single Phase"),
	info_lkp_default(0x0041, "On-Line UPS, Two Phase"),
	info_lkp_default(0x0042, "On-Line UPS, Three Phase"),
	info_lkp_default(0x0050, "Parallel Redundant On-Line UPS, Single Phase"),
	info_lkp_default(0x0051, "Parallel Redundant On-Line UPS, Two Phase"),
	info_lkp_default(0x0052, "Parallel Redundant On-Line UPS, Three Phase"),
	info_lkp_default(0x0060, "Parallel for Capacity On-Line UPS, Single Phase"),
	info_lkp_default(0x0061, "Parallel for Capacity On-Line UPS, Two Phase"),
	info_lkp_default(0x0062, "Parallel for Capacity On-Line UPS, Three Phase"),
	info_lkp_default(0x0102, "System Bypass Module, Three Phase"),
	info_lkp_default(0x0122, "Hot-Tie Cabinet, Three Phase"),
	info_lkp_default(0x0200, "Outlet Controller, Single Phase"),
	info_lkp_default(0x0222, "Dual AC Input Static Switch Module, 3 Phase"),
	info_lkp_sentinel
};

/* Legacy implementation */
static info_lkp_t eaton_pxg_battery_abm_status[] = {
	info_lkp_default(1, "CHRG"),
	info_lkp_default(2, "DISCHRG"),
/*
	info_lkp_default(3, "Floating"),
	info_lkp_default(4, "Resting"),
	info_lkp_default(5, "Unknown"),
*/
	info_lkp_sentinel
};

static info_lkp_t eaton_pxg_abm_status_info[] = {
	info_lkp_default(1, "charging"),
	info_lkp_default(2, "discharging"),
	info_lkp_default(3, "floating"),
	info_lkp_default(4, "resting"),
	info_lkp_default(5, "unknown"),	/* Undefined - ABM is not activated */
	info_lkp_default(6, "disabled"),	/* ABM Charger Disabled */
	info_lkp_sentinel
};

static info_lkp_t eaton_pxg_batt_test_info[] = {
	info_lkp_default(1, "Unknown"),
	info_lkp_default(2, "Done and passed"),
	info_lkp_default(3, "Done and error"),
	info_lkp_default(4, "In progress"),
	info_lkp_default(5, "Not supported"),
	info_lkp_default(6, "Inhibited"),
	info_lkp_default(7, "Scheduled"),
	info_lkp_sentinel
};

static info_lkp_t eaton_pxg_yes_no_info[] = {
	info_lkp_default(1, "yes"),
	info_lkp_default(2, "no"),
	info_lkp_sentinel
};

static info_lkp_t eaton_pxg_outlet_status_info[] = {
	info_lkp_default(1, "on"),
	info_lkp_default(2, "off"),
	info_lkp_default(3, "on"),	/* pendingOff, transitional status */
	info_lkp_default(4, "off"),	/* pendingOn, transitional status */
	/* info_lkp_default(5, ""),	//  unknown */
	/* info_lkp_default(6, ""),	//  reserved */
	info_lkp_default(7, "off"),	/* Failed in Closed position */
	info_lkp_default(8, "on"),	/* Failed in Open position */
	info_lkp_sentinel
};

static info_lkp_t eaton_pxg_ambient_drycontacts_info[] = {
	info_lkp_default(-1, "unknown"),
	info_lkp_default(1, "opened"),
	info_lkp_default(2, "closed"),
	info_lkp_default(3, "opened"),	/* openWithNotice   */
	info_lkp_default(4, "closed"),	/* closedWithNotice */
	info_lkp_sentinel
};

#if WITH_SNMP_LKP_FUN
/* Note: eaton_sensor_temperature_unit_fun() is defined in eaton-pdu-marlin-helpers.c
 * and su_temperature_read_fun() is in snmp-ups.c
 * Future work for DMF might provide same-named routines via LUA-C gateway.
 */

# if WITH_SNMP_LKP_FUN_DUMMY
/* Temperature unit consideration */
const char *eaton_sensor_temperature_unit_fun(void *raw_snmp_value) {
	/* snmp_value here would be a (long*) */
	NUT_UNUSED_VARIABLE(raw_snmp_value);
	return "unknown";
}
/* FIXME: please DMF, though this should be in snmp-ups.c or equiv. */
const char *su_temperature_read_fun(void *raw_snmp_value) {
	/* snmp_value here would be a (long*) */
	NUT_UNUSED_VARIABLE(raw_snmp_value);
	return "dummy";
};
# endif /* WITH_SNMP_LKP_FUN_DUMMY */

static info_lkp_t eaton_pxg_sensor_temperature_unit_info[] = {
	info_lkp_fun_vp2s(0, "dummy", eaton_sensor_temperature_unit_fun),
	info_lkp_sentinel
};

static info_lkp_t eaton_pxg_sensor_temperature_read_info[] = {
	info_lkp_fun_vp2s(0, "dummy", su_temperature_read_fun),
	info_lkp_sentinel
};

#else /* if not WITH_SNMP_LKP_FUN: */

/* FIXME: For now, DMF codebase falls back to old implementation with static
 * lookup/mapping tables for this, which can easily go into the DMF XML file.
 */
static info_lkp_t eaton_pxg_sensor_temperature_unit_info[] = {
	info_lkp_default(0, "kelvin"),
	info_lkp_default(1, "celsius"),
	info_lkp_default(2, "fahrenheit"),
	info_lkp_sentinel
};

#endif /* WITH_SNMP_LKP_FUN */

static info_lkp_t eaton_pxg_ambient_drycontacts_polarity_info[] = {
	info_lkp_default(0, "normal-opened"),
	info_lkp_default(1, "normal-closed"),
	info_lkp_sentinel
};

static info_lkp_t eaton_pxg_ambient_drycontacts_state_info[] = {
	info_lkp_default(0, "inactive"),
	info_lkp_default(1, "active"),
	info_lkp_sentinel
};

static info_lkp_t eaton_pxg_emp002_ambient_presence_info[] = {
	info_lkp_default(0, "unknown"),
	info_lkp_default(2, "yes"),	/* communicationOK */
	info_lkp_default(3, "no"),	/* communicationLost */
	info_lkp_sentinel
};

/* extracted from drivers/eaton-pdu-marlin-mib.c -> marlin_threshold_status_info */
static info_lkp_t eaton_pxg_threshold_status_info[] = {
	info_lkp_default(0, "good"),	/* No threshold triggered */
	info_lkp_default(1, "warning-low"),	/* Warning low threshold triggered */
	info_lkp_default(2, "critical-low"),	/* Critical low threshold triggered */
	info_lkp_default(3, "warning-high"),	/* Warning high threshold triggered */
	info_lkp_default(4, "critical-high"),	/* Critical high threshold triggered */
	info_lkp_sentinel
};

/* extracted from drivers/eaton-pdu-marlin-mib.c -> marlin_threshold_xxx_alarms_info */
static info_lkp_t eaton_pxg_threshold_temperature_alarms_info[] = {
	info_lkp_default(0, ""),	/* No threshold triggered */
	info_lkp_default(1, "low temperature warning!"),	/* Warning low threshold triggered */
	info_lkp_default(2, "low temperature critical!"),	/* Critical low threshold triggered */
	info_lkp_default(3, "high temperature warning!"),	/* Warning high threshold triggered */
	info_lkp_default(4, "high temperature critical!"),	/* Critical high threshold triggered */
	info_lkp_sentinel
};

static info_lkp_t eaton_pxg_threshold_humidity_alarms_info[] = {
	info_lkp_default(0, ""),	/* No threshold triggered */
	info_lkp_default(1, "low humidity warning!"),	/* Warning low threshold triggered */
	info_lkp_default(2, "low humidity critical!"),	/* Critical low threshold triggered */
	info_lkp_default(3, "high humidity warning!"),	/* Warning high threshold triggered */
	info_lkp_default(4, "high humidity critical!"),	/* Critical high threshold triggered */
	info_lkp_sentinel
};

/* Snmp2NUT lookup table */

static snmp_info_t eaton_pxg_mib[] = {

	/* standard MIB items */
	snmp_info_default("device.description", ST_FLAG_STRING | ST_FLAG_RW, SU_INFOSIZE, ".1.3.6.1.2.1.1.1.0", NULL, SU_FLAG_OK, NULL),
	snmp_info_default("device.contact", ST_FLAG_STRING | ST_FLAG_RW, SU_INFOSIZE, ".1.3.6.1.2.1.1.4.0", NULL, SU_FLAG_OK, NULL),
	snmp_info_default("device.location", ST_FLAG_STRING | ST_FLAG_RW, SU_INFOSIZE, ".1.3.6.1.2.1.1.6.0", NULL, SU_FLAG_OK, NULL),

	/* FIXME: miss device page! */
	/* UPS page */
	/* info_type, info_flags, info_len, OID, dfl, flags, oid2info, setvar */
	snmp_info_default("ups.mfr", ST_FLAG_STRING, SU_INFOSIZE, PW_OID_MFR_NAME, "",
		SU_FLAG_STATIC, NULL),
	snmp_info_default("ups.model", ST_FLAG_STRING, SU_INFOSIZE, PW_OID_MODEL_NAME, "",
		SU_FLAG_STATIC, NULL),
	/* FIXME: the 2 "firmware" entries below should be SU_FLAG_SEMI_STATIC */
	snmp_info_default("ups.firmware", ST_FLAG_STRING, SU_INFOSIZE, PW_OID_FIRMREV, "",
		0, NULL),
	snmp_info_default("ups.firmware.aux", ST_FLAG_STRING, SU_INFOSIZE, IETF_OID_AGENTREV, "",
		0, NULL),
	snmp_info_default("ups.serial", ST_FLAG_STRING, SU_INFOSIZE, IETF_OID_IDENT, "",
		SU_FLAG_STATIC, NULL),
	snmp_info_default("ups.load", 0, 1.0, PW_OID_OUT_LOAD, "",
		0, NULL),
	/* FIXME: should be removed in favor of output.power */
	snmp_info_default("ups.power", 0, 1.0, PW_OID_OUT_POWER ".1", "",
		0, NULL),
	/* Duplicate of the above entry, but pointing at the first index */
	/* xupsOutputWatts.1.0; Value (Integer): 300 */
	snmp_info_default("ups.power", 0, 1.0, "1.3.6.1.4.1.534.1.4.4.1.4.1.0", "",
		0, NULL),

	snmp_info_default("ups.status", ST_FLAG_STRING, SU_INFOSIZE, PW_OID_POWER_STATUS, "OFF",
		SU_STATUS_PWR, &eaton_pxg_pwr_info[0]),
	snmp_info_default("ups.status", ST_FLAG_STRING, SU_INFOSIZE, PW_OID_ALARM_OB, "",
		SU_STATUS_BATT, &eaton_pxg_alarm_ob[0]),
	snmp_info_default("ups.status", ST_FLAG_STRING, SU_INFOSIZE, PW_OID_ALARM_LB, "",
		SU_STATUS_BATT, &eaton_pxg_alarm_lb[0]),
	snmp_info_default("ups.status", ST_FLAG_STRING, SU_INFOSIZE, PW_OID_BATT_STATUS, "",
		SU_STATUS_BATT, &eaton_pxg_battery_abm_status[0]),
<<<<<<< HEAD
=======

>>>>>>> 6abd95e3
#if USE_PW_MODE_INFO
	/* FIXME: should be ups.mode or output.source (need RFC) */
	/* Note: this define is not set via project options; code hidden with
	 * commit to "snmp-ups: support newer Genepi management cards" */
	snmp_info_default("experimental.ups.type", ST_FLAG_STRING, SU_INFOSIZE, PW_OID_POWER_STATUS, "",
		SU_FLAG_STATIC | SU_FLAG_OK, &eaton_pxg_mode_info[0]),
#endif /* USE_PW_MODE_INFO */
	/* xupsTopologyType.0; Value (Integer): 32 */
	snmp_info_default("ups.type", ST_FLAG_STRING, SU_INFOSIZE, "1.3.6.1.4.1.534.1.13.1.0", "",
		SU_FLAG_STATIC | SU_FLAG_OK, &eaton_pxg_topology_info[0]),
	/* FIXME: should be removed in favor of their output. equivalent! */
	snmp_info_default("ups.realpower.nominal", 0, 1.0, PW_OID_CONF_POWER, "",
		0, NULL),
	/* FIXME: should be removed in favor of output.power.nominal */
	snmp_info_default("ups.power.nominal", 0, 1.0, IETF_OID_CONF_OUT_VA, "",
		0, NULL),
	/* XUPS-MIB::xupsEnvAmbientTemp.0 */
	snmp_info_default("ups.temperature", 0, 1.0, "1.3.6.1.4.1.534.1.6.1.0", "", 0, NULL),
	/* FIXME: These 2 data needs RFC! */
	/* XUPS-MIB::xupsEnvAmbientLowerLimit.0 */
	snmp_info_default("ups.temperature.low", ST_FLAG_RW, 1.0, "1.3.6.1.4.1.534.1.6.2.0", "", 0, NULL),
	/* XUPS-MIB::xupsEnvAmbientUpperLimit.0 */
	snmp_info_default("ups.temperature.high", ST_FLAG_RW, 1.0, "1.3.6.1.4.1.534.1.6.3.0", "", 0, NULL),
	/* XUPS-MIB::xupsTestBatteryStatus */
	snmp_info_default("ups.test.result", ST_FLAG_STRING, SU_INFOSIZE, "1.3.6.1.4.1.534.1.8.2.0", "", 0, &eaton_pxg_batt_test_info[0]),
	/* UPS-MIB::upsAutoRestart */
	snmp_info_default("ups.start.auto", ST_FLAG_RW | ST_FLAG_STRING, SU_INFOSIZE, "1.3.6.1.2.1.33.1.8.5.0", "", SU_FLAG_OK, &eaton_pxg_yes_no_info[0]),
	/* XUPS-MIB::xupsBatteryAbmStatus.0 */
	snmp_info_default("battery.charger.status", ST_FLAG_STRING, SU_INFOSIZE, "1.3.6.1.4.1.534.1.2.5.0", "", SU_STATUS_BATT, &eaton_pxg_abm_status_info[0]),

	/* Battery page */
	snmp_info_default("battery.charge", 0, 1.0, PW_OID_BATT_CHARGE, "",
		0, NULL),
	snmp_info_default("battery.runtime", 0, 1.0, PW_OID_BATT_RUNTIME, "",
		0, NULL),
	snmp_info_default("battery.voltage", 0, 1.0, PW_OID_BATT_VOLTAGE, "",
		0, NULL),
	snmp_info_default("battery.current", 0, 0.1, PW_OID_BATT_CURRENT, "",
		0, NULL),
	snmp_info_default("battery.runtime.low", 0, 60.0, IETF_OID_CONF_RUNTIME_LOW, "",
		0, NULL),
	snmp_info_default("battery.date", ST_FLAG_RW | ST_FLAG_STRING, SU_INFOSIZE, ".1.3.6.1.4.1.534.1.2.6.0", NULL, SU_FLAG_OK, &su_convert_to_iso_date_info[FUNMAP_USDATE_TO_ISODATE]),

	/* Output page */
	snmp_info_default("output.phases", 0, 1.0, PW_OID_OUT_LINES, "", 0, NULL),
	/* XUPS-MIB::xupsOutputFrequency.0 */
	snmp_info_default("output.frequency", 0, 0.1, "1.3.6.1.4.1.534.1.4.2.0", "", 0, NULL),
	/* XUPS-MIB::xupsConfigOutputFreq.0 */
	snmp_info_default("output.frequency.nominal", 0, 0.1, "1.3.6.1.4.1.534.1.10.4.0", "", 0, NULL),
	/* XUPS-MIB::xupsOutputVoltage.1 */
	snmp_info_default("output.voltage", 0, 1.0, "1.3.6.1.4.1.534.1.4.4.1.2.1", "", SU_OUTPUT_1, NULL),
	/* Duplicate of the above entry, but pointing at the first index */
	/* xupsOutputVoltage.1.0; Value (Integer): 230 */
	snmp_info_default("output.voltage", 0, 1.0, "1.3.6.1.4.1.534.1.4.4.1.2.1.0", "", SU_OUTPUT_1, NULL),
	/* XUPS-MIB::xupsConfigOutputVoltage.0 */
	snmp_info_default("output.voltage.nominal", 0, 1.0, "1.3.6.1.4.1.534.1.10.1.0", "", 0, NULL),
	/* XUPS-MIB::xupsConfigLowOutputVoltageLimit.0 */
	snmp_info_default("output.voltage.low", 0, 1.0, ".1.3.6.1.4.1.534.1.10.6.0", "", 0, NULL),
	/* XUPS-MIB::xupsConfigHighOutputVoltageLimit.0 */
	snmp_info_default("output.voltage.high", 0, 1.0, ".1.3.6.1.4.1.534.1.10.7.0", "", 0, NULL),
	snmp_info_default("output.current", 0, 1.0, PW_OID_OUT_CURRENT ".1", "",
		SU_OUTPUT_1, NULL),
	/* Duplicate of the above entry, but pointing at the first index */
	/* xupsOutputCurrent.1.0; Value (Integer): 0 */
	snmp_info_default("output.current", 0, 1.0, "1.3.6.1.4.1.534.1.4.4.1.3.1.0", "",
		SU_OUTPUT_1, NULL),
	snmp_info_default("output.realpower", 0, 1.0, PW_OID_OUT_POWER ".1", "",
		SU_OUTPUT_1, NULL),
	/* Duplicate of the above entry, but pointing at the first index */
	/* Name/OID: xupsOutputWatts.1.0; Value (Integer): 1200 */
	snmp_info_default("output.realpower", 0, 1.0, "1.3.6.1.4.1.534.1.4.4.1.4.1.0", "",
		0, NULL),
	/* Duplicate of "ups.realpower.nominal"
	 * FIXME: map either ups or output, but not both (or have an auto-remap) */
	snmp_info_default("output.realpower.nominal", 0, 1.0, PW_OID_CONF_POWER, "",
		0, NULL),
	snmp_info_default("output.L1-N.voltage", 0, 1.0, PW_OID_OUT_VOLTAGE ".1", "",
		SU_OUTPUT_3, NULL),
	snmp_info_default("output.L2-N.voltage", 0, 1.0, PW_OID_OUT_VOLTAGE ".2", "",
		SU_OUTPUT_3, NULL),
	snmp_info_default("output.L3-N.voltage", 0, 1.0, PW_OID_OUT_VOLTAGE ".3", "",
		SU_OUTPUT_3, NULL),
	snmp_info_default("output.L1.current", 0, 1.0, PW_OID_OUT_CURRENT ".1", "",
		SU_OUTPUT_3, NULL),
	snmp_info_default("output.L2.current", 0, 1.0, PW_OID_OUT_CURRENT ".2", "",
		SU_OUTPUT_3, NULL),
	snmp_info_default("output.L3.current", 0, 1.0, PW_OID_OUT_CURRENT ".3", "",
		SU_OUTPUT_3, NULL),
	snmp_info_default("output.L1.realpower", 0, 1.0, PW_OID_OUT_POWER ".1", "",
		SU_OUTPUT_3, NULL),
	snmp_info_default("output.L2.realpower", 0, 1.0, PW_OID_OUT_POWER ".2", "",
		SU_OUTPUT_3, NULL),
	snmp_info_default("output.L3.realpower", 0, 1.0, PW_OID_OUT_POWER ".3", "",
		SU_OUTPUT_3, NULL),
	/* FIXME: should better be output.Lx.load */
	snmp_info_default("output.L1.power.percent", 0, 1.0, IETF_OID_LOAD_LEVEL ".1", "",
		SU_OUTPUT_3, NULL),
	snmp_info_default("output.L2.power.percent", 0, 1.0, IETF_OID_LOAD_LEVEL ".2", "",
		SU_OUTPUT_3, NULL),
	snmp_info_default("output.L3.power.percent", 0, 1.0, IETF_OID_LOAD_LEVEL ".3", "",
		SU_OUTPUT_3, NULL),
	snmp_info_default("output.voltage.nominal", 0, 1.0, PW_OID_CONF_OVOLTAGE, "",
		0, NULL),

	/* Input page */
	snmp_info_default("input.phases", 0, 1.0, PW_OID_IN_LINES, "",
		0, NULL),
	snmp_info_default("input.frequency", 0, 0.1, PW_OID_IN_FREQUENCY, "",
		0, NULL),
	snmp_info_default("input.voltage", 0, 1.0, PW_OID_IN_VOLTAGE ".0", "",
		SU_INPUT_1, NULL),
	/* Duplicate of the above entry, but pointing at the first index */
	/* xupsInputVoltage.1[.0]; Value (Integer): 245 */
	snmp_info_default("input.voltage", 0, 1.0, "1.3.6.1.4.1.534.1.3.4.1.2.1", "",
		SU_INPUT_1, NULL),

	/* XUPS-MIB::xupsConfigInputVoltage.0 */
	snmp_info_default("input.voltage.nominal", 0, 1.0, "1.3.6.1.4.1.534.1.10.2.0", "", 0, NULL),
	snmp_info_default("input.current", 0, 0.1, PW_OID_IN_CURRENT ".0", "",
		SU_INPUT_1, NULL),
	snmp_info_default("input.L1-N.voltage", 0, 1.0, PW_OID_IN_VOLTAGE ".1", "",
		SU_INPUT_3, NULL),
	snmp_info_default("input.L2-N.voltage", 0, 1.0, PW_OID_IN_VOLTAGE ".2", "",
		SU_INPUT_3, NULL),
	snmp_info_default("input.L3-N.voltage", 0, 1.0, PW_OID_IN_VOLTAGE ".3", "",
		SU_INPUT_3, NULL),
	snmp_info_default("input.L1.current", 0, 1.0, PW_OID_IN_CURRENT ".1", "",
		SU_INPUT_3, NULL),
	snmp_info_default("input.L2.current", 0, 1.0, PW_OID_IN_CURRENT ".2", "",
		SU_INPUT_3, NULL),
	snmp_info_default("input.L3.current", 0, 1.0, PW_OID_IN_CURRENT ".3", "",
		SU_INPUT_3, NULL),
	snmp_info_default("input.L1.realpower", 0, 1.0, PW_OID_IN_POWER ".1", "",
		SU_INPUT_3, NULL),
	snmp_info_default("input.L2.realpower", 0, 1.0, PW_OID_IN_POWER ".2", "",
		SU_INPUT_3, NULL),
	snmp_info_default("input.L3.realpower", 0, 1.0, PW_OID_IN_POWER ".3", "",
		SU_INPUT_3, NULL),
	snmp_info_default("input.quality", 0, 1.0, PW_OID_IN_LINE_BADS, "",
		0, NULL),

	/* FIXME: this segfaults! do we assume the same number of bypass phases as input phases?
	snmp_info_default("input.bypass.phases", 0, 1.0, PW_OID_BY_LINES, "", 0, NULL), */
	snmp_info_default("input.bypass.frequency", 0, 0.1, PW_OID_BY_FREQUENCY, "", 0, NULL),
	snmp_info_default("input.bypass.voltage", 0, 1.0, PW_OID_BY_VOLTAGE ".0", "",
		SU_INPUT_1, NULL),
	/* Duplicate of the above entry, but pointing at the first index */
	/* xupsBypassVoltage.1.0; Value (Integer): 244 */
	snmp_info_default("input.bypass.voltage", 0, 1.0, "1.3.6.1.4.1.534.1.5.3.1.2.1.0", "",
		SU_INPUT_1, NULL),
	snmp_info_default("input.bypass.L1-N.voltage", 0, 1.0, PW_OID_BY_VOLTAGE ".1", "",
		SU_INPUT_3, NULL),
	snmp_info_default("input.bypass.L2-N.voltage", 0, 1.0, PW_OID_BY_VOLTAGE ".2", "",
		SU_INPUT_3, NULL),
	snmp_info_default("input.bypass.L3-N.voltage", 0, 1.0, PW_OID_BY_VOLTAGE ".3", "",
		SU_INPUT_3, NULL),

	/* Outlet page */
	/* Master outlet id always equal to 0 */
	snmp_info_default("outlet.id", 0, 1, NULL, "0", SU_FLAG_STATIC , NULL),
	/* XUPS-MIB:: xupsSwitchable.0 */
	snmp_info_default("outlet.switchable", 0, 1, ".1.3.6.1.4.1.534.1.9.7.0", NULL, SU_FLAG_STATIC , &eaton_pxg_yes_no_info[0]),
	/* XUPS-MIB::xupsNumReceptacles; Value (Integer): 2 */
	snmp_info_default("outlet.count", 0, 1, ".1.3.6.1.4.1.534.1.12.1.0", NULL, SU_FLAG_STATIC, NULL),
	/* XUPS-MIB::xupsRecepIndex.X; Value (Integer): X */
	snmp_info_default("outlet.%i.id", 0, 1, ".1.3.6.1.4.1.534.1.12.2.1.1.%i", NULL, SU_FLAG_STATIC | SU_OUTLET, NULL),
	/* This MIB does not provide outlets switchability info. So map to a nearby
		OID, for data activation, and map all values to "yes" */
	snmp_info_default("outlet.%i.switchable", 0, 1, ".1.3.6.1.4.1.534.1.12.2.1.1.%i", NULL, SU_FLAG_STATIC | SU_OUTLET, NULL),
	/* XUPS-MIB::xupsRecepStatus.X; Value (Integer): 1 */
	snmp_info_default("outlet.%i.status", 0, 1, ".1.3.6.1.4.1.534.1.12.2.1.2.%i", NULL, SU_OUTLET, &eaton_pxg_outlet_status_info[0]),

	/* Ambient collection */
	/* EMP001 (legacy) mapping */
	/* XUPS-MIB::xupsEnvRemoteTemp.0 */
	snmp_info_default("ambient.temperature", 0, 1.0, "1.3.6.1.4.1.534.1.6.5.0", "", 0, NULL),
	/* XUPS-MIB::xupsEnvRemoteTempLowerLimit.0 */
	snmp_info_default("ambient.temperature.low", ST_FLAG_RW, 1.0, "1.3.6.1.4.1.534.1.6.9.0", "", 0, NULL),
	/* XUPS-MIB::xupsEnvRemoteTempUpperLimit.0 */
	snmp_info_default("ambient.temperature.high", ST_FLAG_RW, 1.0, "1.3.6.1.4.1.534.1.6.10.0", "", 0, NULL),
	/* XUPS-MIB::xupsEnvRemoteHumidity.0 */
	snmp_info_default("ambient.humidity", 0, 1.0, "1.3.6.1.4.1.534.1.6.6.0", "", 0, NULL),
	/* XUPS-MIB::xupsEnvRemoteHumidityLowerLimit.0 */
	snmp_info_default("ambient.humidity.low", ST_FLAG_RW, 1.0, "1.3.6.1.4.1.534.1.6.11.0", "", 0, NULL),
	/* XUPS-MIB::xupsEnvRemoteHumidityUpperLimit.0 */
	snmp_info_default("ambient.humidity.high", ST_FLAG_RW, 1.0, "1.3.6.1.4.1.534.1.6.12.0", "", 0, NULL),
	/* XUPS-MIB::xupsContactDescr.n */
	snmp_info_default("ambient.contacts.1.name", ST_FLAG_STRING, 1.0, ".1.3.6.1.4.1.534.1.6.8.1.4.1", "", 0, NULL),
	snmp_info_default("ambient.contacts.2.name", ST_FLAG_STRING, 1.0, ".1.3.6.1.4.1.534.1.6.8.1.4.2", "", 0, NULL),
	/* XUPS-MIB::xupsContactState.n */
	snmp_info_default("ambient.contacts.1.status", ST_FLAG_STRING, 1.0, ".1.3.6.1.4.1.534.1.6.8.1.3.1", "", 0, &eaton_pxg_ambient_drycontacts_info[0]),
	snmp_info_default("ambient.contacts.2.status", ST_FLAG_STRING, 1.0, ".1.3.6.1.4.1.534.1.6.8.1.3.2", "", 0, &eaton_pxg_ambient_drycontacts_info[0]),

	/* EMP002 (EATON EMP MIB) mapping, including daisychain support */
	/* Warning: indexes start at '1' not '0'! */
	/* sensorCount.0 */
	snmp_info_default("ambient.count", ST_FLAG_RW, 1.0, ".1.3.6.1.4.1.534.6.8.1.1.1.0", "", 0, NULL),
	/* CommunicationStatus.n */
	snmp_info_default("ambient.%i.present", ST_FLAG_STRING, SU_INFOSIZE, ".1.3.6.1.4.1.534.6.8.1.1.4.1.1.%i",
		NULL, SU_AMBIENT_TEMPLATE, &eaton_pxg_emp002_ambient_presence_info[0]),
	/* sensorName.n: OctetString EMPDT1H1C2 @1 */
	snmp_info_default("ambient.%i.name", ST_FLAG_STRING, 1.0, ".1.3.6.1.4.1.534.6.8.1.1.3.1.1.%i", "", SU_AMBIENT_TEMPLATE, NULL),
	/* sensorManufacturer.n */
	snmp_info_default("ambient.%i.mfr", ST_FLAG_STRING, 1.0, ".1.3.6.1.4.1.534.6.8.1.1.2.1.6.%i", "", SU_AMBIENT_TEMPLATE, NULL),
	/* sensorModel.n */
	snmp_info_default("ambient.%i.model", ST_FLAG_STRING, 1.0, ".1.3.6.1.4.1.534.6.8.1.1.2.1.7.%i", "", SU_AMBIENT_TEMPLATE, NULL),
	/* sensorSerialNumber.n */
	snmp_info_default("ambient.%i.serial", ST_FLAG_STRING, 1.0, ".1.3.6.1.4.1.534.6.8.1.1.2.1.9.%i", "", SU_AMBIENT_TEMPLATE, NULL),
	/* sensorUuid.n */
	snmp_info_default("ambient.%i.id", ST_FLAG_STRING, 1.0, ".1.3.6.1.4.1.534.6.8.1.1.2.1.2.%i", "", SU_AMBIENT_TEMPLATE, NULL),
	/* sensorAddress.n */
	snmp_info_default("ambient.%i.address", 0, 1, ".1.3.6.1.4.1.534.6.8.1.1.2.1.4.%i", "", SU_AMBIENT_TEMPLATE, NULL),
	/* sensorFirmwareVersion.n */
	snmp_info_default("ambient.%i.firmware", ST_FLAG_STRING, 1.0, ".1.3.6.1.4.1.534.6.8.1.1.2.1.10.%i", "", SU_AMBIENT_TEMPLATE, NULL),
	/* temperatureUnit.1
	 * MUST be before the temperature data reading! */
	snmp_info_default("ambient.%i.temperature.unit", 0, 1.0, ".1.3.6.1.4.1.534.6.8.1.2.5.0", "", SU_AMBIENT_TEMPLATE, &eaton_pxg_sensor_temperature_unit_info[0]),

	/* temperatureValue.n.1 */
#if WITH_SNMP_LKP_FUN
	snmp_info_default("ambient.%i.temperature", 0, 0.1, ".1.3.6.1.4.1.534.6.8.1.2.3.1.3.%i.1", "", SU_AMBIENT_TEMPLATE,
		&eaton_pxg_sensor_temperature_read_info[0]),
#else
	snmp_info_default("ambient.%i.temperature", 0, 0.1, ".1.3.6.1.4.1.534.6.8.1.2.3.1.3.%i.1", "", SU_AMBIENT_TEMPLATE,
		NULL),
#endif

	snmp_info_default("ambient.%i.temperature.status", ST_FLAG_STRING, SU_INFOSIZE,
		".1.3.6.1.4.1.534.6.8.1.2.3.1.1.%i.1",
		NULL, SU_AMBIENT_TEMPLATE, &eaton_pxg_threshold_status_info[0]),
	snmp_info_default("ups.alarm", ST_FLAG_STRING, SU_INFOSIZE,
		".1.3.6.1.4.1.534.6.8.1.2.3.1.1.%i.1",
		NULL, SU_AMBIENT_TEMPLATE, &eaton_pxg_threshold_temperature_alarms_info[0]),
	/* FIXME: ambient.n.temperature.{minimum,maximum} */
	/* temperatureThresholdLowCritical.n.1 */
	snmp_info_default("ambient.%i.temperature.low.critical", ST_FLAG_RW, 0.1, ".1.3.6.1.4.1.534.6.8.1.2.2.1.6.%i.1", "", SU_AMBIENT_TEMPLATE, NULL),
	/* temperatureThresholdLowWarning.n.1 */
	snmp_info_default("ambient.%i.temperature.low.warning", ST_FLAG_RW, 0.1, ".1.3.6.1.4.1.534.6.8.1.2.2.1.5.%i.1", "", SU_AMBIENT_TEMPLATE, NULL),
	/* temperatureThresholdHighWarning.n.1 */
	snmp_info_default("ambient.%i.temperature.high.warning", ST_FLAG_RW, 0.1, ".1.3.6.1.4.1.534.6.8.1.2.2.1.7.%i.1", "", SU_AMBIENT_TEMPLATE, NULL),
	/* temperatureThresholdHighCritical.n.1 */
	snmp_info_default("ambient.%i.temperature.high.critical", ST_FLAG_RW, 0.1, ".1.3.6.1.4.1.534.6.8.1.2.2.1.8.%i.1", "", SU_AMBIENT_TEMPLATE, NULL),
	/* humidityValue.n.1 */
	snmp_info_default("ambient.%i.humidity", 0, 0.1, ".1.3.6.1.4.1.534.6.8.1.3.3.1.3.%i.1", "", SU_AMBIENT_TEMPLATE, NULL),
	snmp_info_default("ambient.%i.humidity.status", ST_FLAG_STRING, SU_INFOSIZE,
		".1.3.6.1.4.1.534.6.8.1.3.3.1.1.%i.1",
		NULL, SU_AMBIENT_TEMPLATE, &eaton_pxg_threshold_status_info[0]),
	snmp_info_default("ups.alarm", ST_FLAG_STRING, SU_INFOSIZE,
		".1.3.6.1.4.1.534.6.8.1.3.3.1.1.%i.1",
		NULL, SU_AMBIENT_TEMPLATE, &eaton_pxg_threshold_humidity_alarms_info[0]),
	/* FIXME: consider ambient.n.humidity.{minimum,maximum} */
	/* humidityThresholdLowCritical.n.1 */
	snmp_info_default("ambient.%i.humidity.low.critical", ST_FLAG_RW, 0.1, ".1.3.6.1.4.1.534.6.8.1.3.2.1.6.%i.1", "", SU_AMBIENT_TEMPLATE, NULL),
	/* humidityThresholdLowWarning.n.1 */
	snmp_info_default("ambient.%i.humidity.low.warning", ST_FLAG_RW, 0.1, ".1.3.6.1.4.1.534.6.8.1.3.2.1.5.%i.1", "", SU_AMBIENT_TEMPLATE, NULL),
	/* humidityThresholdHighWarning.n.1 */
	snmp_info_default("ambient.%i.humidity.high.warning", ST_FLAG_RW, 0.1, ".1.3.6.1.4.1.534.6.8.1.3.2.1.7.%i.1", "", SU_AMBIENT_TEMPLATE, NULL),
	/* humidityThresholdHighCritical.n.1 */
	snmp_info_default("ambient.%i.humidity.high.critical", ST_FLAG_RW, 0.1, ".1.3.6.1.4.1.534.6.8.1.3.2.1.8.%i.1", "", SU_AMBIENT_TEMPLATE, NULL),
	/* digitalInputName.n.{1,2} */
	snmp_info_default("ambient.%i.contacts.1.name", ST_FLAG_STRING, 1.0, ".1.3.6.1.4.1.534.6.8.1.4.2.1.1.%i.1", "", SU_AMBIENT_TEMPLATE, NULL),
	snmp_info_default("ambient.%i.contacts.2.name", ST_FLAG_STRING, 1.0, ".1.3.6.1.4.1.534.6.8.1.4.2.1.1.%i.2", "", SU_AMBIENT_TEMPLATE, NULL),
	/* digitalInputPolarity.n */
	snmp_info_default("ambient.%i.contacts.1.config", ST_FLAG_RW | ST_FLAG_STRING, SU_INFOSIZE, ".1.3.6.1.4.1.534.6.8.1.4.2.1.3.%i.1", "", SU_AMBIENT_TEMPLATE, &eaton_pxg_ambient_drycontacts_polarity_info[0]),
	snmp_info_default("ambient.%i.contacts.2.config", ST_FLAG_RW | ST_FLAG_STRING, SU_INFOSIZE, ".1.3.6.1.4.1.534.6.8.1.4.2.1.3.%i.2", "", SU_AMBIENT_TEMPLATE, &eaton_pxg_ambient_drycontacts_polarity_info[0]),
	/* XUPS-MIB::xupsContactState.n */
	snmp_info_default("ambient.%i.contacts.1.status", ST_FLAG_STRING, 1.0, ".1.3.6.1.4.1.534.6.8.1.4.3.1.3.%i.1", "", SU_AMBIENT_TEMPLATE, &eaton_pxg_ambient_drycontacts_state_info[0]),
	snmp_info_default("ambient.%i.contacts.2.status", ST_FLAG_STRING, 1.0, ".1.3.6.1.4.1.534.6.8.1.4.3.1.3.%i.2", "", SU_AMBIENT_TEMPLATE, &eaton_pxg_ambient_drycontacts_state_info[0]),

	/* instant commands */
	snmp_info_default("test.battery.start.quick", 0, 1, PW_OID_BATTEST_START, "",
		SU_TYPE_CMD | SU_FLAG_OK, NULL),
	/* Shed load and restart when line power back on; cannot be canceled */
	snmp_info_default("shutdown.return", 0, DEFAULT_SHUTDOWNDELAY, PW_OID_CONT_LOAD_SHED_AND_RESTART, "",
		SU_TYPE_CMD | SU_FLAG_OK, NULL),
	/* Cancel output off, by writing 0 to xupsControlOutputOffDelay */
	snmp_info_default("shutdown.stop", 0, 0, PW_OID_CONT_OFFDELAY, "",
		SU_TYPE_CMD | SU_FLAG_OK, NULL),
	/* XUPS-MIB::xupsControlOutputOffDelay */
	/* load off after 1 sec, shortest possible delay; 0 cancels */
	snmp_info_default("load.off", 0, 1, PW_OID_CONT_OFFDELAY, "1",
		SU_TYPE_CMD | SU_FLAG_OK, NULL),
	/* Delayed version, parameter is mandatory (so dfl is NULL)! */
	snmp_info_default("load.off.delay", 0, 1, PW_OID_CONT_OFFDELAY, NULL,
		SU_TYPE_CMD | SU_FLAG_OK, NULL),
	/* XUPS-MIB::xupsControlOutputOnDelay */
	/* load on after 1 sec, shortest possible delay; 0 cancels */
	snmp_info_default("load.on", 0, 1, PW_OID_CONT_ONDELAY, "1",
		SU_TYPE_CMD | SU_FLAG_OK, NULL),
	/* Delayed version, parameter is mandatory (so dfl is NULL)! */
	snmp_info_default("load.on.delay", 0, 1, PW_OID_CONT_ONDELAY, NULL,
		SU_TYPE_CMD | SU_FLAG_OK, NULL),

	/* Delays handling:
	 * 0-n :Time in seconds until the command is issued
	 * -1:Cancel a pending Off/On command */
	/* XUPS-MIB::xupsRecepOffDelaySecs.n */
	snmp_info_default("outlet.%i.load.off", 0, 1, ".1.3.6.1.4.1.534.1.12.2.1.3.%i",
		"0", SU_TYPE_CMD | SU_OUTLET, NULL),
	/* XUPS-MIB::xupsRecepOnDelaySecs.n */
	snmp_info_default("outlet.%i.load.on", 0, 1, ".1.3.6.1.4.1.534.1.12.2.1.4.%i",
		"0", SU_TYPE_CMD | SU_OUTLET, NULL),
	/* Delayed version, parameter is mandatory (so dfl is NULL)! */
	snmp_info_default("outlet.%i.load.off.delay", 0, 1, ".1.3.6.1.4.1.534.1.12.2.1.3.%i",
		NULL, SU_TYPE_CMD | SU_OUTLET, NULL),
	/* XUPS-MIB::xupsRecepOnDelaySecs.n */
	snmp_info_default("outlet.%i.load.on.delay", 0, 1, ".1.3.6.1.4.1.534.1.12.2.1.4.%i",
		NULL, SU_TYPE_CMD | SU_OUTLET, NULL),

	snmp_info_default("ups.alarms", 0, 1.0, PW_OID_ALARMS, "",
		0, NULL),

	/* end of structure. */
	snmp_info_sentinel
} ;

static alarms_info_t eaton_pxg_alarms[] = {
	/* xupsLowBattery */
	{ PW_OID_ALARM_LB, "LB", NULL },
	/* xupsOutputOverload */
	{ ".1.3.6.1.4.1.534.1.7.7", "OVER", "Output overload!" },
	/* xupsInternalFailure */
	{ ".1.3.6.1.4.1.534.1.7.8", NULL, "Internal failure!" },
	/* xupsBatteryDischarged */
	{ ".1.3.6.1.4.1.534.1.7.9", NULL, "Battery discharged!" },
	/* xupsInverterFailure */
	{ ".1.3.6.1.4.1.534.1.7.10", NULL, "Inverter failure!" },
	/* xupsOnBypass
	 * FIXME: informational (not an alarm),
	 * to RFC'ed for device.event? */
	{ ".1.3.6.1.4.1.534.1.7.11", "BYPASS", "On bypass!" },
	/* xupsBypassNotAvailable
	 * FIXME: informational (not an alarm),
	 * to RFC'ed for device.event? */
	{ ".1.3.6.1.4.1.534.1.7.12", NULL, "Bypass not available!" },
	/* xupsOutputOff
	 * FIXME: informational (not an alarm),
	 * to RFC'ed for device.event? */
	{ ".1.3.6.1.4.1.534.1.7.13", "OFF", "Output off!" },
	/* xupsInputFailure
	 * FIXME: informational (not an alarm),
	 * to RFC'ed for device.event? */
	{ ".1.3.6.1.4.1.534.1.7.14", NULL, "Input failure!" },
	/* xupsBuildingAlarm
	 * FIXME: informational (not an alarm),
	 * to RFC'ed for device.event? */
	{ ".1.3.6.1.4.1.534.1.7.15", NULL, "Building alarm!" },
	/* xupsShutdownImminent */
	{ ".1.3.6.1.4.1.534.1.7.16", NULL, "Shutdown imminent!" },
	/* xupsOnInverter
	 * FIXME: informational (not an alarm),
	 * to RFC'ed for device.event? */
	{ ".1.3.6.1.4.1.534.1.7.17", NULL, "On inverter!" },
	/* xupsBreakerOpen
	 * FIXME: informational (not an alarm),
	 * to RFC'ed for device.event? */
	{ ".1.3.6.1.4.1.534.1.7.20", NULL, "Breaker open!" },
	/* xupsAlarmBatteryBad */
	{ ".1.3.6.1.4.1.534.1.7.23", "RB", "Battery bad!" },
	/* xupsOutputOffAsRequested
	 * FIXME: informational (not an alarm),
	 * to RFC'ed for device.event? */
	{ ".1.3.6.1.4.1.534.1.7.24", "OFF", "Output off as requested!" },
	/* xupsDiagnosticTestFailed
	 * FIXME: informational (not an alarm),
	 * to RFC'ed for device.event? */
	{ ".1.3.6.1.4.1.534.1.7.25", NULL, "Diagnostic test failure!" },
	/* xupsCommunicationsLost */
	{ ".1.3.6.1.4.1.534.1.7.26", NULL, "Communication with UPS lost!" },
	/* xupsUpsShutdownPending */
	{ ".1.3.6.1.4.1.534.1.7.27", NULL, "Shutdown pending!" },
	/* xupsAmbientTempBad */
	{ ".1.3.6.1.4.1.534.1.7.29", NULL, "Bad ambient temperature!" },
	/* xupsLossOfRedundancy */
	{ ".1.3.6.1.4.1.534.1.7.30", NULL, "Redundancy lost!" },
	/* xupsAlarmTempBad */
	{ ".1.3.6.1.4.1.534.1.7.31", NULL, "Bad temperature!" },
	/* xupsAlarmChargerFailed */
	{ ".1.3.6.1.4.1.534.1.7.32", NULL, "Charger failure!" },
	/* xupsAlarmFanFailure */
	{ ".1.3.6.1.4.1.534.1.7.33", NULL, "Fan failure!" },
	/* xupsAlarmFuseFailure */
	{ ".1.3.6.1.4.1.534.1.7.34", NULL, "Fuse failure!" },
	/* xupsPowerSwitchBad */
	{ ".1.3.6.1.4.1.534.1.7.35", NULL, "Powerswitch failure!" },
	/* xupsModuleFailure */
	{ ".1.3.6.1.4.1.534.1.7.36", NULL, "Parallel or composite module failure!" },
	/* xupsOnAlternatePowerSource
	 * FIXME: informational (not an alarm),
	 * to RFC'ed for device.event? */
	{ ".1.3.6.1.4.1.534.1.7.37", NULL, "Using alternative power source!" },
	/* xupsAltPowerNotAvailable
	 * FIXME: informational (not an alarm),
	 * to RFC'ed for device.event? */
	{ ".1.3.6.1.4.1.534.1.7.38", NULL, "Alternative power source unavailable!" },
	/* xupsRemoteTempBad */
	{ ".1.3.6.1.4.1.534.1.7.40", NULL, "Bad remote temperature!" },
	/* xupsRemoteHumidityBad */
	{ ".1.3.6.1.4.1.534.1.7.41", NULL, "Bad remote humidity!" },
	/* xupsAlarmOutputBad */
	{ ".1.3.6.1.4.1.534.1.7.42", NULL, "Bad output condition!" },
	/* xupsAlarmAwaitingPower
	 * FIXME: informational (not an alarm),
	 * to RFC'ed for device.event? */
	{ ".1.3.6.1.4.1.534.1.7.43", NULL, "Awaiting power!" },
	/* xupsOnMaintenanceBypass
	 * FIXME: informational (not an alarm),
	 * to RFC'ed for device.event?
	 * FIXME: NUT currently doesn't distinguish between Maintenance and
	 * Automatic Bypass (both published as "ups.alarm: BYPASS)
	 * Should we make the distinction? */
	{ ".1.3.6.1.4.1.534.1.7.44", "BYPASS", "On maintenance bypass!" },


	/* end of structure. */
	{ NULL, NULL, NULL }
} ;

mib2nut_info_t	eaton_pxg_ups = { "eaton_pxg_ups", EATON_PXG_MIB_VERSION, NULL, PW_OID_MODEL_NAME, eaton_pxg_mib, EATON_PXGX_SYSOID , eaton_pxg_alarms };<|MERGE_RESOLUTION|>--- conflicted
+++ resolved
@@ -411,10 +411,7 @@
 		SU_STATUS_BATT, &eaton_pxg_alarm_lb[0]),
 	snmp_info_default("ups.status", ST_FLAG_STRING, SU_INFOSIZE, PW_OID_BATT_STATUS, "",
 		SU_STATUS_BATT, &eaton_pxg_battery_abm_status[0]),
-<<<<<<< HEAD
-=======
-
->>>>>>> 6abd95e3
+
 #if USE_PW_MODE_INFO
 	/* FIXME: should be ups.mode or output.source (need RFC) */
 	/* Note: this define is not set via project options; code hidden with
