/*
 * nutdrv_atcl_usb.c - driver for generic-brand "ATCL FOR UPS"
 *
 * Copyright (C) 2013-2014 Charles Lepple <clepple+nut@gmail.com>
 * Copyright (C) 2016      Eaton
 *
 * Loosely based on richcomm_usb.c,
 * Copyright (C) 2007 Peter van Valderen <p.v.valderen@probu.nl>
 *                    Dirk Teurlings <dirk@upexia.nl>
 *
 * This program is free software; you can redistribute it and/or modify
 * it under the terms of the GNU General Public License as published by
 * the Free Software Foundation; either version 2 of the License, or
 * (at your option) any later version.
 *
 * This program is distributed in the hope that it will be useful,
 * but WITHOUT ANY WARRANTY; without even the implied warranty of
 * MERCHANTABILITY or FITNESS FOR A PARTICULAR PURPOSE.  See the
 * GNU General Public License for more details.
 *
 * You should have received a copy of the GNU General Public License
 * along with this program; if not, write to the Free Software
 * Foundation, Inc., 59 Temple Place, Suite 330, Boston, MA 02111-1307 USA
 */

#include "main.h"
#include "usb-common.h"

/* driver version */
#define DRIVER_NAME	"'ATCL FOR UPS' USB driver"
<<<<<<< HEAD
#define DRIVER_VERSION	"1.11"
=======
#define DRIVER_VERSION	"1.15"
>>>>>>> 05383119

/* driver description structure */
upsdrv_info_t upsdrv_info = {
	DRIVER_NAME,
	DRIVER_VERSION,
	"Charles Lepple <clepple+nut@gmail.com>",
	DRV_EXPERIMENTAL,
	{ NULL }
};

#define STATUS_ENDPOINT (USB_ENDPOINT_IN | 1)
#define SHUTDOWN_ENDPOINT (USB_ENDPOINT_OUT | 2)
#define STATUS_PACKETSIZE 8
#define SHUTDOWN_PACKETSIZE 8

/* Probably can reduce this, since the pcap file shows mostly 1050-ish ms response times */
#define ATCL_USB_TIMEOUT USB_TIMEOUT

/* limit the amount of spew that goes in the syslog when we lose the UPS (from nut_usb.h) */
#define USB_ERR_LIMIT	10	/* start limiting after 10 in a row */
#define USB_ERR_RATE	10	/* then only print every 10th error */

#define USB_VENDOR_STRING "ATCL FOR UPS"

/* Compatibility layer between libusb 0.1 and 1.0 */
#ifdef WITH_LIBUSB_1_0
 /* Simply remap libusb functions/structures from 0.1 to 1.0 */
 #define USB_ENDPOINT_OUT LIBUSB_ENDPOINT_OUT
 #define USB_ENDPOINT_IN LIBUSB_ENDPOINT_IN
 #define USB_TYPE_CLASS LIBUSB_REQUEST_TYPE_CLASS
 #define USB_RECIP_INTERFACE LIBUSB_RECIPIENT_INTERFACE
 #define ERROR_PIPE LIBUSB_ERROR_PIPE
 #define ERROR_TIMEOUT LIBUSB_ERROR_TIMEOUT
 #define ERROR_BUSY	LIBUSB_ERROR_BUSY
 #define ERROR_NO_DEVICE LIBUSB_ERROR_NO_DEVICE
 #define ERROR_ACCESS LIBUSB_ERROR_ACCESS
 #define ERROR_IO LIBUSB_ERROR_IO
 #define ERROR_OVERFLOW LIBUSB_ERROR_OVERFLOW
 #define ERROR_NOT_FOUND LIBUSB_ERROR_NOT_FOUND
 typedef libusb_device_handle usb_dev_handle;
 typedef unsigned char* usb_ctrl_char;
 #define usb_control_msg libusb_control_transfer
 static inline  int usb_interrupt_read(libusb_device_handle *dev, int ep,
        unsigned char *bytes, int size, int timeout)
 {
	int ret = libusb_interrupt_transfer(dev, ep, (unsigned char *) bytes,
			size, &size, timeout);
	/* In case of success, return the operation size, as done with libusb 0.1 */
	return (ret == LIBUSB_SUCCESS)?size:ret;
 }
 static inline  int usb_interrupt_write(usb_dev_handle *dev, int ep, const char *bytes, int size,
        int timeout)
 {
	int ret = libusb_interrupt_transfer(dev, ep, (unsigned char *) bytes,
			size, &size, timeout);
	/* In case of success, return the operation size, as done with libusb 0.1 */
	return (ret == LIBUSB_SUCCESS)?size:ret;
 }
 #define usb_claim_interface libusb_claim_interface
 #define usb_close libusb_close
 #define usb_set_configuration libusb_set_configuration
 #define usb_reset libusb_reset_device
 #define usb_clear_halt libusb_clear_halt
 #define usb_get_string libusb_get_string_descriptor
 #define usb_get_string_simple libusb_get_string_descriptor_ascii
 #define nut_usb_strerror(a) libusb_strerror(a)
#else /* for libusb 0.1 */
 #define ERROR_PIPE -EPIPE
 #define ERROR_TIMEOUT -ETIMEDOUT
 #define ERROR_BUSY	-EBUSY
 #define ERROR_NO_DEVICE -ENODEV
 #define ERROR_ACCESS -EACCES
 #define ERROR_IO -EIO
 #define ERROR_OVERFLOW -EOVERFLOW
 #define ERROR_NOT_FOUND -ENOENT
 typedef char* usb_ctrl_char;
 #define nut_usb_strerror(a) usb_strerror()
#endif

static usb_device_id_t atcl_usb_id[] = {
	/* ATCL FOR UPS */
	{ USB_DEVICE(0x0001, 0x0000),  NULL },

	/* Terminating entry */
	{ 0, 0, NULL }
};

static usb_dev_handle	*udev = NULL;
static USBDevice_t	usbdevice;
static unsigned int	comm_failures = 0;

static int device_match_func(USBDevice_t *device, void *privdata)
{
	char *requested_vendor;
	NUT_UNUSED_VARIABLE(privdata);

	switch (is_usb_device_supported(atcl_usb_id, device))
	{
	case SUPPORTED:
		if(!device->Vendor) {
			upsdebugx(1, "Couldn't retrieve USB string descriptor for vendor. Check permissions?");
			requested_vendor = getval("vendor");
			if(requested_vendor) {
				if(!strcmp("NULL", requested_vendor)) {
					upsdebugx(3, "Matched device with NULL vendor string.");
					return 1;
				}
			}
			upsdebugx(1, "To keep trying (in case your device does not have a vendor string), use vendor=NULL");
			return 0;
		}

		if(!strcmp(device->Vendor, USB_VENDOR_STRING)) {
			upsdebugx(4, "Matched expected vendor='%s'.", USB_VENDOR_STRING);
			return 1;
		}
		/* Didn't match, but the user provided an alternate vendor ID: */
		requested_vendor = getval("vendor");
		if(requested_vendor) {
			if(!strcmp(device->Vendor, requested_vendor)) {
				upsdebugx(3, "Matched device with vendor='%s'.", requested_vendor);
				return 1;
			} else {
				upsdebugx(2, "idVendor=%04x and idProduct=%04x, "
					"but provided vendor '%s' does not match device: '%s'.",
					device->VendorID, device->ProductID, requested_vendor, device->Vendor);
				return 0;
			}
		}

		/* TODO: automatic way of suggesting other drivers? */
		upsdebugx(2, "idVendor=%04x and idProduct=%04x, "
			"but device vendor string '%s' does not match expected string '%s'. "
			"Have you tried the nutdrv_qx driver?",
			device->VendorID, device->ProductID, device->Vendor, USB_VENDOR_STRING);
		return 0;

	case POSSIBLY_SUPPORTED:
	case NOT_SUPPORTED:
	default:
		return 0;
	}
}

static USBDeviceMatcher_t device_matcher = {
	&device_match_func,
	NULL,
	NULL
};

static int query_ups(char *reply)
{
	int	ret;

<<<<<<< HEAD
	ret = usb_interrupt_read(udev, STATUS_ENDPOINT, (usb_ctrl_charbuf)reply, STATUS_PACKETSIZE, ATCL_USB_TIMEOUT);
=======
	ret = usb_interrupt_read(udev, STATUS_ENDPOINT, (usb_ctrl_char)reply, STATUS_PACKETSIZE, ATCL_USB_TIMEOUT);
>>>>>>> 05383119

	if (ret <= 0) {
		upsdebugx(2, "status interrupt read: %s", ret ? nut_usb_strerror(ret) : "timeout");
		return ret;
	}

	assert ((uintmax_t)ret < (uintmax_t)SIZE_MAX);
	upsdebug_hex(3, "read", reply, (size_t)ret);
	return ret;
}

static void usb_comm_fail(const char *fmt, ...)
{
	int	ret;
	char	why[SMALLBUF];
	va_list	ap;

	/* this means we're probably here because select was interrupted */
	if (exit_flag != 0) {
		return;	 /* ignored, since we're about to exit anyway */
	}

	comm_failures++;

	if ((comm_failures == USB_ERR_LIMIT) || ((comm_failures % USB_ERR_RATE) == 0)) {
		upslogx(LOG_WARNING, "Warning: excessive comm failures, limiting error reporting");
	}

	/* once it's past the limit, only log once every USB_ERR_LIMIT calls */
	if ((comm_failures > USB_ERR_LIMIT) && ((comm_failures % USB_ERR_LIMIT) != 0)) {
		return;
	}

	/* generic message if the caller hasn't elaborated */
	if (!fmt) {
		upslogx(LOG_WARNING, "Communications with UPS lost - check cabling");
		return;
	}

	va_start(ap, fmt);
#ifdef HAVE_PRAGMAS_FOR_GCC_DIAGNOSTIC_IGNORED_FORMAT_NONLITERAL
#pragma GCC diagnostic push
#endif
#ifdef HAVE_PRAGMA_GCC_DIAGNOSTIC_IGNORED_FORMAT_NONLITERAL
#pragma GCC diagnostic ignored "-Wformat-nonliteral"
#endif
#ifdef HAVE_PRAGMA_GCC_DIAGNOSTIC_IGNORED_FORMAT_SECURITY
#pragma GCC diagnostic ignored "-Wformat-security"
#endif
	ret = vsnprintf(why, sizeof(why), fmt, ap);
#ifdef HAVE_PRAGMAS_FOR_GCC_DIAGNOSTIC_IGNORED_FORMAT_NONLITERAL
#pragma GCC diagnostic pop
#endif
	va_end(ap);

	if ((ret < 1) || (ret >= (int) sizeof(why))) {
		upslogx(LOG_WARNING, "usb_comm_fail: vsnprintf needed more than %d bytes", (int)sizeof(why));
	}

	upslogx(LOG_WARNING, "Communications with UPS lost: %s", why);
}

static void usb_comm_good(void)
{
	if (comm_failures == 0) {
		return;
	}

	upslogx(LOG_NOTICE, "Communications with UPS re-established");
	comm_failures = 0;
}

/*
 * Callback that is called by usb_device_open() that handles USB device
 * settings prior to accepting the devide. At the very least claim the
 * device here. Detaching the kernel driver will be handled by the
 * caller, don't do this here. Return < 0 on error, 0 or higher on
 * success.
 */
static int driver_callback(usb_dev_handle *handle, USBDevice_t *device)
{
	int ret;
	NUT_UNUSED_VARIABLE(device);

	if ((ret = usb_set_configuration(handle, 1)) < 0) {
		upslogx(LOG_WARNING, "Can't set USB configuration: %s", nut_usb_strerror(ret));
		return -1;
	}

	if ((ret = usb_claim_interface(handle, 0)) < 0) {
		upslogx(LOG_WARNING, "Can't claim USB interface: %s", nut_usb_strerror(ret));
		return -1;
	}

	/* TODO: HID SET_IDLE to 0 (not necessary?) */

	return 1;
}

static int usb_device_close(usb_dev_handle *handle)
{
	int ret = 0;

	if (!handle) {
		return 0;
	}

	/* usb_release_interface() sometimes blocks and goes
	 * into uninterruptible sleep.  So don't do it.
	 */
	/* usb_release_interface(handle, 0); */

<<<<<<< HEAD
#if WITH_LIBUSB_1_0
	libusb_close(handle);
	libusb_exit(NULL);
#else
	ret = usb_close(handle);
=======
#ifdef WITH_LIBUSB_1_0
		libusb_close(handle);
		libusb_exit(NULL);
#else
		ret = usb_close(handle);
>>>>>>> 05383119
#endif

	return ret;
}

static int usb_device_open(usb_dev_handle **handlep, USBDevice_t *device, USBDeviceMatcher_t *matcher,
	int (*callback)(usb_dev_handle *handle, USBDevice_t *device))
{
	int ret = 0;
	uint8_t iManufacturer = 0, iProduct = 0, iSerialNumber = 0;

	/* libusb base init */
<<<<<<< HEAD
#if WITH_LIBUSB_1_0
=======
#ifdef WITH_LIBUSB_1_0
>>>>>>> 05383119
	if (libusb_init(NULL) < 0) {
		libusb_exit(NULL);
		fatal_with_errno(EXIT_FAILURE, "Failed to init libusb 1.0");
	}
<<<<<<< HEAD
#else  /* => WITH_LIBUSB_0_1 */
=======
#else
>>>>>>> 05383119
	usb_init();
	usb_find_busses();
	usb_find_devices();
#endif /* WITH_LIBUSB_1_0 */

#ifndef __linux__ /* SUN_LIBUSB (confirmed to work on Solaris and FreeBSD) */
	/* Causes a double free corruption in linux if device is detached! */
	/* usb_device_close(*handlep); */
	if (*handlep)
		usb_close(*handlep);
#endif

<<<<<<< HEAD
#if WITH_LIBUSB_1_0
=======
#ifdef WITH_LIBUSB_1_0
>>>>>>> 05383119
	libusb_device **devlist;
	ssize_t devcount = 0;
	libusb_device_handle *handle;
	struct libusb_device_descriptor dev_desc;
	uint8_t bus;
	int i;

	devcount = libusb_get_device_list(NULL, &devlist);
	if (devcount <= 0)
		fatal_with_errno(EXIT_FAILURE, "No USB device found");

	for (i = 0; i < devcount; i++) {

		USBDeviceMatcher_t	*m;
		libusb_device *dev = devlist[i];
		libusb_get_device_descriptor(dev, &dev_desc);
		ret = libusb_open(dev, &handle);
		*handlep = handle;
<<<<<<< HEAD
#else  /* => WITH_LIBUSB_0_1 */
=======
#else
>>>>>>> 05383119
	struct usb_bus	*bus;
	for (bus = usb_busses; bus; bus = bus->next) {

		struct usb_device	*dev;
		usb_dev_handle		*handle;

		for (dev = bus->devices; dev; dev = dev->next) {

			int	i;
			USBDeviceMatcher_t	*m;

			upsdebugx(3, "Checking USB device [%04x:%04x] (%s/%s)",
				dev->descriptor.idVendor,
				dev->descriptor.idProduct,
				bus->dirname, dev->filename);

			/* supported vendors are now checked by the supplied matcher */

			/* open the device */
			*handlep = handle = usb_open(dev);
#endif /* WITH_LIBUSB_1_0 */

			if (!handle) {
				upsdebugx(4, "Failed to open USB device, skipping: %s", nut_usb_strerror(ret));
				continue;
			}

			/* collect the identifying information of this
			   device. Note that this is safe, because
			   there's no need to claim an interface for
			   this (and therefore we do not yet need to
			   detach any kernel drivers). */

			free(device->Vendor);
			free(device->Product);
			free(device->Serial);
			free(device->Bus);

			memset(device, 0, sizeof(*device));

<<<<<<< HEAD
#if WITH_LIBUSB_1_0
			device->VendorID = dev_desc.idVendor;
			device->ProductID = dev_desc.idProduct;
			bus = libusb_get_bus_number(dev);
			device->Bus = (char *)xmalloc(4);
=======
#ifdef WITH_LIBUSB_1_0
			device->VendorID = dev_desc.idVendor;
			device->ProductID = dev_desc.idProduct;
			bus = libusb_get_bus_number(dev);
			device->Bus = (char *)malloc(4);
			if (device->Bus == NULL) {
				libusb_free_device_list(devlist, 1);
				fatal_with_errno(EXIT_FAILURE, "Out of memory");
			}
>>>>>>> 05383119
			sprintf(device->Bus, "%03d", bus);
			iManufacturer = dev_desc.iManufacturer;
			iProduct = dev_desc.iProduct;
			iSerialNumber = dev_desc.iSerialNumber;
<<<<<<< HEAD
#else  /* => WITH_LIBUSB_0_1 */
			device->VendorID = dev->descriptor.idVendor;
			device->ProductID = dev->descriptor.idProduct;
			device->Bus = strdup(bus->dirname);
=======
#else
			device->VendorID = dev->descriptor.idVendor;
			device->ProductID = dev->descriptor.idProduct;
			device->Bus = xstrdup(bus->dirname);
>>>>>>> 05383119
			iManufacturer = dev->descriptor.iManufacturer;
			iProduct = dev->descriptor.iProduct;
			iSerialNumber = dev->descriptor.iSerialNumber;
#endif /* WITH_LIBUSB_1_0 */

			if (iManufacturer) {
				char	buf[SMALLBUF];
				ret = usb_get_string_simple(handle, iManufacturer,
<<<<<<< HEAD
					(usb_ctrl_charbuf)buf, sizeof(buf));
=======
					(usb_ctrl_char)buf, sizeof(buf));
>>>>>>> 05383119
				if (ret > 0) {
					device->Vendor = strdup(buf);
					if (device->Vendor == NULL) {
#ifdef WITH_LIBUSB_1_0
						libusb_free_device_list(devlist, 1);
#endif	/* WITH_LIBUSB_1_0 */
						fatal_with_errno(EXIT_FAILURE, "Out of memory");
					}
				}
			}

			if (iProduct) {
				char	buf[SMALLBUF];
				ret = usb_get_string_simple(handle, iProduct,
<<<<<<< HEAD
					(usb_ctrl_charbuf)buf, sizeof(buf));
=======
					(usb_ctrl_char)buf, sizeof(buf));
>>>>>>> 05383119
				if (ret > 0) {
					device->Product = strdup(buf);
					if (device->Product == NULL) {
#ifdef WITH_LIBUSB_1_0
						libusb_free_device_list(devlist, 1);
#endif	/* WITH_LIBUSB_1_0 */
						fatal_with_errno(EXIT_FAILURE, "Out of memory");
					}
				}
			}

			if (iSerialNumber) {
				char	buf[SMALLBUF];
				ret = usb_get_string_simple(handle, iSerialNumber,
<<<<<<< HEAD
					(usb_ctrl_charbuf)buf, sizeof(buf));
=======
					(usb_ctrl_char)buf, sizeof(buf));
>>>>>>> 05383119
				if (ret > 0) {
					device->Serial = strdup(buf);
					if (device->Serial == NULL) {
#ifdef WITH_LIBUSB_1_0
						libusb_free_device_list(devlist, 1);
#endif	/* WITH_LIBUSB_1_0 */
						fatal_with_errno(EXIT_FAILURE, "Out of memory");
					}
				}
			}

			upsdebugx(4, "- VendorID     : %04x", device->VendorID);
			upsdebugx(4, "- ProductID    : %04x", device->ProductID);
			upsdebugx(4, "- Manufacturer : %s", device->Vendor ? device->Vendor : "unknown");
			upsdebugx(4, "- Product      : %s", device->Product ? device->Product : "unknown");
			upsdebugx(4, "- Serial Number: %s", device->Serial ? device->Serial : "unknown");
			upsdebugx(4, "- Bus          : %s", device->Bus ? device->Bus : "unknown");

			for (m = matcher; m; m = m->next) {

				switch (m->match_function(device, m->privdata))
				{
				case 0:
					upsdebugx(4, "Device does not match - skipping");
					goto next_device;
				case -1:
#ifdef WITH_LIBUSB_1_0
					libusb_free_device_list(devlist, 1);
#endif	/* WITH_LIBUSB_1_0 */
					fatal_with_errno(EXIT_FAILURE, "matcher");
#ifndef HAVE___ATTRIBUTE__NORETURN
# if (defined HAVE_PRAGMA_GCC_DIAGNOSTIC_PUSH_POP) && (defined HAVE_PRAGMA_GCC_DIAGNOSTIC_IGNORED_UNREACHABLE_CODE)
#  pragma GCC diagnostic push
#  pragma GCC diagnostic ignored "-Wunreachable-code"
# endif
					goto next_device;
# if (defined HAVE_PRAGMA_GCC_DIAGNOSTIC_PUSH_POP) && (defined HAVE_PRAGMA_GCC_DIAGNOSTIC_IGNORED_UNREACHABLE_CODE)
#  pragma GCC diagnostic pop
# endif
#endif
				case -2:
					upsdebugx(4, "matcher: unspecified error");
					goto next_device;
				}
			}
#ifdef HAVE_LIBUSB_SET_AUTO_DETACH_KERNEL_DRIVER
		/* First, try the auto-detach kernel driver method
		 * This function is not available on FreeBSD 10.1-10.3 */
		if ((ret = libusb_set_auto_detach_kernel_driver (udev, 1)) < 0)
			upsdebugx(2, "failed to auto detach kernel driver from USB device: %s",
				libusb_strerror((enum libusb_error)ret));
		else
			upsdebugx(2, "auto detached kernel driver from USB device");
#endif /* HAVE_LIBUSB_SET_AUTO_DETACH_KERNEL_DRIVER */

			for (i = 0; i < 3; i++) {

				ret = callback(handle, device);
				if (ret >= 0) {
					upsdebugx(3, "USB device [%04x:%04x] opened", device->VendorID, device->ProductID);
#ifdef WITH_LIBUSB_1_0
					libusb_free_device_list(devlist, 1);
#endif	/* WITH_LIBUSB_1_0 */
					return ret;
				}
#ifdef HAVE_USB_DETACH_KERNEL_DRIVER_NP
				/* this method requires at least libusb 0.1.8:
				 * it forces device claiming by unbinding
				 * attached driver... From libhid */
				if (usb_detach_kernel_driver_np(handle, 0) < 0) {
					upsdebugx(1, "failed to detach kernel driver from USB device: %s", usb_strerror());
				} else {
					upsdebugx(4, "detached kernel driver from USB device...");
				}
<<<<<<< HEAD
#else
# ifdef HAVE_LIBUSB_DETACH_KERNEL_DRIVER
=======
#elif HAVE_LIBUSB_DETACH_KERNEL_DRIVER
>>>>>>> 05383119
				if ((ret = libusb_detach_kernel_driver(udev, 0)) < 0) {
					upsdebugx(4, "failed to detach kernel driver from USB device: %s", nut_usb_strerror(ret));
				} else {
					upsdebugx(4, "detached kernel driver from USB device...");
				}
<<<<<<< HEAD
# endif /* HAVE_LIBUSB_DETACH_KERNEL_DRIVER */
=======
>>>>>>> 05383119
#endif /* HAVE_USB_DETACH_KERNEL_DRIVER_NP or HAVE_LIBUSB_DETACH_KERNEL_DRIVER */
			}

#ifdef WITH_LIBUSB_1_0
			libusb_free_device_list(devlist, 1);
#endif	/* WITH_LIBUSB_1_0 */
			fatalx(EXIT_FAILURE,
				"USB device [%04x:%04x] matches, but driver callback failed: %s",
				device->VendorID, device->ProductID,
				nut_usb_strerror(ret));

		next_device:
			usb_close(handle);
<<<<<<< HEAD
#if (!WITH_LIBUSB_1_0)  /* => WITH_LIBUSB_0_1 */
=======
#ifndef WITH_LIBUSB_1_0
>>>>>>> 05383119
		}
#endif /* WITH_LIBUSB_1_0 */
	}

	*handlep = NULL;
#ifdef WITH_LIBUSB_1_0
	libusb_free_device_list(devlist, 1);
#endif	/* WITH_LIBUSB_1_0 */
	upsdebugx(3, "No matching USB device found");

	return -1;
}

/*
 * Initialise the UPS
 */
void upsdrv_initups(void)
{
	int	i;

	upsdebugx(1, "Searching for USB device...");

	for (i = 0; usb_device_open(&udev, &usbdevice, &device_matcher, &driver_callback) < 0; i++) {

		if ((i < 3) && (sleep(5) == 0)) {
			usb_comm_fail("Can't open USB device, retrying ...");
			continue;
		}

		fatalx(EXIT_FAILURE,
			"Unable to find ATCL FOR UPS\n\n"

			"Things to try:\n"
			" - Connect UPS device to USB bus\n"
			" - Run this driver as another user (upsdrvctl -u or 'user=...' in ups.conf).\n"
			"   See upsdrvctl(8) and ups.conf(5).\n\n"

			"Fatal error: unusable configuration");
	}

}

void upsdrv_cleanup(void)
{
	usb_device_close(udev);

	free(usbdevice.Vendor);
	free(usbdevice.Product);
	free(usbdevice.Serial);
	free(usbdevice.Bus);
}

void upsdrv_initinfo(void)
{
	dstate_setinfo("ups.mfr", "%s", usbdevice.Vendor ? usbdevice.Vendor : "unknown");
	dstate_setinfo("ups.model", "%s", usbdevice.Product ? usbdevice.Product : "unknown");
	if(usbdevice.Serial && usbdevice.Product && strcmp(usbdevice.Serial, usbdevice.Product)) {
		/* Only set "ups.serial" if it isn't the same as "ups.model": */
		dstate_setinfo("ups.serial", "%s", usbdevice.Serial);
	}

	dstate_setinfo("ups.vendorid", "%04x", usbdevice.VendorID);
	dstate_setinfo("ups.productid", "%04x", usbdevice.ProductID);
}

void upsdrv_updateinfo(void)
{
	char	reply[STATUS_PACKETSIZE];
	int	ret;

	if (!udev) {
		ret = usb_device_open(&udev, &usbdevice, &device_matcher, &driver_callback);

		if (ret < 0) {
			return;
		}
	}

	ret = query_ups(reply);

	if (ret != STATUS_PACKETSIZE) {
		usb_comm_fail("Query to UPS failed");
		dstate_datastale();

		usb_device_close(udev);
		udev = NULL;

		return;
	}

	usb_comm_good();
	dstate_dataok();

	status_init();

	switch(reply[0]) {
		case 3:
			upsdebugx(2, "reply[0] = 0x%02x -> OL", reply[0]);
			status_set("OL");
			break;
		case 2:
			upsdebugx(2, "reply[0] = 0x%02x -> LB", reply[0]);
			status_set("LB");
			goto fallthrough_LB_means_OB;
			/* Note: the comment below existed for years, so wondering
			 * if this device CAN set independently LB and OB? */
			/* fall through */
		case 1:
		fallthrough_LB_means_OB:
			upsdebugx(2, "reply[0] = 0x%02x -> OB", reply[0]);
			status_set("OB");
			break;
		default:
			upslogx(LOG_ERR, "Unknown status: 0x%02x", reply[0]);
	}
	if(strnlen(reply + 1, 7) != 0) {
		upslogx(LOG_NOTICE, "Status bytes 1-7 are not all zero");
	}

	status_commit();
}

/* If the UPS is on battery, it should shut down about 30 seconds after
 * receiving this packet.
 */
void upsdrv_shutdown(void)
{
	/* Not "const" because this mismatches arg type of usb_interrupt_write() */
	char	shutdown_packet[SHUTDOWN_PACKETSIZE] = { 0x01, 0x00, 0x00, 0x00, 0x00, 0x00, 0x00, 0x00 };
	int ret;

	upslogx(LOG_DEBUG,
		"%s: attempting to call usb_interrupt_write(01 00 00 00 00 00 00 00)",
		__func__);

	ret = usb_interrupt_write(udev,
		SHUTDOWN_ENDPOINT, (usb_ctrl_charbuf)shutdown_packet,
		SHUTDOWN_PACKETSIZE, ATCL_USB_TIMEOUT);

	if (ret <= 0) {
		upslogx(LOG_NOTICE,
			"%s: first usb_interrupt_write() failed: %s",
			__func__,
			ret ? nut_usb_strerror(ret) : "timeout");
	}

	/* Totally guessing from the .pcap file here. TODO: configurable delay? */
	usleep(170*1000);

	ret = usb_interrupt_write(udev,
		SHUTDOWN_ENDPOINT, (usb_ctrl_charbuf)shutdown_packet,
		SHUTDOWN_PACKETSIZE, ATCL_USB_TIMEOUT);

	if (ret <= 0) {
		upslogx(LOG_ERR,
			"%s: second usb_interrupt_write() failed: %s",
			__func__,
			ret ? nut_usb_strerror(ret) : "timeout");
	}

}

void upsdrv_help(void)
{
}

void upsdrv_makevartable(void)
{
        addvar(VAR_VALUE, "vendor", "USB vendor string (or NULL if none)");
}<|MERGE_RESOLUTION|>--- conflicted
+++ resolved
@@ -28,11 +28,7 @@
 
 /* driver version */
 #define DRIVER_NAME	"'ATCL FOR UPS' USB driver"
-<<<<<<< HEAD
-#define DRIVER_VERSION	"1.11"
-=======
 #define DRIVER_VERSION	"1.15"
->>>>>>> 05383119
 
 /* driver description structure */
 upsdrv_info_t upsdrv_info = {
@@ -58,7 +54,7 @@
 #define USB_VENDOR_STRING "ATCL FOR UPS"
 
 /* Compatibility layer between libusb 0.1 and 1.0 */
-#ifdef WITH_LIBUSB_1_0
+#if WITH_LIBUSB_1_0
  /* Simply remap libusb functions/structures from 0.1 to 1.0 */
  #define USB_ENDPOINT_OUT LIBUSB_ENDPOINT_OUT
  #define USB_ENDPOINT_IN LIBUSB_ENDPOINT_IN
@@ -187,11 +183,7 @@
 {
 	int	ret;
 
-<<<<<<< HEAD
 	ret = usb_interrupt_read(udev, STATUS_ENDPOINT, (usb_ctrl_charbuf)reply, STATUS_PACKETSIZE, ATCL_USB_TIMEOUT);
-=======
-	ret = usb_interrupt_read(udev, STATUS_ENDPOINT, (usb_ctrl_char)reply, STATUS_PACKETSIZE, ATCL_USB_TIMEOUT);
->>>>>>> 05383119
 
 	if (ret <= 0) {
 		upsdebugx(2, "status interrupt read: %s", ret ? nut_usb_strerror(ret) : "timeout");
@@ -304,19 +296,11 @@
 	 */
 	/* usb_release_interface(handle, 0); */
 
-<<<<<<< HEAD
 #if WITH_LIBUSB_1_0
 	libusb_close(handle);
 	libusb_exit(NULL);
 #else
 	ret = usb_close(handle);
-=======
-#ifdef WITH_LIBUSB_1_0
-		libusb_close(handle);
-		libusb_exit(NULL);
-#else
-		ret = usb_close(handle);
->>>>>>> 05383119
 #endif
 
 	return ret;
@@ -329,20 +313,12 @@
 	uint8_t iManufacturer = 0, iProduct = 0, iSerialNumber = 0;
 
 	/* libusb base init */
-<<<<<<< HEAD
-#if WITH_LIBUSB_1_0
-=======
-#ifdef WITH_LIBUSB_1_0
->>>>>>> 05383119
+#if WITH_LIBUSB_1_0
 	if (libusb_init(NULL) < 0) {
 		libusb_exit(NULL);
 		fatal_with_errno(EXIT_FAILURE, "Failed to init libusb 1.0");
 	}
-<<<<<<< HEAD
 #else  /* => WITH_LIBUSB_0_1 */
-=======
-#else
->>>>>>> 05383119
 	usb_init();
 	usb_find_busses();
 	usb_find_devices();
@@ -355,11 +331,7 @@
 		usb_close(*handlep);
 #endif
 
-<<<<<<< HEAD
-#if WITH_LIBUSB_1_0
-=======
-#ifdef WITH_LIBUSB_1_0
->>>>>>> 05383119
+#if WITH_LIBUSB_1_0
 	libusb_device **devlist;
 	ssize_t devcount = 0;
 	libusb_device_handle *handle;
@@ -378,11 +350,7 @@
 		libusb_get_device_descriptor(dev, &dev_desc);
 		ret = libusb_open(dev, &handle);
 		*handlep = handle;
-<<<<<<< HEAD
 #else  /* => WITH_LIBUSB_0_1 */
-=======
-#else
->>>>>>> 05383119
 	struct usb_bus	*bus;
 	for (bus = usb_busses; bus; bus = bus->next) {
 
@@ -423,14 +391,7 @@
 
 			memset(device, 0, sizeof(*device));
 
-<<<<<<< HEAD
-#if WITH_LIBUSB_1_0
-			device->VendorID = dev_desc.idVendor;
-			device->ProductID = dev_desc.idProduct;
-			bus = libusb_get_bus_number(dev);
-			device->Bus = (char *)xmalloc(4);
-=======
-#ifdef WITH_LIBUSB_1_0
+#if WITH_LIBUSB_1_0
 			device->VendorID = dev_desc.idVendor;
 			device->ProductID = dev_desc.idProduct;
 			bus = libusb_get_bus_number(dev);
@@ -439,22 +400,14 @@
 				libusb_free_device_list(devlist, 1);
 				fatal_with_errno(EXIT_FAILURE, "Out of memory");
 			}
->>>>>>> 05383119
 			sprintf(device->Bus, "%03d", bus);
 			iManufacturer = dev_desc.iManufacturer;
 			iProduct = dev_desc.iProduct;
 			iSerialNumber = dev_desc.iSerialNumber;
-<<<<<<< HEAD
 #else  /* => WITH_LIBUSB_0_1 */
 			device->VendorID = dev->descriptor.idVendor;
 			device->ProductID = dev->descriptor.idProduct;
-			device->Bus = strdup(bus->dirname);
-=======
-#else
-			device->VendorID = dev->descriptor.idVendor;
-			device->ProductID = dev->descriptor.idProduct;
 			device->Bus = xstrdup(bus->dirname);
->>>>>>> 05383119
 			iManufacturer = dev->descriptor.iManufacturer;
 			iProduct = dev->descriptor.iProduct;
 			iSerialNumber = dev->descriptor.iSerialNumber;
@@ -463,15 +416,11 @@
 			if (iManufacturer) {
 				char	buf[SMALLBUF];
 				ret = usb_get_string_simple(handle, iManufacturer,
-<<<<<<< HEAD
 					(usb_ctrl_charbuf)buf, sizeof(buf));
-=======
-					(usb_ctrl_char)buf, sizeof(buf));
->>>>>>> 05383119
 				if (ret > 0) {
 					device->Vendor = strdup(buf);
 					if (device->Vendor == NULL) {
-#ifdef WITH_LIBUSB_1_0
+#if WITH_LIBUSB_1_0
 						libusb_free_device_list(devlist, 1);
 #endif	/* WITH_LIBUSB_1_0 */
 						fatal_with_errno(EXIT_FAILURE, "Out of memory");
@@ -482,15 +431,11 @@
 			if (iProduct) {
 				char	buf[SMALLBUF];
 				ret = usb_get_string_simple(handle, iProduct,
-<<<<<<< HEAD
 					(usb_ctrl_charbuf)buf, sizeof(buf));
-=======
-					(usb_ctrl_char)buf, sizeof(buf));
->>>>>>> 05383119
 				if (ret > 0) {
 					device->Product = strdup(buf);
 					if (device->Product == NULL) {
-#ifdef WITH_LIBUSB_1_0
+#if WITH_LIBUSB_1_0
 						libusb_free_device_list(devlist, 1);
 #endif	/* WITH_LIBUSB_1_0 */
 						fatal_with_errno(EXIT_FAILURE, "Out of memory");
@@ -501,15 +446,11 @@
 			if (iSerialNumber) {
 				char	buf[SMALLBUF];
 				ret = usb_get_string_simple(handle, iSerialNumber,
-<<<<<<< HEAD
 					(usb_ctrl_charbuf)buf, sizeof(buf));
-=======
-					(usb_ctrl_char)buf, sizeof(buf));
->>>>>>> 05383119
 				if (ret > 0) {
 					device->Serial = strdup(buf);
 					if (device->Serial == NULL) {
-#ifdef WITH_LIBUSB_1_0
+#if WITH_LIBUSB_1_0
 						libusb_free_device_list(devlist, 1);
 #endif	/* WITH_LIBUSB_1_0 */
 						fatal_with_errno(EXIT_FAILURE, "Out of memory");
@@ -532,7 +473,7 @@
 					upsdebugx(4, "Device does not match - skipping");
 					goto next_device;
 				case -1:
-#ifdef WITH_LIBUSB_1_0
+#if WITH_LIBUSB_1_0
 					libusb_free_device_list(devlist, 1);
 #endif	/* WITH_LIBUSB_1_0 */
 					fatal_with_errno(EXIT_FAILURE, "matcher");
@@ -566,7 +507,7 @@
 				ret = callback(handle, device);
 				if (ret >= 0) {
 					upsdebugx(3, "USB device [%04x:%04x] opened", device->VendorID, device->ProductID);
-#ifdef WITH_LIBUSB_1_0
+#if WITH_LIBUSB_1_0
 					libusb_free_device_list(devlist, 1);
 #endif	/* WITH_LIBUSB_1_0 */
 					return ret;
@@ -580,25 +521,18 @@
 				} else {
 					upsdebugx(4, "detached kernel driver from USB device...");
 				}
-<<<<<<< HEAD
 #else
 # ifdef HAVE_LIBUSB_DETACH_KERNEL_DRIVER
-=======
-#elif HAVE_LIBUSB_DETACH_KERNEL_DRIVER
->>>>>>> 05383119
 				if ((ret = libusb_detach_kernel_driver(udev, 0)) < 0) {
 					upsdebugx(4, "failed to detach kernel driver from USB device: %s", nut_usb_strerror(ret));
 				} else {
 					upsdebugx(4, "detached kernel driver from USB device...");
 				}
-<<<<<<< HEAD
 # endif /* HAVE_LIBUSB_DETACH_KERNEL_DRIVER */
-=======
->>>>>>> 05383119
 #endif /* HAVE_USB_DETACH_KERNEL_DRIVER_NP or HAVE_LIBUSB_DETACH_KERNEL_DRIVER */
 			}
 
-#ifdef WITH_LIBUSB_1_0
+#if WITH_LIBUSB_1_0
 			libusb_free_device_list(devlist, 1);
 #endif	/* WITH_LIBUSB_1_0 */
 			fatalx(EXIT_FAILURE,
@@ -608,17 +542,13 @@
 
 		next_device:
 			usb_close(handle);
-<<<<<<< HEAD
 #if (!WITH_LIBUSB_1_0)  /* => WITH_LIBUSB_0_1 */
-=======
-#ifndef WITH_LIBUSB_1_0
->>>>>>> 05383119
 		}
 #endif /* WITH_LIBUSB_1_0 */
 	}
 
 	*handlep = NULL;
-#ifdef WITH_LIBUSB_1_0
+#if WITH_LIBUSB_1_0
 	libusb_free_device_list(devlist, 1);
 #endif	/* WITH_LIBUSB_1_0 */
 	upsdebugx(3, "No matching USB device found");
