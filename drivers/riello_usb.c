/*
 * riello_usb.c: support for Riello USB protocol based UPSes
 *
 * A document describing the protocol implemented by this driver can be
 * found online at:
 *
 *   http://www.networkupstools.org/ups-protocols/riello/PSGPSER-0104.pdf
 *
 * Copyright (C) 2012 - Elio Parisi <e.parisi@riello-ups.com>
 * Copyright (C) 2016   Eaton
 *
 * This program is free software; you can redistribute it and/or modify
 * it under the terms of the GNU General Public License as published by
 * the Free Software Foundation; either version 2 of the License, or
 * (at your option) any later version.
 *
 * This program is distributed in the hope that it will be useful,
 * but WITHOUT ANY WARRANTY; without even the implied warranty of
 * MERCHANTABILITY or FITNESS FOR A PARTICULAR PURPOSE.  See the
 * GNU General Public License for more details.
 *
 * You should have received a copy of the GNU General Public License
 * along with this program; if not, write to the Free Software
 * Foundation, Inc., 59 Temple Place, Suite 330, Boston, MA 02111-1307 USA
 *
 * Reference of the derivative work: blazer driver
 */

#include <stdint.h>

#include "main.h"
#include "nut_libusb.h"
#include "usb-common.h"
#include "riello.h"

#define DRIVER_NAME	"Riello USB driver"
#define DRIVER_VERSION	"0.05"

/* driver description structure */
upsdrv_info_t upsdrv_info = {
	DRIVER_NAME,
	DRIVER_VERSION,
	"Elio Parisi <e.parisi@riello-ups.com>",
	DRV_EXPERIMENTAL,
	{ NULL }
};

static uint8_t bufOut[BUFFER_SIZE];
static uint8_t bufIn[BUFFER_SIZE];

static uint8_t gpser_error_control;

static uint8_t input_monophase;
static uint8_t output_monophase;

static TRielloData DevData;

/* Compatibility layer between libusb 0.1 and 1.0 */
#ifdef WITH_LIBUSB_1_0
 /* Simply remap libusb functions/structures from 0.1 to 1.0 */
 #define USB_TYPE_CLASS LIBUSB_REQUEST_TYPE_CLASS
 #define USB_RECIP_INTERFACE LIBUSB_RECIPIENT_INTERFACE
 #define ERROR_PIPE LIBUSB_ERROR_PIPE
 #define ERROR_TIMEOUT LIBUSB_ERROR_TIMEOUT
 #define ERROR_BUSY	LIBUSB_ERROR_BUSY
 #define ERROR_NO_DEVICE LIBUSB_ERROR_NO_DEVICE
 #define ERROR_ACCESS LIBUSB_ERROR_ACCESS
 #define ERROR_IO LIBUSB_ERROR_IO
 #define ERROR_OVERFLOW LIBUSB_ERROR_OVERFLOW
 #define ERROR_NOT_FOUND LIBUSB_ERROR_NOT_FOUND
 typedef libusb_device_handle usb_dev_handle;
 typedef unsigned char* usb_ctrl_char;
 #define usb_control_msg libusb_control_transfer
 #define usb_claim_interface libusb_claim_interface
 #define usb_reset libusb_reset_device
 #define usb_clear_halt libusb_clear_halt
 #define nut_usb_strerror(a) libusb_strerror(a)
 static inline  int usb_bulk_read(usb_dev_handle *dev, int ep,
        char *bytes, int size, int timeout)
 {
	int ret = libusb_bulk_transfer(dev, ep, (unsigned char *) bytes,
			size, &size, timeout);
	/* In case of success, return the operation size, as done with libusb 0.1 */
	return (ret == LIBUSB_SUCCESS)?size:ret;
 }
 static inline  int usb_bulk_write(usb_dev_handle *dev, int ep,
        char *bytes, int size, int timeout)
 {
	int ret = libusb_bulk_transfer(dev, ep, (unsigned char *) bytes,
			size, &size, timeout);
	/* In case of success, return the operation size, as done with libusb 0.1 */
	return (ret == LIBUSB_SUCCESS)?size:ret;
 }
#else /* for libusb 0.1 */
 #define ERROR_PIPE -EPIPE
 #define ERROR_TIMEOUT -ETIMEDOUT
 #define ERROR_BUSY	-EBUSY
 #define ERROR_NO_DEVICE -ENODEV
 #define ERROR_ACCESS -EACCES
 #define ERROR_IO -EIO
 #define ERROR_OVERFLOW -EOVERFLOW
 #define ERROR_NOT_FOUND -ENOENT
 typedef char* usb_ctrl_char;
 #define nut_usb_strerror(a) usb_strerror()
#endif

static usb_communication_subdriver_t *usb = &usb_subdriver;
static usb_dev_handle *udev = NULL;
static USBDevice_t usbdevice;
static USBDeviceMatcher_t *reopen_matcher = NULL;
static USBDeviceMatcher_t *regex_matcher = NULL;

static int (*subdriver_command)(uint8_t *cmd, uint8_t *buf, uint16_t length, uint16_t buflen) = NULL;

static void ussleep(long usec)
{

	if (usec == 1)
		usec = 400;
	else
		usec *= 1000;

	usleep(usec);
}

static int cypress_setfeatures()
{
	int ret;

	bufOut[0] = 0xB0;
	bufOut[1] = 0x4;
	bufOut[2] = 0x0;
	bufOut[3] = 0x0;
	bufOut[4] = 0x3;

	/* Write features report */
	ret = usb_control_msg(udev, USB_ENDPOINT_OUT + USB_TYPE_CLASS + USB_RECIP_INTERFACE,
								0x09,						/* HID_REPORT_SET = 0x09 */
								0 + (0x03 << 8),		/* HID_REPORT_TYPE_FEATURE */
								0, (usb_ctrl_char) bufOut, 0x5, 1000);

	if (ret <= 0) {
		upsdebugx(3, "send: %s", ret ? nut_usb_strerror(ret) : "error");
		return ret;
	}

	upsdebugx(3, "send: features report ok");
	return ret;
}

static int Send_USB_Packet(uint8_t *send_str, uint16_t numbytes)
{
	uint8_t USB_buff_pom[10];
	int i, err, size;

	/* is input correct ? */
	if ((!send_str) || (!numbytes))
		return -1;

	size = 7;

	/* routine which parse report into 4-bytes packet */
	for (i=0; i<(numbytes/size); i++) {
		USB_buff_pom[0] = 0x37;
		USB_buff_pom[1] = send_str[(i*7)];
		USB_buff_pom[2] = send_str[(i*7)+1];
		USB_buff_pom[3] = send_str[(i*7)+2];
		USB_buff_pom[4] = send_str[(i*7)+3];
		USB_buff_pom[5] = send_str[(i*7)+4];
		USB_buff_pom[6] = send_str[(i*7)+5];
		USB_buff_pom[7] = send_str[(i*7)+6];

		err = usb_bulk_write(udev, 0x2, (char *)USB_buff_pom, 8, 1000);

		if (err < 0) {
			upsdebugx(3, "USB: Send_USB_Packet: send_usb_packet, err = %d %s ", err, strerror(errno));
			return err;
		}
		ussleep(USB_WRITE_DELAY);
	}

	/* send rest of packet */
	if (numbytes % size) {
		i = numbytes/size;
		memset(USB_buff_pom, '0', sizeof(USB_buff_pom));

		USB_buff_pom[0] = 0x30+(numbytes%7);
		if ((i*7)<numbytes)
			USB_buff_pom[1] = send_str[(i*7)];
		if (((i*7)+1)<numbytes)
			USB_buff_pom[2] = send_str[(i*7)+1];
		if (((i*7)+2)<numbytes)
			USB_buff_pom[3] = send_str[(i*7)+2];
		if (((i*7)+3)<numbytes)
			USB_buff_pom[4] = send_str[(i*7)+3];
		if (((i*7)+4)<numbytes)
			USB_buff_pom[5] = send_str[(i*7)+4];
		if (((i*7)+5)<numbytes)
			USB_buff_pom[6] = send_str[(i*7)+5];
		if (((i*7)+6)<numbytes)
			USB_buff_pom[7] = send_str[(i*7)+6];

		err = usb_bulk_write(udev, 0x2, (char *)USB_buff_pom, 8, 1000);

		if (err < 0) {
			upsdebugx(3, "USB: Send_USB_Packet: send_usb_packet, err = %d %s ", err, strerror(errno));
			return err;
		}
		ussleep(USB_WRITE_DELAY);
	}
	return (0);
}

static int Get_USB_Packet(uint8_t *buffer)
{
	char inBuf[10];
	int err, size, ep;

	/* note: this function stop until some byte(s) is not arrived */
	size = 8;

	ep = 0x81 | USB_ENDPOINT_IN;
	err = usb_bulk_read(udev, ep, inBuf, size, 1000);

	if (err > 0)
		upsdebugx(3, "read: %02X %02X %02X %02X %02X %02X %02X %02X", inBuf[0], inBuf[1], inBuf[2], inBuf[3], inBuf[4], inBuf[5], inBuf[6], inBuf[7]);

	if (err < 0){
		upsdebugx(3, "USB: Get_USB_Packet: send_usb_packet, err = %d %s ", err, strerror(errno));
		return err;
	}

	/* copy to buffer */
	size = inBuf[0] & 0x07;
	if (size)
		memcpy(buffer, &inBuf[1], size);

	return(size);
}

static int cypress_command(uint8_t *buffer, uint8_t *buf, uint16_t length, uint16_t buflen)
{
	int loop = 0;
	int	ret, i = 0;
	uint8_t USB_buff[BUFFER_SIZE];

	/* read to flush buffer */
	riello_init_serial();

	/* send packet */
	ret = Send_USB_Packet(buffer, length);

	if (ret < 0) {
		upsdebugx(3, "Cypress_command send: err %d", ret );
		return ret;
	}

	upsdebugx(3, "send ok");

	memset(buf, 0, buflen);

	while ((buf_ptr_length < BUFFER_SIZE) && wait_packet) {

		memset(USB_buff, 0, sizeof(USB_buff));
		ret = Get_USB_Packet(USB_buff);

		/*
		 * Any errors here mean that we are unable to read a reply (which
		 * will happen after successfully writing a command to the UPS)
		 */
		if (ret < 0) {
			upsdebugx(3, "Cypress_command read: err %d", ret );
			return ret;
		}

		for (i = 0; i < ret; i++ ) {
			commbyte = USB_buff[i];
			riello_parse_serialport(DEV_RIELLOGPSER, buf, gpser_error_control);
		}

		loop++;
		if (loop>300){
			wait_packet=0;
			upsdebugx(1, "wait_packet reset");
		}

		ussleep(10);
	}

	upsdebugx(3, "in read: %u", buf_ptr_length);

	return buf_ptr_length;
}

static void *cypress_subdriver(USBDevice_t *device)
{
	NUT_UNUSED_VARIABLE(device);

	subdriver_command = &cypress_command;
	return NULL;
}

/* Riello (Cypress Semiconductor Corp.) */
#define RIELLO_VENDORID 0x04b4

static usb_device_id_t riello_usb_id[] = {
	/* various models */
	{ USB_DEVICE(RIELLO_VENDORID, 0x5500), &cypress_subdriver },

	/* end of list */
	{-1, -1, NULL}
};


static int device_match_func(USBDevice_t *hd, void *privdata)
{
	NUT_UNUSED_VARIABLE(privdata);

	if (subdriver_command) {
		return 1;
	}

	switch (is_usb_device_supported(riello_usb_id, hd))
	{
	case SUPPORTED:
		return 1;

	case POSSIBLY_SUPPORTED:
	case NOT_SUPPORTED:
	default:
		return 0;
	}
}


static USBDeviceMatcher_t device_matcher = {
	&device_match_func,
	NULL,
	NULL
};


/*
 * Callback that is called by usb_device_open() that handles USB device
 * settings prior to accepting the devide. At the very least claim the
 * device here. Detaching the kernel driver will be handled by the
 * caller, don't do this here. Return < 0 on error, 0 or higher on
 * success.
 */
static int driver_callback(usb_dev_handle *handle, USBDevice_t *device, unsigned char *rdbuf, int rdlen)
{
	int ret = 0;

	 NUT_UNUSED_VARIABLE(device);
	 NUT_UNUSED_VARIABLE(rdbuf);
	 NUT_UNUSED_VARIABLE(rdlen);

/*
	if (usb_set_configuration(handle, 1) < 0) {
		upslogx(LOG_WARNING, "Can't set USB configuration: %s", usb_strerror());
		return -1;
	}
*/

	if ((ret = usb_claim_interface(handle, 0)) < 0) {
		upslogx(LOG_WARNING, "Can't claim USB interface: %s", nut_usb_strerror(ret));
		return -1;
	}

	/* TODO: HID SET_IDLE to 0 (not necessary?) */

	return 1;
}

/*
 * Generic command processing function. Send a command and read a reply.
 * Returns < 0 on error, 0 on timeout and the number of bytes read on
 * success.
 */
static int riello_command(uint8_t *cmd, uint8_t *buf, uint16_t length, uint16_t buflen)
{
	int ret;

	if (udev == NULL) {
		ret = usb->open(&udev, &usbdevice, reopen_matcher, &driver_callback);

		upsdebugx (3, "riello_command err udev NULL : %d ", ret);
		if (ret < 0)
			return ret;

		upsdrv_initinfo();	//reconekt usb cable
	}

	ret = (*subdriver_command)(cmd, buf, length, buflen);
	if (ret >= 0) {
		upsdebugx (3, "riello_command ok: %u", ret);
		return ret;
	}

	upsdebugx (3, "riello_command err: %d", ret);

	switch (ret)
	{
	case ERROR_BUSY:		/* Device or resource busy */
		fatal_with_errno(EXIT_FAILURE, "Got disconnected by another driver");
#ifndef HAVE___ATTRIBUTE__NORETURN
		exit(EXIT_FAILURE);	/* Should not get here in practice, but compiler is afraid we can fall through */
#endif

#if WITH_LIBUSB_0_1 /* limit to libusb 0.1 implementation */
	case -EPERM:		/* Operation not permitted */
		fatal_with_errno(EXIT_FAILURE, "Permissions problem");
#ifndef HAVE___ATTRIBUTE__NORETURN
		exit(EXIT_FAILURE);	/* Should not get here in practice, but compiler is afraid we can fall through */
#endif
<<<<<<< HEAD
	case ERROR_PIPE:		/* Broken pipe */
=======

>>>>>>> baca562a
	case -EPIPE:		/* Broken pipe */
		if (usb_clear_halt(udev, 0x81) == 0) {
			upsdebugx(1, "Stall condition cleared");
			break;
		}
#if ETIME && WITH_LIBUSB_0_1
		goto fallthrough_case_etime;
	case -ETIME:		/* Timer expired */
	fallthrough_case_etime:
#endif
		if (usb_reset(udev) == 0) {
			upsdebugx(1, "Device reset handled");
		}
		goto fallthrough_case_reconnect;

	case ERROR_NO_DEVICE:	/* No such device */
	case ERROR_ACCESS:	/* Permission denied */
	case ERROR_IO:		/* I/O error */
#if WITH_LIBUSB_0_1 /* limit to libusb 0.1 implementation */
	case -ENXIO:		/* No such device or address */
#endif
	case ERROR_NOT_FOUND:	/* No such file or directory */
	fallthrough_case_reconnect:
		/* Uh oh, got to reconnect! */
		usb->close(udev);
		udev = NULL;
		break;

	case ERROR_TIMEOUT:  /* Connection timed out */
		upsdebugx (3, "riello_command err: Resource temporarily unavailable");
		break;

	case ERROR_OVERFLOW:	/* Value too large for defined data type */
	case -EOVERFLOW:	/* Value too large for defined data type */
#if EPROTO && WITH_LIBUSB_0_1
	case -EPROTO:		/* Protocol error */
#endif
		break;
	default:
		break;
	}

	return ret;
}

static int get_ups_nominal()
{

	uint8_t length;
	int recv;

	length = riello_prepare_gn(&bufOut[0], gpser_error_control);

	recv = riello_command(&bufOut[0], &bufIn[0], length, LENGTH_GN);

	if (recv < 0){
		upsdebugx (3, "Get nominal err: read byte: %d", recv);
		return recv;
	}

	if (!wait_packet && foundbadcrc) {
		upsdebugx (3, "Get nominal Ko: bad CRC or Checksum");
		return -1;
	}

	/* mandatory */
	if (!wait_packet && foundnak) {
		upsdebugx (3, "Get nominal Ko: command not supported");
		return -1;
	}

	upsdebugx (3, "Get nominal Ok: read byte: %d", recv);

	riello_parse_gn(&bufIn[0], &DevData);

	return 0;
}

static int get_ups_status()
{
	uint8_t numread, length;
	int recv;

	length = riello_prepare_rs(&bufOut[0], gpser_error_control);

	if (input_monophase)
		numread = LENGTH_RS_MM;
	else if (output_monophase)
		numread = LENGTH_RS_TM;
	else
		numread = LENGTH_RS_TT;

	recv = riello_command(&bufOut[0], &bufIn[0], length, numread);

	if (recv < 0){
		upsdebugx (3, "Get status err: read byte: %d", recv);
		return recv;
	}

	if (!wait_packet && foundbadcrc) {
		upsdebugx (3, "Get status Ko: bad CRC or Checksum");
		return -1;
	}

	/* mandatory */
	if (!wait_packet && foundnak) {
		upsdebugx (3, "Get status Ko: command not supported");
		return -1;
	}

	upsdebugx (3, "Get status Ok: read byte: %d", recv);

	riello_parse_rs(&bufIn[0], &DevData, numread);

	return 0;
}

static int get_ups_extended()
{
	uint8_t length;
	int recv;

	length = riello_prepare_re(&bufOut[0], gpser_error_control);

	recv = riello_command(&bufOut[0], &bufIn[0], length, LENGTH_RE);

	if (recv < 0){
		upsdebugx (3, "Get extended err: read byte: %d", recv);
		return recv;
	}

	if (!wait_packet && foundbadcrc) {
		upsdebugx (3, "Get extended Ko: bad CRC or Checksum");
		return -1;
	}

	/* optional */
	if (!wait_packet && foundnak) {
		upsdebugx (3, "Get extended Ko: command not supported");
		return 0;
	}

	upsdebugx (3, "Get extended Ok: read byte: %d", recv);

	riello_parse_re(&bufIn[0], &DevData);

	return 0;
}

/* Not static, exposed via header. Not used though, currently... */
int get_ups_statuscode()
{
	uint8_t length;
	int recv;

	length = riello_prepare_rc(&bufOut[0], gpser_error_control);

	recv = riello_command(&bufOut[0], &bufIn[0], length, LENGTH_RC);

	if (recv < 0){
		upsdebugx (3, "Get statuscode err: read byte: %d", recv);
		return recv;
	}

	if (!wait_packet && foundbadcrc) {
		upsdebugx (3, "Get statuscode Ko: bad CRC or Checksum");
		return -1;
	}

	/* optional */
	if (!wait_packet && foundnak) {
		upsdebugx (3, "Get statuscode Ko: command not supported");
		return 0;
	}

	upsdebugx (3, "Get statuscode Ok: read byte: %d", recv);

	riello_parse_rc(&bufIn[0], &DevData);

	return 0;
}

static int riello_instcmd(const char *cmdname, const char *extra)
{
	uint8_t length;
	int recv;
	uint16_t delay;
	const char	*delay_char;

	if (!riello_test_bit(&DevData.StatusCode[0], 1)) {

		if (!strcasecmp(cmdname, "load.off")) {
			delay = 0;

			length = riello_prepare_cs(bufOut, gpser_error_control, delay);
			recv = riello_command(&bufOut[0], &bufIn[0], length, LENGTH_DEF);

			if (recv < 0) {
				upsdebugx (3, "Command load.off err: read byte: %d", recv);
				return STAT_INSTCMD_FAILED;
			}

			if (!wait_packet && foundbadcrc) {
				upsdebugx (3, "Command load.off Ko: bad CRC or Checksum");
				return STAT_INSTCMD_FAILED;
			}

			if (!wait_packet && foundnak) {
				upsdebugx (3, "Command load.off Ko: command not supported");
				return STAT_INSTCMD_FAILED;
			}

			upsdebugx (3, "Command load.off Ok: read byte: %d", recv);
			return STAT_INSTCMD_HANDLED;
		}

		if (!strcasecmp(cmdname, "load.off.delay")) {
			delay_char = dstate_getinfo("ups.delay.shutdown");
			delay = atoi(delay_char);

			length = riello_prepare_cs(bufOut, gpser_error_control, delay);
			recv = riello_command(&bufOut[0], &bufIn[0], length, LENGTH_DEF);

			if (recv < 0) {
				upsdebugx (3, "Command load.off.delay err: read byte: %d", recv);
				return STAT_INSTCMD_FAILED;
			}

			if (!wait_packet && foundbadcrc) {
				upsdebugx (3, "Command load.off.delay Ko: bad CRC or Checksum");
				return STAT_INSTCMD_FAILED;
			}

			if (!wait_packet && foundnak) {
				upsdebugx (3, "Command load.off.delay Ko: command not supported");
				return STAT_INSTCMD_FAILED;
			}

			upsdebugx (3, "Command load.off.delay Ok: read byte: %d", recv);
			return STAT_INSTCMD_HANDLED;
		}

		if (!strcasecmp(cmdname, "load.on")) {
			delay = 0;

			length = riello_prepare_cr(bufOut, gpser_error_control, delay);
			recv = riello_command(&bufOut[0], &bufIn[0], length, LENGTH_DEF);

			if (recv < 0) {
				upsdebugx (3, "Command load.on err: read byte: %d", recv);
				return STAT_INSTCMD_FAILED;
			}

			if (!wait_packet && foundbadcrc) {
				upsdebugx (3, "Command load.on Ko: bad CRC or Checksum");
				return STAT_INSTCMD_FAILED;
			}

			if (!wait_packet && foundnak) {
				upsdebugx (3, "Command load.on Ko: command not supported");
				return STAT_INSTCMD_FAILED;
			}

			upsdebugx (3, "Command load.on Ok: read byte: %d", recv);
			return STAT_INSTCMD_HANDLED;
		}

		if (!strcasecmp(cmdname, "load.on.delay")) {
			delay_char = dstate_getinfo("ups.delay.reboot");
			delay = atoi(delay_char);

			length = riello_prepare_cr(bufOut, gpser_error_control, delay);
			recv = riello_command(&bufOut[0], &bufIn[0], length, LENGTH_DEF);

			if (recv < 0) {
				upsdebugx (3, "Command load.on.delay err: read byte: %d", recv);
				return STAT_INSTCMD_FAILED;
			}

			if (!wait_packet && foundbadcrc) {
				upsdebugx (3, "Command load.on.delay Ko: bad CRC or Checksum");
				return STAT_INSTCMD_FAILED;
			}

			if (!wait_packet && foundnak) {
				upsdebugx (3, "Command load.on.delay Ko: command not supported");
				return STAT_INSTCMD_FAILED;
			}

			upsdebugx (3, "Command load.on.delay Ok: read byte: %d", recv);
			return STAT_INSTCMD_HANDLED;
		}
	}
	else {
		if (!strcasecmp(cmdname, "shutdown.return")) {
			delay_char = dstate_getinfo("ups.delay.shutdown");
			delay = atoi(delay_char);

			length = riello_prepare_cs(bufOut, gpser_error_control, delay);
			recv = riello_command(&bufOut[0], &bufIn[0], length, LENGTH_DEF);

			if (recv < 0) {
				upsdebugx (3, "Command shutdown.return err: read byte: %d", recv);
				return STAT_INSTCMD_FAILED;
			}

			if (!wait_packet && foundbadcrc) {
				upsdebugx (3, "Command shutdown.return Ko: bad CRC or Checksum");
				return STAT_INSTCMD_FAILED;
			}

			if (!wait_packet && foundnak) {
				upsdebugx (3, "Command shutdown.return Ko: command not supported");
				return STAT_INSTCMD_FAILED;
			}

			upsdebugx (3, "Command shutdown.return Ok: read byte: %d", recv);
			return STAT_INSTCMD_HANDLED;
		}
	}

	if (!strcasecmp(cmdname, "shutdown.stop")) {
		length = riello_prepare_cd(bufOut, gpser_error_control);
		recv = riello_command(&bufOut[0], &bufIn[0], length, LENGTH_DEF);

		if (recv < 0) {
			upsdebugx (3, "Command shutdown.stop err: read byte: %d", recv);
			return STAT_INSTCMD_FAILED;
		}

		if (!wait_packet && foundbadcrc) {
			upsdebugx (3, "Command shutdown.stop Ko: bad CRC or Checksum");
			return STAT_INSTCMD_FAILED;
		}

		if (!wait_packet && foundnak) {
			upsdebugx (3, "Command shutdown.stop Ko: command not supported");
			return STAT_INSTCMD_FAILED;
		}

		upsdebugx (3, "Command shutdown.stop Ok: read byte: %d", recv);
		return STAT_INSTCMD_HANDLED;
	}

	if (!strcasecmp(cmdname, "test.panel.start")) {
		length = riello_prepare_tp(bufOut, gpser_error_control);
		recv = riello_command(&bufOut[0], &bufIn[0], length, LENGTH_DEF);

		if (recv < 0) {
			upsdebugx (3, "Command test.panel.start err: read byte: %d", recv);
			return STAT_INSTCMD_FAILED;
		}

		if (!wait_packet && foundbadcrc) {
			upsdebugx (3, "Command test.panel.start Ko: bad CRC or Checksum");
			return STAT_INSTCMD_FAILED;
		}

		if (!wait_packet && foundnak) {
			upsdebugx (3, "Command test.panel.start Ko: command not supported");
			return STAT_INSTCMD_FAILED;
		}

		upsdebugx (3, "Command test.panel.start Ok: read byte: %d", recv);
		return STAT_INSTCMD_HANDLED;
	}

	if (!strcasecmp(cmdname, "test.battery.start")) {
		length = riello_prepare_tb(bufOut, gpser_error_control);
		recv = riello_command(&bufOut[0], &bufIn[0], length, LENGTH_DEF);

		if (recv < 0) {
			upsdebugx (3, "Command test.battery.start err: read byte: %d", recv);
			return STAT_INSTCMD_FAILED;
		}

		if (!wait_packet && foundbadcrc) {
			upsdebugx (3, "Command test.battery.start Ko: bad CRC or Checksum");
			return STAT_INSTCMD_FAILED;
		}

		if (!wait_packet && foundnak) {
			upsdebugx (3, "Command test.battery.start Ko: command not supported");
			return STAT_INSTCMD_FAILED;
		}

		upsdebugx (3, "Command test.battery.start Ok: read byte: %d", recv);
		return STAT_INSTCMD_HANDLED;
	}

	upslogx(LOG_NOTICE, "instcmd: unknown command [%s] [%s]", cmdname, extra);
	return STAT_INSTCMD_UNKNOWN;
}

static int start_ups_comm()
{
	uint16_t length;
	int recv;

	upsdebugx (2, "entering start_ups_comm()\n");

	cypress_setfeatures();

	length = riello_prepare_gi(&bufOut[0]);

	recv = riello_command(&bufOut[0], &bufIn[0], length, LENGTH_GI);

	if (recv < 0) {
		upsdebugx (3, "Get identif err: read byte: %d", recv);
		return recv;
	}

	if (!wait_packet && foundbadcrc) {
		upsdebugx (3, "Get identif Ko: bad CRC or Checksum");
		return 1;
	}

	if (!wait_packet && foundnak) {
		upsdebugx (3, "Get identif Ko: command not supported");
		return 1;
	}

	upsdebugx (3, "Get identif Ok: read byte: %u", recv);

	return 0;
}

void upsdrv_help(void)
{

}


void upsdrv_makevartable(void)
{

}

void upsdrv_initups(void)
{
	const struct {
		const char	*name;
		int		(*command)(uint8_t *cmd, uint8_t *buf, uint16_t length, uint16_t buflen);
	} subdriver[] = {
		{ "cypress", &cypress_command },
		{ NULL }
	};

	int	ret;
	char	*regex_array[6];

	char	*subdrv = getval("subdriver");

	regex_array[0] = getval("vendorid");
	regex_array[1] = getval("productid");
	regex_array[2] = getval("vendor");
	regex_array[3] = getval("product");
	regex_array[4] = getval("serial");
	regex_array[5] = getval("bus");

	/* pick up the subdriver name if set explicitly */
	if (subdrv) {
		int	i;

		if (!regex_array[0] || !regex_array[1]) {
			fatalx(EXIT_FAILURE, "When specifying a subdriver, 'vendorid' and 'productid' are mandatory.");
		}

		for (i = 0; subdriver[i].name; i++) {

			if (strcasecmp(subdrv, subdriver[i].name)) {
				continue;
			}

			subdriver_command =  subdriver[i].command;
			break;
		}

		if (!subdriver_command) {
			fatalx(EXIT_FAILURE, "Subdriver \"%s\" not found!", subdrv);
		}
	}

	ret = USBNewRegexMatcher(&regex_matcher, regex_array, REG_ICASE | REG_EXTENDED);

	switch (ret)
	{
	case -1:
		fatal_with_errno(EXIT_FAILURE, "USBNewRegexMatcher");
	case 0:
		break;	/* all is well */
	default:
		fatalx(EXIT_FAILURE, "invalid regular expression: %s", regex_array[ret]);
	}

	/* link the matchers */
	regex_matcher->next = &device_matcher;

	ret = usb->open(&udev, &usbdevice, regex_matcher, &driver_callback);
	if (ret < 0) {
		fatalx(EXIT_FAILURE,
			"No supported devices found. Please check your device availability with 'lsusb'\n"
			"and make sure you have an up-to-date version of NUT. If this does not help,\n"
			"try running the driver with at least 'subdriver', 'vendorid' and 'productid'\n"
			"options specified. Please refer to the man page for details about these options\n"
			"(man 8 riello_usb).\n");
	}

	if (!subdriver_command) {
		fatalx(EXIT_FAILURE, "No subdriver selected");
	}

	/* create a new matcher for later reopening */
	ret = USBNewExactMatcher(&reopen_matcher, &usbdevice);
	if (ret) {
		fatal_with_errno(EXIT_FAILURE, "USBNewExactMatcher");
	}

	/* link the matchers */
	reopen_matcher->next = regex_matcher;

	dstate_setinfo("ups.vendorid", "%04x", usbdevice.VendorID);
	dstate_setinfo("ups.productid", "%04x", usbdevice.ProductID);
}

void upsdrv_initinfo(void)
{
	int ret;

	ret = start_ups_comm();

	if (ret < 0)
		fatalx(EXIT_FAILURE, "No communication with UPS");
	else if (ret > 0)
		fatalx(EXIT_FAILURE, "Bad checksum or NACK");
	else
		upsdebugx(2, "Communication with UPS established");

	riello_parse_gi(&bufIn[0], &DevData);

	gpser_error_control = DevData.Identif_bytes[4]-0x30;
	if ((DevData.Identif_bytes[0] == '1') || (DevData.Identif_bytes[0] == '2'))
		input_monophase = 1;
	else {
		input_monophase = 0;
		dstate_setinfo("input.phases", "%u", 3);
		dstate_setinfo("input.phases", "%u", 3);
		dstate_setinfo("input.bypass.phases", "%u", 3);
	}
	if ((DevData.Identif_bytes[0] == '1') || (DevData.Identif_bytes[0] == '3'))
		output_monophase = 1;
	else {
		output_monophase = 0;
		dstate_setinfo("output.phases", "%u", 3);
	}

	dstate_setinfo("device.mfr", "RPS S.p.a.");
	dstate_setinfo("device.model", "%s", (unsigned char*) DevData.ModelStr);
	dstate_setinfo("device.serial", "%s", (unsigned char*) DevData.Identification);
	dstate_setinfo("device.type", "ups");

	dstate_setinfo("ups.mfr", "RPS S.p.a.");
	dstate_setinfo("ups.model", "%s", (unsigned char*) DevData.ModelStr);
	dstate_setinfo("ups.serial", "%s", (unsigned char*) DevData.Identification);
	dstate_setinfo("ups.firmware", "%s", (unsigned char*) DevData.Version);

	if (get_ups_nominal() == 0) {
		dstate_setinfo("ups.realpower.nominal", "%u", DevData.NomPowerKW);
		dstate_setinfo("ups.power.nominal", "%u", DevData.NomPowerKVA);
		dstate_setinfo("output.voltage.nominal", "%u", DevData.NominalUout);
		dstate_setinfo("output.frequency.nominal", "%.1f", DevData.NomFout/10.0);
		dstate_setinfo("battery.voltage.nominal", "%u", DevData.NomUbat);
		dstate_setinfo("battery.capacity", "%u", DevData.NomBatCap);
	}

	/* commands ----------------------------------------------- */
	dstate_addcmd("load.off");
	dstate_addcmd("load.on");
	dstate_addcmd("load.off.delay");
	dstate_addcmd("load.on.delay");
	dstate_addcmd("shutdown.return");
	dstate_addcmd("shutdown.stop");
	dstate_addcmd("test.battery.start");
	dstate_addcmd("test.panel.start");

	/* install handlers */
/*	upsh.setvar = hid_set_value; setvar; */

	/* note: for a transition period, these data are redundant! */
	/* dstate_setinfo("device.mfr", "skel manufacturer"); */
	/* dstate_setinfo("device.model", "longrun 15000"); */

	upsh.instcmd = riello_instcmd;
}

void upsdrv_shutdown(void)
	__attribute__((noreturn));

void upsdrv_shutdown(void)
{
	/* tell the UPS to shut down, then return - DO NOT SLEEP HERE */
	int retry;

	/* maybe try to detect the UPS here, but try a shutdown even if
	 it doesn't respond at first if possible */

	/* replace with a proper shutdown function */


	/* you may have to check the line status since the commands
	 for toggling power are frequently different for OL vs. OB */

	/* OL: this must power cycle the load if possible */

	/* OB: the load must remain off until the power returns */

	for (retry = 1; retry <= MAXTRIES; retry++) {

		if (riello_instcmd("shutdown.stop", NULL) != STAT_INSTCMD_HANDLED) {
			continue;
		}

		if (riello_instcmd("shutdown.return", NULL) != STAT_INSTCMD_HANDLED) {
			continue;
		}

		fatalx(EXIT_SUCCESS, "Shutting down");
	}

	fatalx(EXIT_FAILURE, "Shutdown failed!");
}

void upsdrv_updateinfo(void)
{
	uint8_t getextendedOK;
	static int countlost = 0;
	int stat;

	upsdebugx(1, "countlost %d",countlost);

	if (countlost > 0){
		upsdebugx(1, "Communication with UPS is lost: status read failed!");

		if (countlost == COUNTLOST) {
			dstate_datastale();
			upslogx(LOG_WARNING, "Communication with UPS is lost: status read failed!");
		}
	}

	stat = get_ups_status();

	upsdebugx(1, "get_ups_status() %d",stat );

	if (stat < 0) {
		if (countlost < COUNTLOST)
			countlost++;
		return;
	}

	if (get_ups_extended() == 0)
		getextendedOK = 1;
	else
		getextendedOK = 0;

	if (countlost == COUNTLOST)
		upslogx(LOG_NOTICE, "Communication with UPS is re-established!");

	dstate_setinfo("input.frequency", "%.2f", DevData.Finp/10.0);
	dstate_setinfo("input.bypass.frequency", "%.2f", DevData.Fbypass/10.0);
	dstate_setinfo("output.frequency", "%.2f", DevData.Fout/10.0);
	dstate_setinfo("battery.voltage", "%.1f", DevData.Ubat/10.0);
	dstate_setinfo("battery.charge", "%u", DevData.BatCap);
	dstate_setinfo("battery.runtime", "%u", DevData.BatTime*60);
	dstate_setinfo("ups.temperature", "%u", DevData.Tsystem);

	if (input_monophase) {
		dstate_setinfo("input.voltage", "%u", DevData.Uinp1);
		dstate_setinfo("input.bypass.voltage", "%u", DevData.Ubypass1);
	}
	else {
		dstate_setinfo("input.L1-N.voltage", "%u", DevData.Uinp1);
		dstate_setinfo("input.L2-N.voltage", "%u", DevData.Uinp2);
		dstate_setinfo("input.L3-N.voltage", "%u", DevData.Uinp3);
		dstate_setinfo("input.bypass.L1-N.voltage", "%u", DevData.Ubypass1);
		dstate_setinfo("input.bypass.L2-N.voltage", "%u", DevData.Ubypass2);
		dstate_setinfo("input.bypass.L3-N.voltage", "%u", DevData.Ubypass3);
	}

	if (output_monophase) {
		dstate_setinfo("output.voltage", "%u", DevData.Uout1);
		dstate_setinfo("output.power.percent", "%u", DevData.Pout1);
		dstate_setinfo("ups.load", "%u", DevData.Pout1);
	}
	else {
		dstate_setinfo("output.L1-N.voltage", "%u", DevData.Uout1);
		dstate_setinfo("output.L2-N.voltage", "%u", DevData.Uout2);
		dstate_setinfo("output.L3-N.voltage", "%u", DevData.Uout3);
		dstate_setinfo("output.L1.power.percent", "%u", DevData.Pout1);
		dstate_setinfo("output.L2.power.percent", "%u", DevData.Pout2);
		dstate_setinfo("output.L3.power.percent", "%u", DevData.Pout3);
		dstate_setinfo("ups.load", "%u", (DevData.Pout1+DevData.Pout2+DevData.Pout3)/3);
	}

	status_init();

	/* AC Fail */
	if (riello_test_bit(&DevData.StatusCode[0], 1))
		status_set("OB");
	else
		status_set("OL");

	/* LowBatt */
	if ((riello_test_bit(&DevData.StatusCode[0], 1)) &&
		(riello_test_bit(&DevData.StatusCode[0], 0)))
		status_set("LB");

	/* Standby */
	if (!riello_test_bit(&DevData.StatusCode[0], 3))
		status_set("OFF");

	/* On Bypass */
	if (riello_test_bit(&DevData.StatusCode[1], 3))
		status_set("BYPASS");

	/* Overload */
	if (riello_test_bit(&DevData.StatusCode[4], 2))
		status_set("OVER");

	/* Buck */
	if (riello_test_bit(&DevData.StatusCode[1], 0))
		status_set("TRIM");

	/* Boost */
	if (riello_test_bit(&DevData.StatusCode[1], 1))
		status_set("BOOST");

	/* Replace battery */
	if (riello_test_bit(&DevData.StatusCode[2], 0))
		status_set("RB");

	/* Charging battery */
	if (riello_test_bit(&DevData.StatusCode[2], 2))
		status_set("CHRG");

	status_commit();

	dstate_dataok();

	if (getextendedOK) {
		dstate_setinfo("output.L1.power", "%u", DevData.Pout1VA);
		dstate_setinfo("output.L2.power", "%u", DevData.Pout2VA);
		dstate_setinfo("output.L3.power", "%u", DevData.Pout3VA);
		dstate_setinfo("output.L1.realpower", "%u", DevData.Pout1W);
		dstate_setinfo("output.L2.realpower", "%u", DevData.Pout2W);
		dstate_setinfo("output.L3.realpower", "%u", DevData.Pout3W);
		dstate_setinfo("output.L1.current", "%u", DevData.Iout1);
		dstate_setinfo("output.L2.current", "%u", DevData.Iout2);
		dstate_setinfo("output.L3.current", "%u", DevData.Iout3);
	}

	poll_interval = 2;

	countlost = 0;

/*	if (get_ups_statuscode() != 0)
		upsdebugx(2, "Communication is lost");
	else {
	}*/

	/*
	 * ret = ser_get_line(upsfd, temp, sizeof(temp), ENDCHAR, IGNCHARS);
	 *
	 * if (ret < STATUS_LEN) {
	 * 	upslogx(LOG_ERR, "Short read from UPS");
	 *	dstate_datastale();
	 *	return;
	 * }
	 */

	/* dstate_setinfo("var.name", ""); */

	/* if (ioctl(upsfd, TIOCMGET, &flags)) {
	 *	upslog_with_errno(LOG_ERR, "TIOCMGET");
	 *	dstate_datastale();
	 *	return;
	 * }
	 */

	/* status_init();
	 *
	 * if (ol)
	 * 	status_set("OL");
	 * else
	 * 	status_set("OB");
	 * ...
	 *
	 * status_commit();
	 *
	 * dstate_dataok();
	 */

	/*
	 * poll_interval = 2;
	 */
}

void upsdrv_cleanup(void)
{
	usb->close(udev);
	USBFreeExactMatcher(reopen_matcher);
	USBFreeRegexMatcher(regex_matcher);
	free(usbdevice.Vendor);
	free(usbdevice.Product);
	free(usbdevice.Serial);
	free(usbdevice.Bus);
}<|MERGE_RESOLUTION|>--- conflicted
+++ resolved
@@ -413,11 +413,8 @@
 #ifndef HAVE___ATTRIBUTE__NORETURN
 		exit(EXIT_FAILURE);	/* Should not get here in practice, but compiler is afraid we can fall through */
 #endif
-<<<<<<< HEAD
-	case ERROR_PIPE:		/* Broken pipe */
-=======
-
->>>>>>> baca562a
+
+	/*case ERROR_PIPE:*/		/* Broken pipe */
 	case -EPIPE:		/* Broken pipe */
 		if (usb_clear_halt(udev, 0x81) == 0) {
 			upsdebugx(1, "Stall condition cleared");
