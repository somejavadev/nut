--- conflicted
+++ resolved
@@ -170,10 +170,7 @@
 	char inBuf[10];
 	int err, ep;
 	size_t size;
-<<<<<<< HEAD
-=======
 	/*int errno;*/
->>>>>>> d70124c0
 
 	/* note: this function stop until some byte(s) is not arrived */
 	size = 8;
@@ -182,11 +179,7 @@
 	 * either way, likely less than size_t limit. But we don't assign much.
 	 */
 	ep = 0x81 | USB_ENDPOINT_IN;
-<<<<<<< HEAD
-	err = usb_bulk_read(udev, ep, (char*) inBuf, (int)size, 1000);
-=======
 	err = usb_bulk_read(udev, ep, (usb_ctrl_charbuf) inBuf, (int)size, 1000);
->>>>>>> d70124c0
 
 	if (err > 0)
 		upsdebugx(3, "read: %02X %02X %02X %02X %02X %02X %02X %02X", inBuf[0], inBuf[1], inBuf[2], inBuf[3], inBuf[4], inBuf[5], inBuf[6], inBuf[7]);
@@ -369,20 +362,13 @@
 
 	switch (ret)
 	{
-<<<<<<< HEAD
-	case -EBUSY:				/* Device or resource busy */
-=======
 	case ERROR_BUSY:			/* Device or resource busy */
->>>>>>> d70124c0
 		fatal_with_errno(EXIT_FAILURE, "Got disconnected by another driver");
 #ifndef HAVE___ATTRIBUTE__NORETURN
 		exit(EXIT_FAILURE);	/* Should not get here in practice, but compiler is afraid we can fall through */
 #endif
 
-<<<<<<< HEAD
-=======
 #if WITH_LIBUSB_0_1 /* limit to libusb 0.1 implementation */
->>>>>>> d70124c0
 	case -EPERM:				/* Operation not permitted */
 		fatal_with_errno(EXIT_FAILURE, "Permissions problem");
 # ifndef HAVE___ATTRIBUTE__NORETURN
@@ -390,11 +376,7 @@
 # endif
 #endif
 
-<<<<<<< HEAD
-	case -EPIPE:				/* Broken pipe */
-=======
 	case ERROR_PIPE:			/* Broken pipe */
->>>>>>> d70124c0
 		if (usb_clear_halt(udev, 0x81) == 0) {
 			upsdebugx(1, "Stall condition cleared");
 			break;
