/*
 * blazer.c: driver core for Megatec/Q1 protocol based UPSes
 *
 * A document describing the protocol implemented by this driver can be
 * found online at http://www.networkupstools.org/ups-protocols/megatec.html
 *
 * Copyright (C)
 *   2008,2009 - Arjen de Korte <adkorte-guest@alioth.debian.org>
 *   2012 - Arnaud Quette <ArnaudQuette@Eaton.com>
 *
 * This program is free software; you can redistribute it and/or modify
 * it under the terms of the GNU General Public License as published by
 * the Free Software Foundation; either version 2 of the License, or
 * (at your option) any later version.
 *
 * This program is distributed in the hope that it will be useful,
 * but WITHOUT ANY WARRANTY; without even the implied warranty of
 * MERCHANTABILITY or FITNESS FOR A PARTICULAR PURPOSE.  See the
 * GNU General Public License for more details.
 *
 * You should have received a copy of the GNU General Public License
 * along with this program; if not, write to the Free Software
 * Foundation, Inc., 59 Temple Place, Suite 330, Boston, MA 02111-1307 USA
 */

#include "main.h"
#include "blazer.h"

#include <math.h>

static int	ondelay = 3;	/* minutes */
static int	offdelay = 30;	/* seconds */

static int	proto;
static int	online = 1;

static struct {
	double	packs;	/* battery voltage multiplier */
	struct {
		double	nom;	/* nominal runtime on battery (full load) */
		double	est;	/* estimated runtime remaining (full load) */
		double	exp;	/* load exponent */
	} runt;
	struct {
		double	act;	/* actual battery voltage */
		double	high;	/* battery float voltage */
		double	nom;	/* nominal battery voltage */
		double	low;	/* battery low voltage */
	} volt;
	struct {
		double	act;	/* actual battery charge */
		long	time;	/* recharge time from empty to full */
	} chrg;
} batt = { 1, { -1, 0, 0 }, { -1, -1, -1, -1 }, { -1, 43200 } };

static struct {
	double	act;	/* actual load (reported by UPS) */
	double	low;	/* idle load */
	double	eff;	/* effective load */
} load = { 0, 0.1, 1 };

static time_t	lastpoll = 0;

/*
 * This little structure defines the various flavors of the Megatec protocol.
 * Only the .name and .status are mandatory, .rating and .vendor elements are
 * optional. If only some models support the last two, fill them in anyway
 * and tell people to use the 'norating' and 'novendor' options to bypass
 * getting them.
 */
static const struct {
	const char	*name;
	const char	*status;
	const char	*rating;
	const char	*vendor;
} command[] = {
	{ "megatec", "Q1\r", "F\r", "I\r" },
	{ "mustek", "QS\r", "F\r", "I\r" },
	{ "megatec/old", "D\r", "F\r", "I\r" },
	{ "zinto", "Q1\r", "F\r", "FW?\r" },
	{ NULL }
};


/*
 * Do whatever we think is needed when we read a battery voltage from the UPS.
 * Basically all it does now, is guestimating the battery charge, but this
 * could be extended.
 */
static double blazer_battery(const char *ptr, char **endptr)
{
	batt.volt.act = batt.packs * strtod(ptr, endptr);

	if ((!getval("runtimecal") || !dstate_getinfo("battery.charge")) &&
			(batt.volt.low > 0) && (batt.volt.high > batt.volt.low)) {
		batt.chrg.act = 100 * (batt.volt.act - batt.volt.low) / (batt.volt.high - batt.volt.low);

		if (batt.chrg.act < 0) {
			batt.chrg.act = 0;
		}

		if (batt.chrg.act > 100) {
			batt.chrg.act = 100;
		}

		dstate_setinfo("battery.charge", "%.0f", batt.chrg.act);
	}

	return batt.volt.act;
}


/*
 * Do whatever we think is needed when we read the load from the UPS.
 */
static double blazer_load(const char *ptr, char **endptr)
{
	load.act = strtod(ptr, endptr);

	load.eff = pow(load.act / 100, batt.runt.exp);

	if (load.eff < load.low) {
		load.eff = load.low;
	}

	return load.act;
}

/*
 * The battery voltage will quickly return to at least the nominal value after
 * discharging them. For overlapping battery.voltage.low/high ranges therefor
 * choose the one with the highest multiplier.
 */
static double blazer_packs(const char *ptr, char **endptr)
{
	const double packs[] = {
		120, 100, 80, 60, 48, 36, 30, 24, 18, 12, 8, 6, 4, 3, 2, 1, 0.5, -1
	};

	const char	*val;
	int		i;

	val = dstate_getinfo("battery.voltage.nominal");

	batt.volt.nom = strtod(val ? val : ptr, endptr);

	for (i = 0; packs[i] > 0; i++) {

		if (packs[i] * batt.volt.act > 1.2 * batt.volt.nom) {
			continue;
		}

		if (packs[i] * batt.volt.act < 0.8 * batt.volt.nom) {
			upslogx(LOG_INFO, "Can't autodetect number of battery packs [%.0f/%.2f]", batt.volt.nom, batt.volt.act);
			break;
		}

		batt.packs = packs[i];
		break;
	}

	return batt.volt.nom;
}


static int blazer_status(const char *cmd)
{
	const struct {
		const char	*var;
		const char	*fmt;
		double	(*conv)(const char *, char **);
	} status[] = {
		{ "input.voltage", "%.1f", strtod },
		{ "input.voltage.fault", "%.1f", strtod },
		{ "output.voltage", "%.1f", strtod },
		{ "ups.load", "%.0f", blazer_load },
		{ "input.frequency", "%.1f", strtod },
		{ "battery.voltage", "%.2f", blazer_battery },
		{ "ups.temperature", "%.1f", strtod },
		{ NULL }
	};

	char	buf[SMALLBUF], *val, *last = NULL;
	int	i;

	/*
	 * > [Q1\r]
	 * < [(226.0 195.0 226.0 014 49.0 27.5 30.0 00001000\r]
	 *    01234567890123456789012345678901234567890123456
	 *    0         1         2         3         4
	 */
	if (blazer_command(cmd, buf, sizeof(buf)) < 46) {
		upsdebugx(2, "%s: short reply", __func__);
		return -1;
	}

	if (buf[0] != '(') {
		upsdebugx(2, "%s: invalid start character [%02x]", __func__, buf[0]);
		return -1;
	}

	for (i = 0, val = strtok_r(buf+1, " ", &last); status[i].var; i++, val = strtok_r(NULL, " \r\n", &last)) {

		if (!val) {
			upsdebugx(2, "%s: parsing failed", __func__);
			return -1;
		}

		if (strspn(val, "0123456789.") != strlen(val)) {
			upsdebugx(2, "%s: non numerical value [%s]", __func__, val);
			continue;
		}

<<<<<<< HEAD
#if defined (__GNUC__) || defined (__clang__)
#pragma GCC diagnostic push
#pragma GCC diagnostic ignored "-Wformat-nonliteral"
#pragma GCC diagnostic ignored "-Wformat-security"
#endif
		dstate_setinfo(status[i].var, status[i].fmt, status[i].conv(val, NULL));
#if defined (__GNUC__) || defined (__clang__)
=======
#ifdef HAVE_PRAGMAS_FOR_GCC_DIAGNOSTIC_IGNORED_FORMAT_NONLITERAL
#pragma GCC diagnostic push
#endif
#ifdef HAVE_PRAGMA_GCC_DIAGNOSTIC_IGNORED_FORMAT_NONLITERAL
#pragma GCC diagnostic ignored "-Wformat-nonliteral"
#endif
#ifdef HAVE_PRAGMA_GCC_DIAGNOSTIC_IGNORED_FORMAT_SECURITY
#pragma GCC diagnostic ignored "-Wformat-security"
#endif
		dstate_setinfo(status[i].var, status[i].fmt, status[i].conv(val, NULL));
#ifdef HAVE_PRAGMAS_FOR_GCC_DIAGNOSTIC_IGNORED_FORMAT_NONLITERAL
>>>>>>> baca562a
#pragma GCC diagnostic pop
#endif

	}

	if (!val) {
		upsdebugx(2, "%s: parsing failed", __func__);
		return -1;
	}

	if (strspn(val, "01") != 8) {
		upsdebugx(2, "Invalid status [%s]", val);
		return -1;
	}

	if (val[7] == '1') {	/* Beeper On */
		dstate_setinfo("ups.beeper.status", "enabled");
	} else {
		dstate_setinfo("ups.beeper.status", "disabled");
	}

	if (val[4] == '1') {	/* UPS Type is Standby (0 is On_line) */
		dstate_setinfo("ups.type", "offline / line interactive");
	} else {
		dstate_setinfo("ups.type", "online");
	}

	status_init();

	if (val[0] == '1') {	/* Utility Fail (Immediate) */
		status_set("OB");
		online = 0;
	} else {
		status_set("OL");
		online = 1;
	}

	if (val[1] == '1') {	/* Battery Low */
		status_set("LB");
	}

	if (val[2] == '1') {	/* Bypass/Boost or Buck Active */

		double	vi, vo;

		vi = strtod(dstate_getinfo("input.voltage"),  NULL);
		vo = strtod(dstate_getinfo("output.voltage"), NULL);

		if (vo < 0.5 * vi) {
			upsdebugx(2, "%s: output voltage too low", __func__);
		} else if (vo < 0.95 * vi) {
			status_set("TRIM");
		} else if (vo < 1.05 * vi) {
			status_set("BYPASS");
		} else if (vo < 1.5 * vi) {
			status_set("BOOST");
		} else {
			upsdebugx(2, "%s: output voltage too high", __func__);
		}
	}

	if (val[5] == '1') {	/* Test in Progress */
		status_set("CAL");
	}

	alarm_init();

	if (val[3] == '1') {	/* UPS Failed */
		alarm_set("UPS selftest failed!");
	}

	if (val[6] == '1') {	/* Shutdown Active */
		alarm_set("Shutdown imminent!");
		status_set("FSD");
	}

	alarm_commit();

	status_commit();

	return 0;
}


static int blazer_rating(const char *cmd)
{
	const struct {
		const char	*var;
		const char	*fmt;
		double		(*conv)(const char *, char **);
	} rating[] = {
		{ "input.voltage.nominal", "%.0f", strtod },
		{ "input.current.nominal", "%.1f", strtod },
		{ "battery.voltage.nominal", "%.1f", blazer_packs },
		{ "input.frequency.nominal", "%.0f", strtod },
		{ NULL }
	};

	char	buf[SMALLBUF], *val, *last = NULL;
	int	i;

	/*
	 * > [F\r]
	 * < [#220.0 000 024.0 50.0\r]
	 *    0123456789012345678901
	 *    0         1         2
	 */
	if (blazer_command(cmd, buf, sizeof(buf)) < 22) {
		upsdebugx(2, "%s: short reply", __func__);
		return -1;
	}

	if (buf[0] != '#') {
		upsdebugx(2, "%s: invalid start character [%02x]", __func__, buf[0]);
		return -1;
	}

	for (i = 0, val = strtok_r(buf+1, " ", &last); rating[i].var; i++, val = strtok_r(NULL, " \r\n", &last)) {

		if (!val) {
			upsdebugx(2, "%s: parsing failed", __func__);
			return -1;
		}

		if (strspn(val, "0123456789.") != strlen(val)) {
			upsdebugx(2, "%s: non numerical value [%s]", __func__, val);
			continue;
		}

<<<<<<< HEAD
#if defined (__GNUC__) || defined (__clang__)
#pragma GCC diagnostic push
#pragma GCC diagnostic ignored "-Wformat-nonliteral"
#pragma GCC diagnostic ignored "-Wformat-security"
#endif
		dstate_setinfo(rating[i].var, rating[i].fmt, rating[i].conv(val, NULL));
#if defined (__GNUC__) || defined (__clang__)
=======
#ifdef HAVE_PRAGMAS_FOR_GCC_DIAGNOSTIC_IGNORED_FORMAT_NONLITERAL
#pragma GCC diagnostic push
#endif
#ifdef HAVE_PRAGMA_GCC_DIAGNOSTIC_IGNORED_FORMAT_NONLITERAL
#pragma GCC diagnostic ignored "-Wformat-nonliteral"
#endif
#ifdef HAVE_PRAGMA_GCC_DIAGNOSTIC_IGNORED_FORMAT_SECURITY
#pragma GCC diagnostic ignored "-Wformat-security"
#endif
		dstate_setinfo(rating[i].var, rating[i].fmt, rating[i].conv(val, NULL));
#ifdef HAVE_PRAGMAS_FOR_GCC_DIAGNOSTIC_IGNORED_FORMAT_NONLITERAL
>>>>>>> baca562a
#pragma GCC diagnostic pop
#endif

	}

	return 0;
}


static int blazer_vendor(const char *cmd)
{
	const struct {
		const char	*var;
		const int	len;
	} information[] = {
		{ "ups.mfr",      15 },
		{ "ups.model",    10 },
		{ "ups.firmware", 10 },
		{ NULL }
	};

	char	buf[SMALLBUF];
	int	i, index;

	/*
	 * > [I\r]
	 * < [#-------------   ------     VT12046Q  \r]
	 *    012345678901234567890123456789012345678
	 *    0         1         2         3
	 */
	if (blazer_command(cmd, buf, sizeof(buf)) < 39) {
		upsdebugx(2, "%s: short reply", __func__);
		return -1;
	}

	if (buf[0] != '#') {
		upsdebugx(2, "%s: invalid start character [%02x]", __func__, buf[0]);
		return -1;
	}

	for (i = 0, index = 1; information[i].var; index += information[i++].len+1) {
		char	val[SMALLBUF];

		snprintf(val, sizeof(val), "%.*s", information[i].len, &buf[index]);

		dstate_setinfo(information[i].var, "%s", str_rtrim(val, ' '));
	}

	return 0;
}


static int blazer_instcmd(const char *cmdname, const char *extra)
{
	const struct {
		const char *cmd;
		const char *ups;
	} instcmd[] = {
		{ "beeper.toggle", "Q\r" },
		{ "load.off", "S00R0000\r" },
		{ "load.on", "C\r" },
		{ "shutdown.stop", "C\r" },
		{ "test.battery.start.deep", "TL\r" },
		{ "test.battery.start.quick", "T\r" },
		{ "test.battery.stop", "CT\r" },
		{ NULL }
	};

	char	buf[SMALLBUF] = "";
	int	i;

	upslogx(LOG_INFO, "instcmd(%s, %s)", cmdname, extra ? extra : "[NULL]");

	for (i = 0; instcmd[i].cmd; i++) {

		if (strcasecmp(cmdname, instcmd[i].cmd)) {
			continue;
		}

		snprintf(buf, sizeof(buf), "%s", instcmd[i].ups);

		/*
		 * If a command is invalid, it will be echoed back
		 * As an exception, Best UPS units will report "ACK" in case of success!
		 * Other UPSes will reply "(ACK" in case of success.
		 */
		if (blazer_command(buf, buf, sizeof(buf)) > 0) {
			if (strncmp(buf, "ACK", 3) && strncmp(buf, "(ACK", 4)) {
				upslogx(LOG_ERR, "instcmd: command [%s] failed", cmdname);
				return STAT_INSTCMD_FAILED;
			}
		}

		upslogx(LOG_INFO, "instcmd: command [%s] handled", cmdname);
		return STAT_INSTCMD_HANDLED;
	}

	if (!strcasecmp(cmdname, "shutdown.return")) {

		/*
		 * Sn: Shutdown after n minutes and then turn on when mains is back
		 * SnRm: Shutdown after n minutes and then turn on after m minutes
		 * Accepted values for n: .2 -> .9 , 01 -> 10
		 * Accepted values for m: 0001 -> 9999
		 * Note: "S01R0001" and "S01R0002" may not work on early (GE)
		 * firmware versions.  The failure mode is that the UPS turns
		 * off and never returns.  The fix is to push the return value
		 * up by 2, i.e. S01R0003, and it will return online properly.
		 * (thus the default of ondelay=3 mins)
		 */

		if (ondelay == 0) {

			if (offdelay < 60) {
				snprintf(buf, sizeof(buf), "S.%d\r", offdelay / 6);
			} else {
				snprintf(buf, sizeof(buf), "S%02d\r", offdelay / 60);
			}

		} else if (offdelay < 60) {

			snprintf(buf, sizeof(buf), "S.%dR%04d\r", offdelay / 6, ondelay);

		} else {

			snprintf(buf, sizeof(buf), "S%02dR%04d\r", offdelay / 60, ondelay);

		}

	} else if (!strcasecmp(cmdname, "shutdown.stayoff")) {

		/*
		 * SnR0000
		 * Shutdown after n minutes and stay off
		 * Accepted values for n: .2 -> .9 , 01 -> 10
		 */

		if (offdelay < 60) {
			snprintf(buf, sizeof(buf), "S.%dR0000\r", offdelay / 6);
		} else {
			snprintf(buf, sizeof(buf), "S%02dR0000\r", offdelay / 60);
		}

	} else if (!strcasecmp(cmdname, "test.battery.start")) {
		int	delay = extra ? strtol(extra, NULL, 10) : 10;

		if ((delay < 1) || (delay > 99)) {
			upslogx(LOG_ERR, "instcmd: command [%s] failed, delay [%s] out of range", cmdname, extra);
			return STAT_INSTCMD_FAILED;
		}

		snprintf(buf, sizeof(buf), "T%02d\r", delay);
	} else {
		upslogx(LOG_ERR, "instcmd: command [%s] not found", cmdname);
		return STAT_INSTCMD_UNKNOWN;
	}

	/*
	 * If a command is invalid, it will be echoed back.
	 * As an exception, Best UPS units will report "ACK" in case of success!
	 * Other UPSes will reply "(ACK" in case of success.
	 */
	if (blazer_command(buf, buf, sizeof(buf)) > 0) {
		if (strncmp(buf, "ACK", 3) && strncmp(buf, "(ACK", 4)) {
			upslogx(LOG_ERR, "instcmd: command [%s] failed", cmdname);
			return STAT_INSTCMD_FAILED;
		}
	}

	upslogx(LOG_INFO, "instcmd: command [%s] handled", cmdname);
	return STAT_INSTCMD_HANDLED;
}


void blazer_makevartable(void)
{
	addvar(VAR_VALUE, "ondelay", "Delay before UPS startup (minutes)");
	addvar(VAR_VALUE, "offdelay", "Delay before UPS shutdown (seconds)");

	addvar(VAR_VALUE, "runtimecal", "Parameters used for runtime calculation");
	addvar(VAR_VALUE, "chargetime", "Nominal charge time for UPS battery");
	addvar(VAR_VALUE, "idleload", "Minimum load to be used for runtime calculation");

	addvar(VAR_FLAG, "norating", "Skip reading rating information from UPS");
	addvar(VAR_FLAG, "novendor", "Skip reading vendor information from UPS");

	addvar(VAR_FLAG, "protocol", "Preselect communication protocol (skip autodetection)");
}


void blazer_initups(void)
{
	const char	*val;

	val = getval("ondelay");
	if (val) {
		ondelay = strtol(val, NULL, 10);
	}

	if ((ondelay < 0) || (ondelay > 9999)) {
		fatalx(EXIT_FAILURE, "Start delay '%d' out of range [0..9999]", ondelay);
	}

	val = getval("offdelay");
	if (val) {
		offdelay = strtol(val, NULL, 10);
	}

	if ((offdelay < 12) || (offdelay > 600)) {
		fatalx(EXIT_FAILURE, "Shutdown delay '%d' out of range [12..600]", offdelay);
	}

	/* Truncate to nearest setable value */
	if (offdelay < 60) {
		offdelay -= (offdelay % 6);
	} else {
		offdelay -= (offdelay % 60);
	}

	val = dstate_getinfo("battery.voltage.high");
	if (val) {
		batt.volt.high = strtod(val, NULL);
	}

	val = dstate_getinfo("battery.voltage.low");
	if (val) {
		batt.volt.low = strtod(val, NULL);
	}
}


static void blazer_initbattery(void)
{
	const char	*val;

	/* If no values were provided by the user in ups.conf, try to guesstimate
	 * battery.charge, but announce it! */
	if ((batt.volt.nom != 1) && ((batt.volt.high == -1) || (batt.volt.low == -1))) {
		upslogx(LOG_INFO, "No values provided for battery high/low voltages in ups.conf\n");

		/* Basic formula, which should cover most cases */
		batt.volt.low = 104 * batt.volt.nom / 120;
		batt.volt.high = 130 * batt.volt.nom / 120;

		/* Publish these data too */
		dstate_setinfo("battery.voltage.low", "%.2f", batt.volt.low);
		dstate_setinfo("battery.voltage.high", "%.2f", batt.volt.high);

		upslogx(LOG_INFO, "Using 'guestimation' (low: %f, high: %f)!", batt.volt.low, batt.volt.high);
	}

	val = getval("runtimecal");
	if (val) {
		double	rh, lh, rl, ll;

		time(&lastpoll);

		if (sscanf(val, "%lf,%lf,%lf,%lf", &rh, &lh, &rl, &ll) < 4) {
			fatalx(EXIT_FAILURE, "Insufficient parameters for runtimecal");
		}

		if ((rl < rh) || (rh <= 0)) {
			fatalx(EXIT_FAILURE, "Parameter out of range (runtime)");
		}

		if ((lh > 100) || (ll > lh) || (ll <= 0)) {
			fatalx(EXIT_FAILURE, "Parameter out of range (load)");
		}

		batt.runt.exp = log(rl / rh) / log(lh / ll);
		upsdebugx(2, "battery runtime exponent : %.3f", batt.runt.exp);

		batt.runt.nom = rh * pow(lh / 100, batt.runt.exp);
		upsdebugx(2, "battery runtime nominal  : %.1f", batt.runt.nom);

	} else {
		upslogx(LOG_INFO, "Battery runtime will not be calculated (runtimecal not set)");
		return;
	}

	if (batt.chrg.act < 0) {
		batt.volt.low = batt.volt.nom;
		batt.volt.high = 1.15 * batt.volt.nom;

		blazer_battery(dstate_getinfo("battery.voltage"), NULL);
	}

	val = dstate_getinfo("battery.charge");
	if (val) {
		batt.runt.est = batt.runt.nom * strtod(val, NULL) / 100;
		upsdebugx(2, "battery runtime estimate : %.1f", batt.runt.est);
	} else {
		fatalx(EXIT_FAILURE, "Initial battery charge undetermined");
	}

	val = getval("chargetime");
	if (val) {
		batt.chrg.time = strtol(val, NULL, 10);

		if (batt.chrg.time <= 0) {
			fatalx(EXIT_FAILURE, "Charge time out of range [1..s]");
		}

		upsdebugx(2, "battery charge time      : %ld", batt.chrg.time);
	} else {
		upslogx(LOG_INFO, "No charge time specified, using built in default [%ld seconds]", batt.chrg.time);
	}

	val = getval("idleload");
	if (val) {
		load.low = strtod(val, NULL) / 100;

		if ((load.low <= 0) || (load.low > 1)) {
			fatalx(EXIT_FAILURE, "Idle load out of range [0..100]");
		}

		upsdebugx(2, "minimum load used (idle) : %.3f", load.low);
	} else {
		upslogx(LOG_INFO, "No idle load specified, using built in default [%.1f %%]", 100 * load.low);
	}
}


void blazer_initinfo(void)
{
	const char	*protocol = getval("protocol");
	int	retry;

	for (proto = 0; command[proto].status; proto++) {

		int	ret;

		if (protocol && strcasecmp(protocol, command[proto].name)) {
			upsdebugx(2, "Skipping %s protocol...", command[proto].name);
			continue;
		}

		upsdebugx(2, "Trying %s protocol...", command[proto].name);

		for (retry = 1; retry <= MAXTRIES; retry++) {

			ret = blazer_status(command[proto].status);
			if (ret < 0) {
				upsdebugx(2, "Status read %d failed", retry);
				continue;
			}

			upsdebugx(2, "Status read in %d tries", retry);
			break;
		}

		if (!ret) {
			upslogx(LOG_INFO, "Supported UPS detected with %s protocol", command[proto].name);
			break;
		}
	}

	if (!command[proto].status) {
		fatalx(EXIT_FAILURE, "No supported UPS detected");
	}

	if (command[proto].rating && !testvar("norating")) {
		int	ret;

		for (retry = 1; retry <= MAXTRIES; retry++) {

			ret = blazer_rating(command[proto].rating);
			if (ret < 0) {
				upsdebugx(1, "Rating read %d failed", retry);
				continue;
			}

			upsdebugx(2, "Ratings read in %d tries", retry);
			break;
		}

		if (ret) {
			upslogx(LOG_DEBUG, "Rating information unavailable");
		}
	}

	if (command[proto].vendor && !testvar("novendor")) {
		int	ret;

		for (retry = 1; retry <= MAXTRIES; retry++) {

			ret = blazer_vendor(command[proto].vendor);
			if (ret < 0) {
				upsdebugx(1, "Vendor information read %d failed", retry);
				continue;
			}

			upslogx(LOG_INFO, "Vendor information read in %d tries", retry);
			break;
		}

		if (ret) {
			upslogx(LOG_DEBUG, "Vendor information unavailable");
		}
	}

	blazer_initbattery();

	dstate_setinfo("ups.delay.start", "%d", 60 * ondelay);
	dstate_setinfo("ups.delay.shutdown", "%d", offdelay);

	dstate_addcmd("beeper.toggle");
	dstate_addcmd("load.off");
	dstate_addcmd("load.on");
	dstate_addcmd("shutdown.return");
	dstate_addcmd("shutdown.stayoff");
	dstate_addcmd("shutdown.stop");
	dstate_addcmd("test.battery.start");
	dstate_addcmd("test.battery.start.deep");
	dstate_addcmd("test.battery.start.quick");
	dstate_addcmd("test.battery.stop");

	upsh.instcmd = blazer_instcmd;
}


void upsdrv_updateinfo(void)
{
	static int	retry = 0;

	if (blazer_status(command[proto].status)) {

		if (retry < MAXTRIES) {
			upsdebugx(1, "Communications with UPS lost: status read failed!");
			retry++;
		} else if (retry == MAXTRIES) {
			upslogx(LOG_WARNING, "Communications with UPS lost: status read failed!");
			retry++;
		} else {
			dstate_datastale();
		}

		return;
	}

	if (getval("runtimecal")) {
		time_t	now;

		time(&now);

		if (online) {	/* OL */
			batt.runt.est += batt.runt.nom * difftime(now, lastpoll) / batt.chrg.time;
			if (batt.runt.est > batt.runt.nom) {
				batt.runt.est = batt.runt.nom;
			}
		} else {	/* OB */
			batt.runt.est -= load.eff * difftime(now, lastpoll);
			if (batt.runt.est < 0) {
				batt.runt.est = 0;
			}
		}

		dstate_setinfo("battery.charge", "%.0f", 100 * batt.runt.est / batt.runt.nom);
		dstate_setinfo("battery.runtime", "%.0f", batt.runt.est / load.eff);

		lastpoll = now;
	}

	if (retry > MAXTRIES) {
		upslogx(LOG_NOTICE, "Communications with UPS re-established");
	}

	retry = 0;

	dstate_dataok();
}

void upsdrv_shutdown(void)
	__attribute__((noreturn));

void upsdrv_shutdown(void)
{
	int	retry;

	/* Stop pending shutdowns */
	for (retry = 1; retry <= MAXTRIES; retry++) {

		if (blazer_instcmd("shutdown.stop", NULL) != STAT_INSTCMD_HANDLED) {
			continue;
		}

		break;

	}

	if (retry > MAXTRIES) {
		upslogx(LOG_NOTICE, "No shutdown pending");
	}

	/* Shutdown */
	for (retry = 1; retry <= MAXTRIES; retry++) {

		if (blazer_instcmd("shutdown.return", NULL) != STAT_INSTCMD_HANDLED) {
			continue;
		}

		fatalx(EXIT_SUCCESS, "Shutting down in %d seconds", offdelay);

	}

	fatalx(EXIT_FAILURE, "Shutdown failed!");
}<|MERGE_RESOLUTION|>--- conflicted
+++ resolved
@@ -211,15 +211,6 @@
 			continue;
 		}
 
-<<<<<<< HEAD
-#if defined (__GNUC__) || defined (__clang__)
-#pragma GCC diagnostic push
-#pragma GCC diagnostic ignored "-Wformat-nonliteral"
-#pragma GCC diagnostic ignored "-Wformat-security"
-#endif
-		dstate_setinfo(status[i].var, status[i].fmt, status[i].conv(val, NULL));
-#if defined (__GNUC__) || defined (__clang__)
-=======
 #ifdef HAVE_PRAGMAS_FOR_GCC_DIAGNOSTIC_IGNORED_FORMAT_NONLITERAL
 #pragma GCC diagnostic push
 #endif
@@ -231,7 +222,6 @@
 #endif
 		dstate_setinfo(status[i].var, status[i].fmt, status[i].conv(val, NULL));
 #ifdef HAVE_PRAGMAS_FOR_GCC_DIAGNOSTIC_IGNORED_FORMAT_NONLITERAL
->>>>>>> baca562a
 #pragma GCC diagnostic pop
 #endif
 
@@ -361,15 +351,6 @@
 			continue;
 		}
 
-<<<<<<< HEAD
-#if defined (__GNUC__) || defined (__clang__)
-#pragma GCC diagnostic push
-#pragma GCC diagnostic ignored "-Wformat-nonliteral"
-#pragma GCC diagnostic ignored "-Wformat-security"
-#endif
-		dstate_setinfo(rating[i].var, rating[i].fmt, rating[i].conv(val, NULL));
-#if defined (__GNUC__) || defined (__clang__)
-=======
 #ifdef HAVE_PRAGMAS_FOR_GCC_DIAGNOSTIC_IGNORED_FORMAT_NONLITERAL
 #pragma GCC diagnostic push
 #endif
@@ -381,7 +362,6 @@
 #endif
 		dstate_setinfo(rating[i].var, rating[i].fmt, rating[i].conv(val, NULL));
 #ifdef HAVE_PRAGMAS_FOR_GCC_DIAGNOSTIC_IGNORED_FORMAT_NONLITERAL
->>>>>>> baca562a
 #pragma GCC diagnostic pop
 #endif
 
