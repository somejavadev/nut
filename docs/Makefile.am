--- conflicted
+++ resolved
@@ -150,28 +150,6 @@
 ASPELL_ENV_LANG = en.UTF-8
 ASPELL_OUT_NOTERRORS = (^[ \t]*[\*\@]|^$$)
 spellcheck: 
-<<<<<<< HEAD
-	@FAILED="" ; for docsrc in $(SPELLCHECK_SRC); do \
-		echo "Spell checking on $$docsrc"; \
-		LANG=C $(ASPELL) -a -t -p $(NUT_SPELL_DICT) < $$docsrc | grep [^*] || \
-			FAILED="$$FAILED $$docsrc"; \
-	done ; \
-	if [ -n "$$FAILED" ]; then \
-		echo "FAILED automatic spellcheck for the following sources: $$FAILED" >&2 ; \
-		exit 1; \
-	fi ; exit 0
-# Interactively spell check all documentation source files
-spellcheck-interactive: 
-	@FAILED="" ; for docsrc in $(SPELLCHECK_SRC); do\
-		echo "Spell checking on $$docsrc"; \
-		LANG=C $(ASPELL) check -p $(NUT_SPELL_DICT) $$docsrc || \
-			FAILED="$$FAILED $$docsrc"; \
-	done ; \
-	if [ -n "$$FAILED" ]; then \
-		echo "FAILED interactive spellcheck for the following sources: $$FAILED" >&2 ; \
-		exit 1; \
-	fi ; exit 0
-=======
 	@if test "$(SPELLCHECK_ENV_DEBUG)" != no ; then \
 		echo "ASPELL DEBUG : information about the setup follows:"; \
 		LANG=$(ASPELL_ENV_LANG); LC_ALL=$(ASPELL_ENV_LANG); export LANG; export LC_ALL; \
@@ -248,7 +226,6 @@
 	 echo "to review changes (please DO NOT REMOVE LINES that aspell chose to drop,"; \
 	 echo "because other systems might not know these words in their system dictionaries)"; \
 	 echo "------------------------------------------------------------------------"
->>>>>>> 361dd31e
 else !HAVE_ASPELL
 spellcheck:
 	@echo "Documentation spell check not available since 'aspell' was not found."
