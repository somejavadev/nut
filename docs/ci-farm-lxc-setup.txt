Setting up the multi-arch Linux LXC container farm for NUT CI
-------------------------------------------------------------

Due to some historical reasons including earlier personal experience,
the Linux container setup implemented as described below was done with
persistent LXC containers wrapped by LIBVIRT for management. There was
no particular use-case for systems like Docker (and no firepower for a
Kubernetes cluster) in that the build environment intended for testing
non-regression against a certain release does not need to be regularly
updated -- its purpose is to be stale and represent what users still
running that system for whatever reason (e.g. embedded, IoT, corporate)
have in their environments.

Common preparations
~~~~~~~~~~~~~~~~~~~

* Prepare LXC and LIBVIRT-LXC integration, including an "independent"
  (aka "masqueraded) bridge for NAT, following https://wiki.debian.org/LXC
  and https://wiki.debian.org/LXC/SimpleBridge
** For dnsmasq integration on the independent bridge (`lxcbr0` following
   the documentation examples), be sure to mention:
*** `LXC_DHCP_CONFILE="/etc/lxc/dnsmasq.conf"` in `/etc/default/lxc-net`
*** `dhcp-hostsfile=/etc/lxc/dnsmasq-hosts.conf` in/as the content of
    `/etc/lxc/dnsmasq.conf`
*** `touch /etc/lxc/dnsmasq-hosts.conf` which would list simple `name,IP`
    pairs, one per line (so one per container)
*** `systemctl restart lxc-net` to apply config (is this needed after
    setup of containers too, to apply new items before booting them?)

* Install qemu with its `/usr/bin/qemu-*-static` and registration in
  `/var/lib/binfmt`

* Prepare an LVM partition (or preferably some other tech like ZFS)
  as `/srv/libvirt` and create a `/srv/libvirt/rootfs` to hold the containers

* Prepare `/home/abuild` on the host system (preferably in ZFS with dedup);
  account user and group ID numbers are `399` as on the rest of the CI farm
  (historically, inherited from OBS workers)

** It may help to generate an ssh key without a passphrase for `abuild`
   that it would trust, to sub-login from CI agent sessions into the
   container. Then again, it may be not required if CI logs into the
   host by SSH using authorized_keys and an SSH Agent, and the inner
   ssh client would forward that auth channel to the original agent.
+
------
abuild$ ssh-keygen
# accept defaults

abuild$ cat ~/.ssh/id_rsa.pub >> ~/.ssh/authorized_keys
abuild$ chmod 640 ~/.ssh/authorized_keys
------

* Edit the root (or whoever manages libvirt) `~/.profile` to default the
  virsh provider with:
+
------
LIBVIRT_DEFAULT_URI=lxc:///system
export LIBVIRT_DEFAULT_URI
------

* If host root filesystem is small, relocate the LXC download cache to the
  (larger) `/srv/libvirt` partition:
+
------
:; mkdir -p /srv/libvirt/cache-lxc
:; rm -rf /var/cache/lxc
:; ln -sfr /srv/libvirt/cache-lxc /var/cache/lxc
------
** Maybe similarly relocate shared `/home/abuild` to reduce strain on rootfs?


Setup a container
~~~~~~~~~~~~~~~~~

Note that completeness of qemu CPU emulation varies, so not all distros
can be installed, e.g. "s390x" failed for both debian10 and debian11 to
set up the openssh-server package, or once even to run /bin/true (seems
to have installed an older release though, to match the outdated emulation?)

While the `lxc-create` tool does not really specify the error cause and
deletes the directories after failure, it shows the pathname where it
writes the log (also deleted). Before re-trying the container creation, this
file can be watched with e.g. `tail -F /var/cache/lxc/.../debootstrap.log`

* Install containers like this:
+
------
:; lxc-create -n jenkins-debian11-mips64el -P /srv/libvirt/rootfs -t debian -- \
    -r bullseye -a mips64el
------
** to specify a particular mirror (not everyone hosts everything --
   so if you get something like
   `"E: Invalid Release file, no entry for main/binary-mips/Packages"`
   then see https://www.debian.org/mirror/list for details, and double-check
   the chosen site to verify if the distro version of choice is hosted with
   your arch of choice):
+
------
:; MIRROR="http://ftp.br.debian.org/debian/" \
   lxc-create -n jenkins-debian10-mips -P /srv/libvirt/rootfs -t debian -- \
    -r buster -a mips
------
** ...or for EOLed distros, use the archive, e.g.:
+
------
:; MIRROR="http://archive.debian.org/debian-archive/debian/" \
   lxc-create -n jenkins-debian8-s390x -P /srv/libvirt/rootfs -t debian -- \
    -r jessie -a s390x
------
** ...Alternatively, other distributions can be used (as supported by your
   LXC scripts, typically in `/usr/share/debootstrap/scripts`), e.g. Ubuntu:
+
------
:; lxc-create -n jenkins-ubuntu1804-s390x -P /srv/libvirt/rootfs -t ubuntu -- \
    -r bionic -a s390x
------
** See further options for the "template" with its help, e.g.:
+
------
:; lxc-create -t debian -h
------

* Add the "name,IP" line for this container to `/etc/lxc/dnsmasq-hosts.conf`
  on the host, e.g.:
+
------
jenkins-debian11-mips,10.0.3.245
------
+
NOTE: Don't forget to eventually `systemctl restart lxc-net` to apply the
new host reservation!

* Convert a pure LXC container to be managed by LIBVIRT-LXC (and edit config
  markup on the fly -- e.g. fix the LXC `dir:/` URL schema):
+
------
:; virsh -c lxc:///system domxml-from-native lxc-tools \
    /srv/libvirt/rootfs/jenkins-debian11-armhf/config \
    | sed -e 's,dir:/srv,/srv,' \
    > /tmp/x && virsh define /tmp/x
------
+
NOTE: My first urge was to also reduce a generic 64GB RAM allocation, but then
   the launched QEMU containers were OOM-killed as they exceeded their memory
   cgroup limit. In practice they do not eat that much resident memory, just
   want to have it addressable by VMM, I guess (swap is not very used either).
+
** It may be needed to revert the generated "os/arch" to `x86_64` (and let
   QEMU handle the rest) in the `/tmp/x` file, and re-try the definition:
+
------
:; virsh define /tmp/x
------

* Then `virsh edit jenkins-debian11-armhf` (and other containers) to bind-mount
  the common `/home/abuild`, adding this tag to their "devices":
+
------
    <filesystem type='mount' accessmode='passthrough'>
      <source dir='/home/abuild'/>
      <target dir='/home/abuild'/>
    </filesystem>
------
** Note that generated XML might not conform to current LXC schema so it
   fails validation during save; this can be bypassed with "i" when it asks.
   One such case was however with indeed invalid contents, the "dir:" schema
   removed by example above.


Shepherd the herd
~~~~~~~~~~~~~~~~~

* Monitor deployed container rootfs'es with:
+
------
:; du -ks /srv/libvirt/rootfs/*
------
+
(should have non-trivial size for deployments without fatal infant errors)

* Mass-edit/review libvirt configurations with:
+
------
:; virsh list --all | awk '{print $2}' \
   | grep jenkins | while read X ; do \
     virsh edit --skip-validate $X ; done
------
** ...or avoid `--skip-validate` when markup is initially good :)

* Mass-define network interfaces:
+
------
:; virsh list --all | awk '{print $2}' \
   | grep jenkins | while read X ; do \
     virsh dumpxml "$X" | grep "bridge='lxcbr0'" \
     || virsh attach-interface --domain "$X" --config \
        --type bridge --source lxcbr0 ; \
   done
------

* Populate with `abuild` account, as well as with the `bash` shell and
  `sudo` ability, reporting of assigned IP addresses on the console,
  and SSH server access complete with envvar passing from CI clients
  by virtue of `ssh -o SendEnv='*' container-name`:
+
------
:; for ALTROOT in /srv/libvirt/rootfs/*/rootfs/ ; do \
    echo "=== $ALTROOT :" >&2; \
    chroot "$ALTROOT" apt-get install sudo bash ; \
    grep eth0 "$ALTROOT/etc/issue" || ( echo '\S{NAME} \S{VERSION_ID} \n \l@\b ; Current IP(s): \4{eth0} \4{eth1} \4{eth2} \4{eth3}' >> "$ALTROOT/etc/issue" ) ; \
    grep eth0 "$ALTROOT/etc/issue.net" || ( echo '\S{NAME} \S{VERSION_ID} \n \l@\b ; Current IP(s): \4{eth0} \4{eth1} \4{eth2} \4{eth3}' >> "$ALTROOT/etc/issue.net" ) ; \
    groupadd -R "$ALTROOT" -g 399 abuild ; \
    useradd -R "$ALTROOT" -u 399 -g abuild -M -N -s /bin/bash abuild \
    || useradd -R "$ALTROOT" -u 399 -g 399 -M -N -s /bin/bash abuild \
    || { if ! grep -w abuild "$ALTROOT/etc/passwd" ; then \
            echo 'abuild:x:399:399::/home/abuild:/bin/bash' \
            >> "$ALTROOT/etc/passwd" ; \
            echo "USERADDed manually: passwd" >&2 ; \
         fi ; \
         if ! grep -w abuild "$ALTROOT/etc/shadow" ; then \
            echo 'abuild:!:18889:0:99999:7:::' >> "$ALTROOT/etc/shadow" ; \
            echo "USERADDed manually: shadow" >&2 ; \
         fi ; \
       } ; \
    if [ -s "$ALTROOT/etc/ssh/sshd_config" ]; then \
        grep 'AcceptEnv \*' "$ALTROOT/etc/ssh/sshd_config" || ( \
            ( echo ""; echo "# For CI: Allow passing any envvars:"; echo 'AcceptEnv *' ) \
            >> "$ALTROOT/etc/ssh/sshd_config" \
        ) ; \
    fi ; \
   done
------
+
Note that for some reason, in some of those other-arch distros `useradd`
fails to find the group anyway; then we have to "manually" add them.

* Let the host know names/IPs of containers you assigned:
+
------
:; grep -v '#' /etc/lxc/dnsmasq-hosts.conf | while IFS=, read N I ; do \
    getent hosts "$N" >&2 || echo "$I $N" ; \
   done >> /etc/hosts
------

Further setup of the containers
~~~~~~~~~~~~~~~~~~~~~~~~~~~~~~~

See NUT `docs/config-prereqs.txt` about dependency package installation
for Debian-based Linux systems.

It may be wise to not install e.g. documentation generation tools (or at
least not the full set for HTML/PDF generation) in each environment, in
order to conserve space and run-time stress.

Still, if there are significant version outliers (such as using an older
distribution due to vCPU requirements), it can be installed fully just
to ensure non-regression -- that when adapting Makefile rule definitions
to modern tools, we do not lose ability to build with older ones.

For this, `chroot` from the host system can be used, e.g. to improve the
interactive usability for a population of Debian(-compatible) containers
(and to use its networking, while the operating environment in containers
may be not yet configured or still struggling to access the Internet):
------
:; for ALTROOT in /srv/libvirt/rootfs/*/rootfs/ ; do \
    echo "=== $ALTROOT :" ; \
    chroot "$ALTROOT" apt-get install vim mc p7zip p7zip-full pigz pbzip2 git \
   ; done
------

Note that technically `(sudo) chroot ...` can also be used from the CI worker
account on the host system to build in the prepared filesystems without the
overhead of running containers and several copies of Jenkins `agent.jar`.

Also note that set-up of some packages, including the `ca-certificates` and
the JDK/JRE, require that the `/proc` filesystem is usable in the chroot.
This can be achieved with e.g.:
------
:; for ALTROOT in /srv/libvirt/rootfs/*/rootfs/ ; do \
    for D in proc ; do \
      echo "=== $ALTROOT/$D :" ; \
      mkdir -p "$ALTROOT/$D" ; \
      mount -o bind,rw "/$D" "$ALTROOT/$D" ; \
    done ; \
   done
------

TODO: Test and document a working NAT and firewall setup for this, to allow
SSH access to the containers via dedicated TCP ports exposed on the host.


Connecting Jenkins to the containers
~~~~~~~~~~~~~~~~~~~~~~~~~~~~~~~~~~~~

To cooperate with the jenkins-dynamatrix driving NUT CI builds, each build
environment should be exposed as an individual agent with labels describing
its capabilities.

Labels
^^^^^^

Emulated-CPU container builds are CPU-intensive, so for them we define as
few capabilities as possible: here CI is more interested in checking how
binaries behave on those CPUs, *not* in checking the quality of recipes
(distcheck, Make implementations, etc.), shell scripts or documentation,
which is more efficient to test on native platforms.

Still, we are interested in results from different compiler suites, so
specify at least one version of each.

NOTE: Currently the NUT Jenkinsfile-dynamatrix only looks at various
`COMPILER` variants for this use-case, disregarding the versions and
just using one that the environment defaults to.

The reduced set of labels for QEMU workers looks like:

------
qemu-nut-builder qemu-nut-builder:alldrv
NUT_BUILD_CAPS=drivers:all NUT_BUILD_CAPS=cppunit
OS_FAMILY=linux OS_DISTRO=debian11 GCCVER=10 CLANGVER=11
COMPILER=GCC COMPILER=CLANG
ARCH64=ppc64le ARCH_BITS=64
------

For contrast, a "real" build agent's set of labels, depending on
presence or known lack of some capabilities, looks like:
------
doc-builder nut-builder nut-builder:alldrv
NUT_BUILD_CAPS=docs:man NUT_BUILD_CAPS=docs:all
NUT_BUILD_CAPS=drivers:all NUT_BUILD_CAPS=cppunit=no
OS_FAMILY=bsd OS_DISTRO=freebsd12 GCCVER=10 CLANGVER=10
COMPILER=GCC COMPILER=CLANG
ARCH64=amd64 ARCH_BITS=64
SHELL_PROGS=sh SHELL_PROGS=dash SHELL_PROGS=zsh SHELL_PROGS=bash
SHELL_PROGS=csh SHELL_PROGS=tcsh SHELL_PROGS=busybox
MAKE=make MAKE=gmake
------

Generic agent attributes
^^^^^^^^^^^^^^^^^^^^^^^^

* Name: e.g. `ci-debian-altroot--jenkins-debian10-arm64` (note the
  pattern for "Conflicts With" detailed below)

* Remote root directory: preferably unique per agent, to avoid surprises;
  e.g.: `/home/abuild/jenkins-nut-altroots/jenkins-debian10-armel`

* Usage: "Only build jobs with label expressions matching this node"

* Node properties / Environment variables:

** `PATH+LOCAL` => `/usr/lib/ccache`

Where to run agent.jar
^^^^^^^^^^^^^^^^^^^^^^

Depending on circumstances of the container, there are several options
available to the NUT CI farm:

* Java can run in the container, efficiently (native CPU, different distro)
  => the container may be exposed as a standalone host for direct SSH access
  (usually by NAT, exposing SSH on a dedicated port of the host; or by first
  connecting the Jenkins controller with the host as an SSH Build Agent, and
  then calling SSH to the container as a prefix for running the agent), so
  ultimately the build `agent.jar` would run in the container.
  Filesystem for the `abuild` account may be or not be shared with the host.

* Java can not run in the container (crashes on emulated CPU, or is too old
  in the agent container's distro -- currently Jenkins requires JRE 8+, but
  eventually will require 11+) => the agent would run on the host, and then
  the host would `ssh` or `chroot` (networking not required, but bind-mount
  of `/home/abuild` and maybe other paths from host would be needed) called
  for executing `sh` steps in the container environment. Either way, home
  directory of the `abuild` account is maintained on the host and shared with
  the guest environment, user and group IDs should match.

* Java is inefficient in the container (operations like un-stashing the source
  succeed but take minutes instead of seconds) => either of the above

Methods below involving SSH assume that you have configured a password-less
key authentication from the host machine to the `abuild` account in container.
This can be an `ssh-keygen` result posted into `authorized_keys`, or a trusted
key passed by a chain of ssh agents from a Jenkins credential for connection
to the container-hoster into the container.

* For passing the agent through an SSH connection from host to container,
  so that the `agent.jar` runs inside the container environment, configure:

** Launch method: "Agents via SSH"

** Host, Credentials, Port: as suitable for accessing the container hoster

** Prefix Start Agent Command: content depends on the container name,
   but generally looks like the example below to report some info about
   the final target platform (and make sure `java` is usable) in the
   agent's log. Note that it ends with un-closed quote and a space char:
+
------
ssh jenkins-debian10-amd64 '( java -version & uname -a ; getconf LONG_BIT; getconf WORD_BIT; wait ) && 
------

** Suffix Start Agent Command: a single quote to close the text opened above:
------
'
------


* The other option is to run the `agent.jar` on the host, for all the
  network and filesystem magic the agent does, and only execute shell
  steps in the container. The solution relies on overridden `sh` step
  implementation in the jenkins-dynamatrix shared library that uses a
  magic `CI_WRAP_SH` environment variable to execute a pipe into the
  container. Such pipes can be `ssh` or `chroot` with appropriate host
  setup described above.
+
NOTE: In case of ssh piping, remember that the container's
`/etc/ssh/sshd_config` should `AcceptEnv *` and the SSH
server should be restarted after such change.

** Launch method: "Agents via SSH"

** Host, Credentials, Port: as suitable for accessing the container hoster

** Prefix Start Agent Command: content depends on the container name,
   but generally looks like the example below to report some info about
   the final target platform (and make sure it is accessible) in the
<<<<<<< HEAD
   agent's log. Note that it ends with a space char:
+
------
echo PING > /dev/tcp/jenkins-debian11-ppc64el/22 && ssh jenkins-debian11-ppc64el 'uname -a ; getconf LONG_BIT; getconf WORD_BIT; true;' && 
=======
   agent's log. Note that it ends with a space char, and that the command
   here should not normally print anything into stderr/stdout (this tends
   to confuse the Jenkins Remoting protocol):
+
------
echo PING > /dev/tcp/jenkins-debian11-ppc64el/22 && 
>>>>>>> c090d20d
------

** Suffix Start Agent Command: empty

* Node properties / Environment variables:

** `CI_WRAP_SH` => `ssh -o SendEnv='*' "jenkins-debian11-ppc64el" /bin/sh -xe `


Sequentializing the stress
^^^^^^^^^^^^^^^^^^^^^^^^^^

Another aspect of farm management is that emulation is a slow and intensive
operation, so we can not run all agents and execute builds at the same time.

The current solution relies on https://github.com/jenkinsci/jenkins/pull/5764
to allow build agents to conflict with each other -- one picks up a job from
the queue and blocks others from starting; when it is done, another may start.

Containers can be configured with "Availability => On demand", with shorter
cycle to switch over faster (the core code sleeps a minute between attempts):

* In demand delay: `0`;

* Idle delay: `0` (Jenkins may change it to `1`);

* Conflicts with: `^ci-debian-altroot--.*$` assuming that is the pattern
  for agent definitions in Jenkins -- not necessarily linked to hostnames.

Also, the "executors" count should be reduced to the amount of compilers
in that system (usually 2) and so avoid extra stress of scheduling too many
emulated-CPU builds at once.<|MERGE_RESOLUTION|>--- conflicted
+++ resolved
@@ -425,19 +425,12 @@
 ** Prefix Start Agent Command: content depends on the container name,
    but generally looks like the example below to report some info about
    the final target platform (and make sure it is accessible) in the
-<<<<<<< HEAD
-   agent's log. Note that it ends with a space char:
-+
-------
-echo PING > /dev/tcp/jenkins-debian11-ppc64el/22 && ssh jenkins-debian11-ppc64el 'uname -a ; getconf LONG_BIT; getconf WORD_BIT; true;' && 
-=======
    agent's log. Note that it ends with a space char, and that the command
    here should not normally print anything into stderr/stdout (this tends
    to confuse the Jenkins Remoting protocol):
 +
 ------
 echo PING > /dev/tcp/jenkins-debian11-ppc64el/22 && 
->>>>>>> c090d20d
 ------
 
 ** Suffix Start Agent Command: empty
