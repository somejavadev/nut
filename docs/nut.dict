--- conflicted
+++ resolved
@@ -1,8 +1,4 @@
-<<<<<<< HEAD
-personal_ws-1.1 en 2548 utf-8
-=======
-personal_ws-1.1 en 2608 utf-8
->>>>>>> 8890ec02
+personal_ws-1.1 en 2610 utf-8
 AAS
 ACFAIL
 ACFREQ
