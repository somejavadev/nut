--- conflicted
+++ resolved
@@ -1,8 +1,4 @@
-<<<<<<< HEAD
-personal_ws-1.1 en 3076 utf-8
-=======
-personal_ws-1.1 en 3078 utf-8
->>>>>>> 9848f2dd
+personal_ws-1.1 en 3079 utf-8
 AAS
 ABI
 ACFAIL
