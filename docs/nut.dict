--- conflicted
+++ resolved
@@ -1,4 +1,4 @@
-personal_ws-1.1 en 2488 utf-8
+personal_ws-1.1 en 2492 utf-8
 AAS
 ACFAIL
 ACFREQ
@@ -2425,11 +2425,8 @@
 varname
 varvalue
 vbatt
-<<<<<<< HEAD
 ve
-=======
 vc
->>>>>>> 6eceb3f9
 vendorid
 verifySourceSig
 versa
