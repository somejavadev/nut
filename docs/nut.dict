<<<<<<< HEAD
personal_ws-1.1 en 2788 utf-8
=======
personal_ws-1.1 en 2769 utf-8
>>>>>>> ebb488c8
AAS
ACFAIL
ACFREQ
ACK
ACPI
ACPresent
ACrms
ADDR
ADDRCONFIG
ADDRINFO
ADK
ADKK
AEC
AEF
AEG
AES
AFE
AGM
AIX
ALTROOT
AMETEK
APC's
API
APIs
APM
AQ
ARB
ARG
ARS
ATEK
ATR
ATT
ATTRS
ATX
ATs
AVL
AVR
AVRLCD
AWG
Ablerex
AcceptEnv
ActivePower
AdMiN
Affero
Agrain
AlarmStatus
AlarmsHelp
Albanese
Alcatel
Alexey
AllowOverride
Alm
AlmCPol
AlmEnbl
Amplon
Ampère
Andreas
Andreassen
Andrzej
Angelone
Antonino
Apodaca
AppData
Arjen
Arkadiusz
Armin
Arnaud
Arnaud's
Aros
AsciiDoc
Asium
Ates
AudibleAlarmControl
AutoFrq
AutoMsg
AutoRst
Autobook
Autoconfigure
Autostartup
Avocent
Axxium
BATGNn
BATNn
BATTDATE
BATTTEMP
BATTV
BATTVOLT
BBBB
BBHyst
BCD
BCHARGE
BCM
BD
BNT
BOH
BP
BQ
BRD
BTEST
BTIntervl
BTS
BTTime
BTV
BUFRD
BUZ
BYP
BZ
BZOFF
BZON
BackPro
BackUPS
BadPW
Bads
Baggesen
Bakos
Balker
Bartek
BattTstFail
BatteryA
BatteryB
BaudRt
BayTech
BeepTone
Belkin's
Benedikt
Berge
BestPort
BiWeekly
Bieringer
BigServers
BlaXwan
BlackOut
BladeUPS
BlueOcean
Bo
Bohe
Borns
Borri
Bouissou
Bourne
Boutell's
Brabec
Breiland
Brownell
Bs
BuildBot
Buildbot
Bxx
ByPass
CA's
CABAC
CAs
CBLimit
CCC
CCCC
CELLPADDING
CELLSPACING
CERTHOST
CERTIDENT
CERTREQUEST
CERTVERIF
CEST
CHRG
CLANGVER
CLI
CLOCAL
CMDDESC
CMDSCRIPT
CN
COMLI
COMMBAD
COMMFAULT
COMMOK
CONFILE
CONTEXTs
CPAN
CPM
CPP
CPPFLAGS
CPUs
CRC
CREAD
CROSSTALK
CSS
CSUM
CTB
CUDA
CVE
CXR
CXX
CXXCPP
CXXFLAGS
Casar
CentOS
Centralion
ChangeLog
ChargdV
Chatziathanassiou
CheckUPS
Checksum
Chiou
Chu
Cichowski
Claesson
CodingStyle
Collver
Colombier
Comfo
ConITm
ConVTm
ConfigVoltage
ConnectUPS
Corbelli
Corbolante
Coutadeur
CrestF
Ctrl
Cuvellard
Cyber
CyberPower
Cygwin
DATACABLE
DATAPATH
DCE
DDD
DDDDD
DDF
DDThh
DEADTIME
DEBUGOUT
DELCMD
DELENUM
DELINFO
DELRANGE
DES
DESTDIR
DF
DHEA
DISCHRG
DMF
DN
DOCTYPE
DOMAINs
DPC
DRIVERLIST
DS
DSA
DSHUTD
DSL
DTE
DUMPALL
DUMPDONE
DWAKE
DWITH
DX
Daniele
DataRoom
Dbnc
DeepTstFail
Defensor
DeltaUPSv
DeviceID
DeviceKit
Dharm
DiSplay
Diehl
Dietze
Digitus
Dimitris
Dly
Dmitry
DocBook
Doxygen
Dynamix
Dynex
EAGAIN
EE
EEPROM
EG
EL
ELCD
ENDFOR
ENV
EOF
EOLed
EPERM
EPFCLCD
EPO
EPS
ESC
ESV
ESXi
ETIME
EUROCASE
EXtreme
Economou
Edlman
Edmundsson
Edscott
Effekta
Egys
Ekkehard
Electrys
Elio
Elizarov
Eltek
Emilien
EmmmmDnnnnn
Energia
EnergySaving
EpbrashcDoegfl
Eqls
EqlzInvl
EqlzTm
Erikson
Eriksson
Evgeny
FEMEA
FFF
FH
FHS
FINALDELAY
FIPS
FIXME
FO
FOREACHUPS
FPT
FREEADDRINFO
FREHn
FRELn
FRU
FTS
FTTx
FTUPS
FV
Faber
Fabio
Fabrice
Fairstone
FaltSens
Farkas
Feldman
Ferrups
Fideltronic
Fideltronik
Filipozzi
Fiskars
FlossMetrics
Forza
Fosshost
Frama
FreeBSD
FreeDesktop
FreeIPMI
FreqSens
Frolov
FullLoad
Fuß
GCCVER
GES
GETADDRINFO
GKrellM
GND
GPL
GPSER
GTK
GUIs
GWD
GXE
GXT
Gabeler
Gabor
Gammons
Gandi
Gaspar
Gathman
GenTestFail
Gert
GetUPSVars
Ghali
Giese
Gilles
GitHub
GitHub's
Gnd
Gnomovision
Goebl
Golang
Gomes
Goncalves
Gordeev
Gough
Grafenthal
Gtec
GuardEnd
GuardSt
GuideBook
Guillen
HB
HC
HEADs
HEHn
HELn
HFILE
HIDIOCINITREPORT
HITRANS
HMAC
HNX
HOSTLINK
HOSTSYNC
HOWTO
HPE
HPS
HPUX
HREF
HUPCL
HV
HVT
HW
Hajduch
Hanno
Harnhammar
Havard
Heavner
Hessenflow
HiBox
HiFreq
HighBatt
Hlavinka
Holger
Hoogervorst
Hough
Hunnox
Hurd
Håvard
IANA
ID's
IDEN
IDentifiers
IFBETWEEN
IFSUPP
IGN
IMG
INADDR
INFOSIZE
INIGO
INNO
INSTCMDDESC
INTERNETOFFICE
INTERR
INTL
INV
INVOLT
IPAR
IPBX
IPC
IPs
IPv
IRIX
ITEMP
ITy
IVT
IZ
Infosec
Innova
Integrators
IntelCC
InvCDly
InvCPol
InvMin
Invensys
InverterV
Invter
IoT
Ioannou
JAWAN
JBus
JKL
JRE
JSON
JW
Jageson
Jarosch
Jasuny
JavaScript
Javadoc
Javascript
Jenkinsfile
Joon
Jumpered
KNutClient
KNutSetting
KOLFF
KRT
Kain
Kaminski
Kanji
Kazancev
Kazutoshi
Kebo
Keor
Kersey
KeyClic
Kia
Kierdelewicz
Kirill
Kjell
Klimov
Kolodziej
Korensky's
Korte
Kralewski
Kroll
Krpec
Kubernetes
Kx
LASTXFER
LBT
LCDRM
LCDRT
LCDRTXL
LDADD
LDFLAGS
LDLC
LDRIVER
LEDs
LGTM
LH
LIBGD
LIBNEON
LIBNETSNMP
LIBOPENSSL
LIBPOWERMAN
LIBSSL
LIBUPSCLI
LINEFREQ
LINEINT
LINEV
LISTINSTCMD
LISTRW
LISTVARS
LOADPCT
LOCKFN
LOTRANS
LUA
LVM
LVT
LYONN
Lacerda
Lallement
LanSafe
Lansafecable
Laventhol
Legrand
Lepple
Levente
LineA
LineB
LineSens
Lintian
Lite's
LowBatt
LowFreq
LowRntm
LowRuntime
Loyer
Ltr
Luca
Lucent
Lygre
Lynge
MANPATH
MAXAGE
MAXCONN
MAXLINEV
MBATTCHG
MCOL
MCU
MEGATAEC
MH
MIBs
MINLINEV
MINSUPPLIES
MINTIMEL
MLH
MMM
MMMMMMMMMMMMMMM
MNU
MONITORed
MOXA
MPSU
MQ
MSI
MacKenzie's
MacOS
Maccelari
Magalhaes
MagalhÃ
Magalhães
Maint
Makefile
Makefiles
Malkiewicz
Mandriva
Marcio
Marek
MariaDB
Martinezgarza
Martín
Marzouk
Massimo
Matthijs
MaxACVI
MaxACVO
MaxDCV
McKinnon
Megaline
MemClientStub
Metheringham
Michal
Michalkiewicz
MicroDowell
MicroFerrups
Microline
Micropower
Microsol
Mikiewicz
Milkov
MinACVI
MinACVO
MinDCV
MiniCOL
MiniGuard
Minislot
Moar
Modbus
MonAMI
MonUPS
Monett
Morioka
Morozov
Moskovitch
Moxa
Mozilla
Msg
MultiLink
Multiplug
MyCompany
MyPasSw
MySQL
MyState
NAK
NAS
NBF
NConfigs
NETVER
NETVERSION
NFS
NHS
NMC
NMCs
NMS
NNNNN
NNNNNNN
NNNNNNNN
NNNNNNNNNN
NNNNNNNNNNNNNNNNNNN
NOAUTH
NOCOMM
NOCOMMWARNTIME
NOCONF
NOMBATTV
NOMINV
NOMOUTV
NOMPOWER
NONBLOCK
NONUT
NOP
NOPARENT
NOTIFYCMD
NOTIFYFLAG
NOTIFYFLAGS
NOTIFYMSG
NQA
NTP
NUT's
NUTSRC
NVA
NX
Nadav
Nagios
Nash
NaturalDocs
Necedah
NetBSD
NetPro
NetServer
NetUps
Netman
Neus
Niels
Niklas
Niro
Nobreaks
Nom
NomDCV
NomVIn
NomVOut
Novell
NrLoBatt
NutException
Nxx
OAH
OBSOLETION
OC
ODH
OEM
OEM'ed
OID
OIDs
OLHVT
OMNIVS
OMNIVSINT
ONF
ONV
OOM
OSF
OSs
OUTPUTV
OUTVOLT
OV
Oden
OffTime
OffTmDays
Ohloh
Oldworld
Olli
Omni
OmniGuard
OmniOS
OmniSmart
OnLine
OnTime
OnTmDays
OneAC
OpenBSD
OpenIndiana
OpenSSL
OpenSolaris
OpenSource
OpenUPS
Opengear
Opengear's
Opensource
Opti
OptiUPS
Orvaldi
Orzechowski
OutputOverload
OvrLds
PBT
PBTn
PBTnn
PC
PC's
PDC
PDUs
PDX
PEX
PFCLCD
PGFn
PGP
PGRn
PHP
PHVn
PINGs
PINN
PIPEFN
PLD
PLL
PLVn
POLLFREQALERT
POMode
POSIX
POWERDOWNFLAG
POWEREX
POWERLINE
PPD
PPDn
PPDnnn
PPP
PPPPPPPPPP
PR
PR'ed
PROGS
PRs
PSA
PSD
PSFn
PSGPSER
PSKxn
PSSENTR
PSUs
PSX
PULS
PV
PWLv
PWR
PaaS
Pac
Parisi
Patrik
Pavel
Pawe
PbAc
Perriault
Petri
Petter
Pezzini
Phasak
PhaseWin
PhoenixContact
PhoenixTec
Phoenixtec
Pi
PiJuice
Plesser
PnP
Pohle
PointBre
Pos
Potrans
Poush
PowerAlert
PowerCOM
PowerChute
PowerCom
PowerES
PowerKinetics
PowerMIB
PowerMac
PowerMan
PowerMust
PowerNet
PowerOff
PowerPC
PowerPS
PowerPal
PowerPanel
PowerShare
PowerShield
PowerSure
PowerTech
PowerTrust
PowerVS
PowerVault
PowerWalker
PowerWare
Powerchute
Powercool
Powervar
Powerwell
Prachi
Prereqs
PresentStatus
Procomm
ProductID
Prynych
PwrOut
PyGTK
PyNUT
PyNUTClient
QBDR
QBT
QBV
QBYF
QBYV
QE
QFLAG
QFRE
QGR
QGS
QHE
QID
QLDL
QMD
QMF
QMOD
QP
QPAR
QPD
QQ
QQQ
QRI
QSKTn
QSKn
QVFW
QWS
Quette
RAIDiator
RBWARNTIME
RDLCK
RDNT
RDWR
README
REDi
REPLBATT
REQSSL
RETPCT
RK
RMCARD
RMXL
RNF
RNG
ROF
RPC
RPMdrake
RPT
RRR
RSA
RSM
RST
RTU
RTXL
RUPS
RWD
Rackmount
Radek
RatedVA
RatedWatts
ReadyNAS
RealSmart
RedHat
Redhat
RefNom
Regados
Reinholdtsen
Remi
Rene
René
Repotec's
Repoteck
Richthof
Rickard
Riihikallio
Rik
RntmK
Rocketfish
Rodrigues
Rodríguez
Rozman
Rucelf
RxD
RxHs
Ryabov
SAI
SCM
SCO
SCR
SDA
SDE
SDR
SDRnnnnn
SDT
SELFTEST
SELinux
SENTR
SERIALNO
SERVER's
SETFL
SETINFOs
SETLK
SFE
SFTWTMS
SG
SGI
SHA
SHUTDOWNCMD
SIG
SIGHUP
SIGINT
SIGPIPE
SIGPWR
SIGTERM
SIGUSR
SKOFFn
SKONn
SKP
SKU
SL
SMALLBUF
SMBUS
SMF
SMK
SMT
SMTP
SMX
SNMPv
SNR
SOCKADDR
SOCKLEN
SOFF
SOLA
SOLA's
SOV
SPECs
SPLY
SPS
SRC
SSSS
STARTTLS
STB
STESTI
STI
STO
STP
SUNWlibusbugen
SUNWugen
SUNWusb
SURTD
SUSE
SX
SXI
SXL
SafeNet
Salvia
Santinoli
Savia
Sawatzky
Schmier
Schoch
Schonefeld
Schroder
Sekury
Selinger
SendEnv
Senoidal
Sep
Sequentializing
Serv
Shara
Shaul
ShdnDbnc
ShdnDly
ShdnPol
Shutdn
Sibbald
Sicon
Sidorov
Signetic
Silvino
Sistem
Sistemas
Slackware
SmartBoost
SmartCell
SmartOnline
SmartPro
SmartSlot
SmartTrim
SmartUPS
Smelkov
SnR
SnRm
Socomec
Sola
Solaris
Soltec
Soltys
SomeVendor
Soyntec
Spanier
Spiros
Sporbeck
SquareOne
Stanislav
StatePath
Stefano
Stimits
SuSE
Suatoni
Sublicensing
SunOS
SuperPower
Sweex
Sycon
Symmetra
Symmetras
Synology
SysHrs
Sysgration
SyslogIdentifier
SystemIO
Systeme
Szady
TBD
TBR
TCIFLUSH
TCIOFLUSH
TCSANOW
TEMPC
TEMPF
TIMELEFT
TIOCM
TIOCMBIC
TIOCMBIS
TLS
TLSv
TODO
TRACKINGDELAY
TREELINK
TRYSSL
TSR
TST
TT
TTT
TXF
TXV
TXVxx
TapSwDly
TapSwPh
TcpClient
Technic
Technorama
Tecnoware
Tefft
TeleCom
Telecom
Televideo
TeraStation
Teurlings
Thanos
Thecus
Theodor
Thierry
Tigra
Tnn
Tomek
TopGuard
Toth
TrackingID
TrackingResult
Tripp
TrippLite
Tru
Tx
TxD
TxHS
UB
UBD
UBR
UDP
UHV
UI
UID
UIDA
UINT
UNKCOMMAND
UNV
UPGUARDS
UPM
UPOII
UPS's
UPSCONN
UPSDESC
UPSHOST
UPSIMAGEPATH
UPSLC
UPSSTATSPATH
UPSTEMP
UPScode
UPSes
UPSilon
UPSmon
UPSonic
UPSs
UPStation
UPower
URI
USBDEVFS
USERADDed
USV
USVs
UTC
UTalk
UUU
UX
Ubuntu
Ulf
Uncomment
Unices
Unitek
Upsonic
Ut
V'ger
VALIGN
VARDESC
VARTYPE
VAout
VER
VERFW
VFI
VIB
VMIN
VMM
VMware
VNC
VPATH
VSN
VTIME
VV
VVV
Vaclav
Valderen
Vdc
Velloso
VendorID
Viewpower
Viewsonic
Viktor
VirCIO
Vout
Václav
WALKMODE
WARNFATAL
WARNOPT
WELI
WHAD
WIPO
WMNut
WS
WSE
WTU
Waldie
Werror
Wextra
WhizBang
Wikipedia
WinNUT
WinPower
Wireshark
WordFmt
Wrede
XAU
XC
XCP
XLA
XOFF
XON
XOPEN
XP
XPPC
XSL
XT
XUPS
XXXX
XYZ
Xfer
XferDly
XfmrRes
Xpert
Xups
Xymon
YQ
YV
YY
YYYY
YYYYMMDD
YZ
Ygor
Yoyodyne
Yukai
Yunto
ZFS
ZProject
ZZZZZZZZ
Zaika
Zampieri
Zawadzki
ZeroMQ
abcd
abuild
acVoltsIn
acVoltsout
acampsiOut
acampsiout
accessmode
acl
acpi
acquisited
acvoltsin
acvoltsout
adb
addcmd
addenum
addinfo
addr
addrange
adkorte
adm
admin's
adminbox
advorder
ae
aec
af
aggregator
ai
al
ala
alarmcenables
alarmconpolarity
alarmlog
alarmshelp
alarmstatus
alarmtest
alertset
alioth
alist
alldrv
alloc
allowfrom
altinterface
altpidpath
altroot
altroots
amd
anded
aod
aon
ap
apc
apcc
apcd
apcevilhack
apcsmart
apctest
apcupsd
aphel
ar
arg
argc
args
argv
armel
armhf
asapm
ascii
asciidoc
asem
aspell
async
atcl
ats
aug
augeas
augparse
augtest
augtool
auth
authNoPriv
authPassword
authPriv
authProtocol
authType
autoadjust
autoboot
autoconf
autodetect
autodetected
autodetection
autofrequency
autogen
automagically
automake
automessage
autoreconf
autorestart
autosaving
autoscan
autostart
autotools
autowidth
auxdata
avPHK
avahi
avr
awd
awk
bAlternateSetting
backend
backgrounding
backport
backported
backupspro
badpassword
batchable
batt
battcap
batteryPercentage
battext
battlow
battnumb
battpacks
batttestinterval
batttesttime
battvoltmult
battvolts
baudrate
baytech
baz
bbh
bcmxcp
bd
beepertone
belkin
belkinunv
bestfcom
bestferrups
bestfort
bestfortress
bestuferrups
bestups
bigbox
bigone
bigserver
bigups
bindir
binfmt
binutils
bitmapped
bitness
bitnesses
bitwise
bn
boolean
boostvoolts
bootable
bp
br
bsd
bsv
bt
bti
btnG
btt
buckboosthyst
buckvolts
buf
buflen
bugfix
bugfixes
buildbots
bullseye
busybox
bv
bypassvolts
byv
cablepower
calloc
cb
cbl
cblimit
ccache
cd
cerr
certfile
certname
certpasswd
certpath
certutil
certverify
cfacaod
cfacaon
cfacvid
cfacvin
cfacvod
cfacvon
cfdcvd
cfdcvn
cfg
cfgadm
cflag
cflags
cgi
cgipath
cgroup
chargedvbattery
chargermode
chargetime
charset
checksum
chgrp
chipset
chmod
chown
chr
christoph
chroot
chrooted
chrooting
chroots
chunked
chunking
chv
ci
cidr
clav
clearalarms
clearhistory
clearlogs
clearpassword
clepple
clicky
clueful
cmd
cmdline
cmdname
cmdparam
cmds
cmdvartab
codebase
codepath
coldstarts
collectd
colspan
command's
commandlen
compat
conf
config
configs
configureaz
configureaza
confpath
consolecontrol
const
constantitime
constantvtime
constatus
contdisplay
contrib
contstatus
copyrightable
coreutils
cout
coverity
cp
cpp
cppunit
cpqpower
cpsups
cr
crestfactor
crlf
cron
crossbuild
crt
crw
csh
cshdelay
css
cts
ctypes
cua
cuaa
customizations
cvt
cx
cyberpower
d'un
da
daisychain
daisychained
datacenter
datadir
datagrams
dataok
datasheet
datastale
dayofweek
dblatex
dcd
dcn
ddl
de
deUNV
debian
debootstrap
debouncing
deci
decrement
decrypt
dedb
dedup
defun
dep
dephasing
deps
desc
deschis
descr
desde
dev
devd
devel
devscan
dfl
dhcp
dialout
dipsw
dir
disp
distcheck
distclean
distro
distros
dl
dll
dlopen
dmesg
dnl
dnsmasq
docbook
dockapp
docs
dod
domxml
dpkg
dq
driverexec
drivername
driverpath
drv
drvctl
drvpath
drwxr
drwxrwx
ds
dsr
dsssl
dstate
dt
dtds
dtr
du
dumbterm
dummycons
dummypass
dummyups
dumpxml
dv
dynamatrix
ePDU
ePDUs
eaton
ec
echoback
eco
edb
edl
ei
el
emacs
endchar
enddate
endian
endif
endl
energizerups
energysave
english
enum
envvar
envvars
ep
epdu
epodebounce
epodelay
epop
epopolarity
eq
equalizeinterval
equalizetime
equalizevolts
errno
esac
esupssmart
et
etapro
eth
ev
eval
everups
everyone's
everything's
evilhack
executables
executeCommand
execve
extendedhistory
extradata
fabula
facto
fallthrough
fatalx
faultsensitivity
fc
fcntl
fd
fds
fe
fenton
fentonups
ffff
fi
fieldset
fightwarn
figlineint
figoffline
figonline
filename
filenames
filesystem
filesystems
firewalling
firmwares
flts
fmt
footnoteref
forcessl
formatconfig
formatparam
fp
freebsd
freeipmi
freqsensitivity
frob
frontends
fs
fsd
ftdi
fuji
fullload
gamatronic
gcc
gcpp
gd
gd's
gdlib
ge
genericsups
genericups
genesisII
gentoo
gestion
getDescription
getDevice
getDevicesVariableValues
getTrackingResult
getValue
getVariable
getconf
getent
getenv
getopt
getvar
github
gitignore
gitk
gmail
gmake
gnuplot
gnutls
google
goto
gotos
gpg
graphviz
groupadd
groupname
guardpend
guardpstart
guestimate
guez
gufw
gui
gz
gzip
hal
hardcoded
hasFeature
hb
hcl
hg
hh
hibernate's
hiddev
hidparser
hidups
highbattery
highfrequency
hoster
hostname
hostnames
hostsfile
hotplug
hotplugging
href
htaccess
html
htmlpath
http
httpd
https
huawei
hunnox
iBox
iDowell
iManufacturer
iSerial
iUSB
ib
ibattery
icd
icp
idProduct
idVendor
ident
identifymessage
idleload
idm
ie
ietf
ifdef
ifndef
ignorelb
ignoreoff
ignoresab
ignset
illumos
im
img
imv
includedir
inductor
infos
infoval
inh
init
init's
initctl
initinfo
initscripts
initups
inline
installcheck
instcmd
instcmds
intercharacter
internet
interoperability
interoperate
interoperating
interprocess
interruptonly
interruptsize
invcontdelay
invcontpolarity
inverter
inverterlog
inverterminutes
invertervolts
io
ioLogik
ioLogikE
ioLogikR
iostream
ip
ipE
ipF
ipmi
ipmipsu
ippon
ipv
isbmex
iso
ivtscd
jNUT
jNut
jNutWebAPI
jdk
jenkins
jessie
journalctl
jpg
jpgraph
json
kVA
kadets
kaminski
kde
keyclick
keygen
keyout
killall
killpower
kludgy
kr
krauler
ksh
ktrace
labcd
lan
langid
lasaine
ld
le
len
lf
libaugeas
libavahi
libc
libcommon
libcppunit
libdir
libexec
libfreeipmi
libgd
libhid
libhidups
libi
libipmimonitoring
libltdl
libmodbus
libneon
libnss
libnut
libnutclient
libnutconfig
libnutscan
libpng
libpowerman
libre
libs
libsnmp
libtool
libupsclient
libusb
libusbugen
libvirt
libwrap
libxslt
libxxx
licensor
licensors
liebert
liebertgxt
linesensitivity
linevoltage
linkdoc
linux
lipo
listdef
littleguy
lk
lm
ln
loadPercentage
localhost
localtime
lockf
lockwashers
logfacility
logfile
login
logins
logout
logrotate
longterm
lookup
loopback
lowbatt
lowbattery
lowfrequency
lowruntime
lowvoltsout
lposix
lr
lsusb
lu
lua
lv
lvo
lxc
lxcbr
lxml
lxyz
mA
mDNS
mS
macaddr
macosx
mailx
maintainer's
maintainership
maj
makevartable
mandir
manpage
manpages
masterguard
maxacvi
maxacvo
maxd
maxdcv
maxlength
maxreport
maxretry
maxstartdelay
maxva
maxvalue
maxvi
maxvo
mc
md
mdadm
mecer
megatec
memset
merchantability
metadata
metasys
methodOfFlowControl
mge
mgeups
mgexml
mgmt
mib
mibs
microcontroller
microdowell
microlink
microsol
middleware
minacvi
minacvo
mincharge
mindcv
minicol
minruntime
mins
minutalk
minva
minvalue
minvi
minvo
mips
mis
misconfigured
mkdir
mmZ
mmap
mmddyyyy
mn
modbus
modelname
modprobe
monmaster
monpasswd
monslave
monuser
morbo
mozilla
msec
multi
multilib
multilink
multimeter
multimon
mustek
mv
myauthenticationpassphrase
mybox
mydev
mydevice
mydomain
mydriver
myhostname
mypass
mypassword
myprivatepassphrase
mysecurityname
myups
myupsname
nabcd
namespace
nanosleep
nashkaminski
natively
nb
nbr
nd
ndcv
nearlowbattery
netcat
netclient
netserver
netvision
networkupstools
netxml
newapc
newhidups
newmge
newvictronups
nf
ng
nhnl
nielchiano
nitram
nl
nlb
nn
nnn
noAuthNoPriv
nobody's
nodtk
noflag
nohang
noimp
noinst
nolock
nomacvoltsin
nomacvoltsout
nombattvolt
nomdcvolts
nomfrequency
noncommercially
noout
norating
noro
noscanlangid
notAfter
notifyme
notifytype
notransferoids
novendor
nowait
nowarn
np
nss
ntUPSd
num
numOfBytesFromUPS
numa
numlogins
numq
nutclient
nutclientmem
nutdev
nutdrv
nutmon
nutscan
nutsrv
nutupsdrv
nutvalue
nvi
nvo
odette
odt
offdelay
offsite
offt
offtimedays
oftd
oids
ok
ol
oldmac
oldmge
oldnut
onbatt
onbattwarn
onclick
ondelay
oneac
online
ont
ontd
ontimedays
ontiniedays
ooce
openSUSE
openjdk
openlog
opensolaris
openssh
openssl
optiups
oq
os
ostream
otherprotocols
outliers
pF
paramkeywords
parsable
parseconf
passname
passphrase
passthrough
passwd
passwordlevel
pathname
pathnames
pbzip
pc
pconf
pcs
pdf
pdu
pe
peername
pem
perl
pfexec
pfy
ph
phasewindow
phoenixcontact
phoenixtec
picocom
pid
pidpath
pigz
pijuice
pinout
pinouts
pkg
pkgconf
pkgconfig
plaintext
plugin
plugnplay
pmset
pmu
png
pnp
pollable
pollfreq
pollinterval
pollonly
popa
portname
powercom
powerdev
powerdown
powerfactor
powerman
powermand
powermust
powernet
poweroff
powerofftime
poweronmode
powerontime
powerouts
powerpal
powerpanel
powerup
powervalue
powerware
ppc
pprint
ppro
pragma
pragmas
pre
prepend
prepended
preprocess
preprocessing
preprocessor
prerelease
prereqs
pretentiousVariableNamingSchemes
prgshut
printf
privPassword
privProtocol
probu
proc
productid
prog
prtconf
psu
pw
pwl
pwmib
pwro
px
pxgx
py
pydoc
pygments
pynut
qa
qemu
qfs
qgs
qpi
qs
queequeg
quiesce
qx
qx's
qxflags
rD
rackmount
raritan
ratedva
ratedwatts
rb
readline
readonly
realpower
realups
rebase
rebased
rebasing
rebootdelay
rebranded
receivexhs
reconnection
redistributors
reentrancy
refactored
refactoring
referencenominal
regex
regtype
relicensing
reposurgeon
repotec
req
resistive
resync
ret
retrydelay
revdate
revnumber
rf
rfc
rh
richcomm
riello
rio
rj
rk
rkm
rktoy
rms
rn
ro
roadmap
rootca
rootfs
rootfs'es
rq
rqt
rsync
rts
runlevel
runtime
runtimecal
runtimek
runtimes
rva
rw
réseau
safenet
sbin
sbindir
scd
screenshot
screenshots
scriptname
sd
sdb
sddelay
sdl
sdorder
sdtime
sdtype
se
searchable
secLevel
secName
secretpass
securityLevel
securityName
sed
selftest
sendback
sendline
sendmail
ser
seria
serialno
serialnumber
servicebypass
setFeature
setaux
setflags
setgid
setinfo
setpci
setpoint
setq
setuid
setvar
setvar's
sfr
sgml
sgs
shutdownArguments
shutdowndebounce
shutdowndelay
shutdownpolarity
shutdowntime
shutup
si
siemens
sigaction
sigmask
signedness
simplejson
simu
sio
sitesearch
sitop
sizeof
skel
slavesync
slewrate
slibtool
sm
smartups
sms
sn
snailmail
snmp
snmpagent
snmpv
snmpwalk
snprintf
snprintfcat
snr
sockdebug
solaris
solis
somepass
something's
sp
spanish
spectype
spellcheck
splitaddr
splitname
sr
src
srcdir
srv
srw
ss
sshd
ssl
stan
startIP
startdelay
startup
statepath
stayoff
stderr
stdlib
stdout
stdupsv
stopIP
str
strace
strarr
strcasecmp
strcat
strchr
strcpy
strdup
strerror
strftime
strlen
struct
structs
sts
stst
stylesheet
stylesheets
su
subcommand
subdirectories
subdirectory
subdriver
subdriver's
subdrivers
subdrv
sublicense
sublicenses
submodule
submodules
subtree
sudo
suid
superset
sv
svc
svcadm
svn
sw
symlink
symlinking
symlinks
symmetrathreephase
sys
sysDescr
sysOID
sysObjectID
sysV
syscalls
sysconfdir
sysconfig
syslog
systemctl
systemd
systemdshutdowndir
systemdsystemunitdir
systemdtmpfilesdir
systemhours
systemmode
systemtest
sysutils
sysvinit
tabledef
tagname
tapswitchdelay
tapswitchphase
tbody
tcflush
tcgetattr
tcl
tcp
tcpdump
tcsetattr
tcsh
td
tdriver
tempmax
tempmin
terminal's
termios
testime
testtime
testuser
textproc
th
timehead
timeline
timername
tiocm
tios
tmp
tmpfiles
toolchain
toolkits
topbot
tport
transmitxhs
tripplite
tripplitesu
troff
tsd
tty
ttyS
ttySx
ttyUPS
ttyUSB
ttya
ttyb
ttyc
ttymode
ttyp
tuple
turnon
tw
tx
txt
typedef
uA
uD
uM
ua
ubuntu
uc
ucb
udev
udevadm
ufw
ugen
ukUNV
ul
un
uname
uncomment
unconfigured
undefine
undervoltage
unescaped
uninstall
uninterruptible
unistd
unitidentify
unmapped
unmounts
unpowered
unshutup
updateinfo
upexia
upsBypassCurrent
upsBypassPower
upsBypassVoltage
upsIdent
upsIdentModel
upsMIB
upsObjects
upsc
upscli
upsclient
upscmd
upscode
upscommon
upsct
upsd
upsd's
upsdebug
upsdebugx
upsdev
upsdrv
upsdrvctl
upsdrvsvcctl
upserror
upsfetch
upsgone
upsh
upshandler
upsidentmodel
upsimage
upsload
upslog
upslogx
upsmon
upsmon's
upsmonuser
upsname
upsonbatt
upspasswd
upsrw
upssched
upssched's
upsset
upsstats
upstype
upsuser
upswired
uptime
urpmi
usb
usbconfig
usbfs
usbhid
usbif
usbmisc
usbups
usbus
usd
usec
useradd
userid
usermap
username
usernames
userspace
usleep
usr
utalk
utf
uu
uucp
vCPU
va
valgrind
validationSequence
valuelen
vaout
var's
varargs
varhigh
variable's
varlow
varname
varvalue
vbatt
vc
vendorid
verifySourceSig
versa
victron
victronups
vid
vin
virsh
virtualization
vo
vod
voltronic
von
wDescriptorLength
wakeup
wchar
webserver
wf
wget
whitespace
wiki
wmnut
wordformat
workflow
workspace
writability
writeinfo
writeups
xAAAA
xCC
xD
xFF
xXXXX
xYYYY
xZZZZ
xa
xaabbcc
xcalloc
xd
xe
xferdelay
xff
xfff
xffff
xfmrresistance
xh
xhtml
xmalloc
xml
xmllint
xr
xrealloc
xsl
xsltproc
xstrdup
xu
xxxAP
xxxx
xxxxAP
youruid
yyy
zaac
zinto
zlib
zsh
zw
zwfa
zzz
Åstrand
Ørpetveit<|MERGE_RESOLUTION|>--- conflicted
+++ resolved
@@ -1,8 +1,4 @@
-<<<<<<< HEAD
-personal_ws-1.1 en 2788 utf-8
-=======
-personal_ws-1.1 en 2769 utf-8
->>>>>>> ebb488c8
+personal_ws-1.1 en 2789 utf-8
 AAS
 ACFAIL
 ACFREQ
