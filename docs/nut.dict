<<<<<<< HEAD
personal_ws-1.1 en 2479 utf-8
=======
personal_ws-1.1 en 2490 utf-8
>>>>>>> f3631387
AAS
ACFAIL
ACFREQ
ACK
ACPI
ACPresent
ACrms
ADDR
ADDRCONFIG
ADDRINFO
ADK
ADKK
AEC
aec
AEG
AES
AGM
AIX
APC's
API
APIs
APM
AQ
ARB
ARG
ARS
ATEK
ATR
ATT
ATX
ATs
AVL
AVR
AVRLCD
AWG
Ablerex
ActivePower
AdMiN
Agrain
AlarmStatus
AlarmsHelp
Albanese
Alcatel
Alexey
AllowOverride
Alm
AlmCPol
AlmEnbl
Ampère
Andreas
Andreassen
Andrzej
Angelone
Antonino
Apodaca
AppData
Arjen
Arkadiusz
Armin
Arnaud
Arnaud's
Aros
AsciiDoc
Asium
Ates
AudibleAlarmControl
AutoFrq
AutoMsg
AutoRst
Autobook
Autoconfigure
Autostartup
Axxium
BATGNn
BATNn
BATTDATE
BATTV
BATTVOLT
BBBB
BBHyst
BCD
BCHARGE
BCM
BD
BNT
BOH
BP
BQ
BRD
BTEST
BTIntervl
BTS
BTTime
BTV
BUZ
BYP
BZ
BZOFF
BZON
BackPro
BackUPS
BadPW
Bads
Baggesen
Bakos
Bartek
BattTstFail
BatteryA
BatteryB
BaudRt
BayTech
BeepTone
Belkin's
Benedikt
BestPort
BiWeekly
Bieringer
BigServers
BlaXwan
BlackOut
BladeUPS
Bo
Bohe
Borns
Borri
Bouissou
Bourne
Boutell's
Brabec
Breiland
Brownell
Bs
Buildbot
Bxx
ByPass
CA's
CABAC
CAs
cb
CBLimit
CCC
CCCC
CERTHOST
CERTIDENT
CERTREQUEST
CERTVERIF
CEST
CHRG
CLI
CLOCAL
CMDDESC
CMDSCRIPT
CN
COMLI
COMMBAD
COMMFAULT
COMMOK
CONTEXTs
CPAN
CPM
CPUs
CRC
CREAD
CROSSTALK
CSS
CSUM
CTB
CUDA
CVE
CXR
Casar
CentOS
Centralion
ChangeLog
ChargdV
Chatziathanassiou
CheckUPS
Checksum
Chiou
Chu
Cichowski
Claesson
CodingStyle
Colombier
Comfo
ConITm
ConVTm
ConfigVoltage
ConnectUPS
Corbelli
Corbolante
Coutadeur
CrestF
Ctrl
Cuvellard
Cyber
CyberPower
Cygwin
DATACABLE
DATAPATH
DCE
DDD
DDDDD
DDF
DEADTIME
DEBUGOUT
dedb
DELCMD
DELENUM
DELINFO
DELRANGE
DES
DESTDIR
DISCHRG
DMF
DMFs
DN
DOCTYPE
DOMAINs
DPC
DRIVERLIST
DS
DSA
DSHUTD
DSL
DTE
DUMPALL
DUMPDONE
DWAKE
DWITH
DX
Daniele
DataRoom
Dbnc
DeepTstFail
Defensor
DeltaUPSv
DeviceID
DeviceKit
Dharm
DiSplay
Diehl
Dietze
Digitus
Dly
Dmitry
DocBook
Doxygen
Dynamix
Dynex
EAGAIN
EE
EEPROM
EG
EL
ELCD
ENV
EOF
EPERM
EPO
EPS
ESC
ESV
ESXi
ETIME
EUROCASE
EXtreme
Edlman
Edmundsson
Edscott
Effekta
Egys
Ekkehard
Electrys
Elio
Elizarov
Eltek
Emilien
EmmmmDnnnnn
Energia
EnergySaving
EpbrashcDoegfl
Eqls
EqlzInvl
EqlzTm
Erikson
Eriksson
FEMEA
FFF
FH
FINALDELAY
FIPS
FIXME
FO
FOREACHUPS
FPT
FREEADDRINFO
FREHn
FRELn
FRU
FTS
FTUPS
FV
Faber
Fabio
Fabrice
Fairstone
FaltSens
Farkas
Feldman
Ferrups
Fideltronic
Fideltronik
Fiskars
FlossMetrics
Forza
Frama
FreeBSD
FreeDesktop
FreeIPMI
FreqSens
Frolov
FullLoad
GES
GETADDRINFO
GKrellM
GND
GPL
GPSER
GTK
GUIs
GWD
GXE
GXT
Gabor
Gammons
Gandi
Gaspar
Gathman
GenTestFail
Gert
GetUPSVars
Ghali
Giese
Gilles
GitHub
GitHub's
Gnd
Goebl
Golang
Gomes
Goncalves
Gordeev
Gough
Grafenthal
Gtec
GuardEnd
GuardSt
GuideBook
Guillen
HB
HC
HEADs
HEHn
HELn
HFILE
HIDIOCINITREPORT
HITRANS
HMAC
HOSTSYNC
HOWTO
HPS
HPUX
HREF
HUPCL
HV
HVT
HW
Hajduch
Hanno
Harnhammar
Havard
Heavner
Hessenflow
HiBox
HiFreq
HighBatt
Hlavinka
Holger
Hoogervorst
Hough
Hurd
Håvard
IANA
ID's
IDEN
IDentifiers
IFBETWEEN
IFSUPP
IGN
IMG
INADDR
INFOSIZE
INIGO
INNO
INSTCMDDESC
INTERNETOFFICE
INTL
INV
INVOLT
IPAR
IPBX
IPs
IPv
IRIX
ITEMP
IVT
IZ
Infosec
Innova
Integrators
InvCDly
InvCPol
InvMin
Invensys
InverterV
Invter
Ioannou
JAWAN
JBus
JKL
JSON
JW
Jageson
Jarosch
Jasuny
JavaScript
Javadoc
Javascript
Joon
Jumpered
KNutClient
KNutSetting
KOLFF
KRT
Kain
Kaminski
Kanji
Kazutoshi
Kebo
Keor
Kersey
KeyClic
Kia
Kierdelewicz
Kirill
Kjell
Klimov
Kolodziej
Korensky's
Korte
Kralewski
Kroll
Krpec
Kx
LASTXFER
LBT
LCDRM
LCDRTXL
LDADD
LDFLAGS
LDLC
LDRIVER
LEDs
LH
LIBGD
LIBNEON
LIBNETSNMP
LIBOPENSSL
LIBPOWERMAN
LIBSSL
LIBUPSCLI
LINEFREQ
LINEINT
LINEV
LISTINSTCMD
LISTRW
LISTVARS
LOADPCT
LOCKFN
LOTRANS
LUA
LVT
LYONN
Lacerda
Lallement
LanSafe
Lansafecable
Laventhol
Legrand
Lepple
Levente
LibLTDL
LibNEON
LineA
LineB
LineSens
Lintian
Lite's
LowBatt
LowFreq
LowRntm
LowRuntime
Loyer
Ltr
Lua
Lucent
Lygre
Lynge
MANPATH
MAXAGE
MAXCONN
MAXLINEV
MBATTCHG
MCOL
MCU
MEGATAEC
MH
MIBs
MINLINEV
MINSUPPLIES
MINTIMEL
MLH
MMM
MMMMMMMMMMMMMMM
MNU
MONITORed
MPSU
MQ
MSI
MacKenzie's
MacOS
Magalhaes
MagalhÃ
Magalhães
Maint
Makefile
Makefiles
Malkiewicz
Mandriva
Marcio
Marek
MariaDB
Martinezgarza
Martín
Marzouk
Massimo
MaxACVI
MaxACVO
MaxDCV
McKinnon
Megaline
Metheringham
Michal
Michalkiewicz
MicroDowell
Microline
Micropower
Microsol
Mikiewicz
Milkov
MinACVI
MinACVO
MinDCV
MiniCOL
MiniGuard
Minislot
Moar
Modbus
MonAMI
MonUPS
Monett
Morioka
Morozov
Moskovitch
Mozilla
Msg
Multiplug
MyCompany
MyPasSw
MySQL
MyState
NAK
NAS
NBF
NETVER
NETVERSION
NFS
NHS
NMC
NMCs
NMS
NNNNN
NNNNNNN
NNNNNNNN
NNNNNNNNNN
NNNNNNNNNNNNNNNNNNN
NOAUTH
NOCOMM
NOCOMMWARNTIME
NOMBATTV
NOMINV
NOMOUTV
NOMPOWER
NONBLOCK
NONUT
NOP
NOPARENT
NOTIFYCMD
NOTIFYFLAG
NOTIFYFLAGS
NOTIFYMSG
NQA
NTP
NUT's
NUTSRC
NVA
NX
Nadav
Nagios
Nash
NaturalDocs
Necedah
NetBSD
NetPro
NetServer
NetUps
Netman
Neus
Niels
Niklas
Niro
Nobreaks
Nom
NomDCV
NomVIn
NomVOut
Novell
NrLoBatt
NutException
Nxx
OAH
OC
ODH
OEM
OEM'ed
OID
OIDs
OLHVT
OMNIVS
OMNIVSINT
ONF
ONV
OSs
OUTPUTV
OUTVOLT
OV
Oden
OffTime
OffTmDays
Ohloh
Oldworld
Olli
Omni
OmniGuard
OmniSmart
OnLine
OnTime
OnTmDays
OneAC
OpenBSD
OpenIndiana
OpenSSL
OpenSolaris
OpenSource
OpenUPS
Opengear
Opengear's
Opensource
Opti
OptiUPS
Orvaldi
Orzechowski
OutputOverload
OvrLds
PBT
PBTn
PBTnn
PC
PC's
PDC
PDUs
PDX
PEX
PFCLCD
PGFn
PGP
PGRn
PHP
PHVn
PINGs
PINN
PIPEFN
PLD
PLL
PLVn
POLLFREQALERT
POMode
POWERDOWNFLAG
POWEREX
POWERLINE
PPD
PPDn
PPDnnn
PPP
PPPPPPPPPP
PSA
PSD
PSFn
PSGPSER
PSKxn
PSSENTR
PSUs
PSX
PV
PWLv
PWR
PaaS
Pac
Parisi
Patrik
Pavel
Pawe
PbAc
Perriault
Petri
Petter
Pezzini
Phasak
PhaseWin
PhoenixContact
PhoenixTec
Phoenixtec
Plesser
PnP
Pohle
PointBre
Pos
Potrans
Poush
PowerAlert
PowerCOM
PowerChute
PowerCom
PowerES
PowerKinetics
PowerMIB
PowerMac
PowerMan
PowerMust
PowerNet
PowerOff
PowerPC
PowerPS
PowerPal
PowerPanel
PowerShare
PowerShield
PowerSure
PowerTech
PowerTrust
PowerVS
PowerVault
PowerWalker
PowerWare
Powerchute
Powerwell
Prachi
PresentStatus
Procomm
ProductID
Prynych
PwrOut
PyGTK
PyNUT
PyNUTClient
QBDR
QBT
QBV
QBYF
QBYV
QE
QFLAG
QFRE
QGR
QGS
QHE
QID
QLDL
QMD
QMF
QMOD
QP
QPAR
QPD
QQ
QQQ
QRI
QSKTn
QSKn
QVFW
QWS
Quette
RAIDiator
RBWARNTIME
RDLCK
RDNT
RDWR
README
REDi
REPLBATT
REQSSL
RETPCT
RK
RMCARD
RMXL
RNF
RNG
ROF
RPC
RPMdrake
RPT
RRR
RSA
RSM
RST
RTXL
RUPS
RWD
Rackmount
Radek
RatedVA
RatedWatts
ReadyNAS
RealSmart
RedHat
Redhat
RefNom
Reinholdtsen
Remi
Rene
René
Repoteck
Richthof
Rickard
Riihikallio
Rik
RntmK
Rocketfish
Rodrigues
Rodríguez
Rucelf
RxD
RxHs
SAI
SCHEMADIR
SCM
SCO
SCR
SDA
SDE
SDR
SDRnnnnn
SDT
SELFTEST
SENTR
SERIALNO
SERVER's
SETFL
SETINFOs
SETLK
SFTWTMS
SG
SGI
SHA
SHUTDOWNCMD
SIG
SIGHUP
SIGINT
SIGPIPE
SIGPWR
SIGTERM
SIGUSR
SKOFFn
SKONn
SKP
SKU
SL
SMALLBUF
SMBUS
SMF
SMK
SMT
SMTP
SMX
SNMPv
SOCKADDR
SOCKLEN
SOFF
SOLA
SOLA's
SOV
SPECs
SPLY
SPS
SRC
SSSS
STARTTLS
STB
STESTI
STI
STO
STP
SURTD
SUSE
SX
SXI
SXL
SafeNet
Salvia
Sawatzky
Schoch
Schonefeld
Schroder
Sekury
Selinger
Senoidal
Sep
Serv
Shara
Shaul
ShdnDbnc
ShdnDly
ShdnPol
Shutdn
Sibbald
Sicon
Sidorov
Signetic
Silvino
Sistem
Sistemas
Slackware
SmartBoost
SmartCell
SmartOnline
SmartPro
SmartSlot
SmartTrim
SmartUPS
Smelkov
SnR
SnRm
Socomec
Sola
Solaris
Soltec
Soltys
SomeVendor
Soyntec
Spanier
Spiros
Sporbeck
SquareOne
Stanislav
StatePath
Stefano
Stimits
Suatoni
SuperPower
Sweex
Symmetra
Synology
SysHrs
Sysgration
SystemIO
Systeme
Szady
TBR
TCIFLUSH
TCIOFLUSH
TCSANOW
TEMPC
TEMPF
TESTEDFILE
TESTEDINDEX
TIMELEFT
TIOCM
TIOCMBIC
TIOCMBIS
TLS
TODO
TRACKINGDELAY
TRYSSL
TSR
TST
TT
TTT
TXF
TXV
TXVxx
TapSwDly
TapSwPh
TcpClient
Technic
Tecnoware
Tefft
TeleCom
Telecom
Televideo
TeraStation
Teurlings
Thanos
Thecus
Theodor
Thierry
Tigra
Tnn
Tomek
TopGuard
Toth
TrackingID
TrackingResult
Tripp
TrippLite
Tru
Tx
TxD
TxHS
UBD
UBR
UDP
UID
UIDA
UINT
UNKCOMMAND
UNV
UPGUARDS
UPOII
UPS's
UPSCONN
UPSDESC
UPSHOST
UPSLC
UPScode
UPSes
UPSilon
UPSonic
UPSs
UPStation
UPower
USBDEVFS
USV
USVs
UTC
UTalk
UUU
UX
Ulf
Unices
Unitek
Upsonic
Ut
V'ger
VARDESC
VARTYPE
VAout
VER
VERFW
VFI
VIB
VMIN
VMware
VNC
VSN
VTIME
VV
VVV
Vaclav
Valderen
Vdc
VendorID
Viewpower
Viewsonic
Viktor
Vout
Vyskocil
Václav
WALKMODE
WELI
WMNut
WS
WSE
WTU
Waldie
WhizBang
Wikipedia
WinNUT
WinPower
Wireshark
WordFmt
Wrede
XAU
XC
XCP
XLA
XOFF
XON
XP
XPPC
XSL
XT
XUPS
XXXX
XYZ
Xfer
XferDly
XfmrRes
Xpert
Xups
Xymon
YQ
YV
YY
YYYYMMDD
YZ
Yukai
Yunto
ZZZZZZZZ
Zaika
Zampieri
Zawadzki
abcd
acVoltsIn
acVoltsout
acampsiOut
acampsiout
acl
acpi
acquisited
acvoltsin
acvoltsout
adb
addcmd
addenum
addinfo
addrange
adkorte
admin's
adminbox
advorder
ae
af
aggregator
ai
al
ala
alarmcenables
alarmconpolarity
alarmlog
alarmshelp
alarmstatus
alarmtest
alertset
alioth
alist
alloc
allowfrom
altinterface
altpidpath
anded
aod
aon
ap
apc
apcc
apcd
apcevilhack
apcsmart
apctest
apcupsd
aphel
ar
arg
argc
argparse
args
argv
asapm
ascii
asciidoc
asem
async
atcl
ats
aug
augeas
augparse
augtest
augtool
auth
authNoPriv
authPassword
authPriv
authProtocol
authType
autoadjust
autoboot
autoconf
autodetect
autodetected
autodetection
autofrequency
automagically
automake
automessage
autoreconf
autorestart
autosaving
autostart
autowidth
auxdata
avahi
avr
awd
bAlternateSetting
backend
backgrounding
backport
backported
backupspro
badpassword
batchable
batt
battcap
batteryPercentage
battext
battlow
battnumb
battpacks
batttestinterval
batttesttime
battvoltmult
battvolts
baudrate
baytech
baz
bbh
bcmxcp
bd
beepertone
belkin
belkinunv
bestfcom
bestfort
bestfortress
bestuferrups
bestups
bigbox
bigone
bigserver
bigups
bindir
bitmapped
bitwise
bn
boostvoolts
bootable
bp
bsv
bt
bti
btnG
btt
buckboosthyst
buckvolts
buf
buflen
bugfix
bugfixes
buildbots
bv
bypassvolts
byv
cablepower
calloc
cbl
cblimit
cd
cerr
certfile
certname
certpasswd
certpath
certutil
certverify
cfacaod
cfacaon
cfacvid
cfacvin
cfacvod
cfacvon
cfdcvd
cfdcvn
cflag
cflags
cgi
cgipath
chargedvbattery
chargermode
chargetime
charset
checksum
chgrp
chmod
chown
christoph
chroot
chrooted
chrooting
chroots
chunked
chunking
chv
ci
cidr
clav
clearalarms
clearhistory
clearlogs
clearpassword
clepple
clicky
clueful
cmd
cmdline
cmdname
cmdparam
cmds
cmdvartab
codebase
codepath
coldstarts
collectd
colspan
command's
commandlen
compat
conf
config
configs
configureaz
configureaza
confpath
consolecontrol
const
constantitime
constantvtime
constatus
contdisplay
contstatus
coreutils
cout
coverity
cp
cpp
cpqpower
cpsups
cr
crestfactor
crlf
cron
crt
crw
cshdelay
cts
ctypes
cua
cuaa
customizations
cvt
cx
cyberpower
d'un
da
daemonize
daisychain
daisychained
datacenter
datadir
datagrams
dataok
datasheet
datastale
dayofweek
dblatex
dcd
dcn
ddl
de
deUNV
debian
debouncing
deci
decrement
decrypt
defun
dep
dephasing
deps
desc
deschis
desde
dev
devd
devel
deviceamperes
devicelua
deviceluaOutlet
devscan
dfl
dipsw
dir
dirpath
disp
distcheck
distro
dl
dll
dlopen
dmesg
dmf
dmfdir
dmffile
dmfify
dmfnutscan
dmfpath
dmfsnmp
dnl
dockapp
docs
dod
dpkg
dq
driverexec
drivername
driverpath
drv
drvctl
drvpath
drwxr
drwxrwx
ds
dsr
dstate
dt
dtr
dumbterm
dummycons
dummypass
dummyups
dv
ePDU
ePDUs
eaton
ec
echoback
eco
edb
edl
ei
emacs
endchar
enddate
endian
endif
endl
energizerups
energysave
english
enum
ep
epdu
epodebounce
epodelay
epop
epopolarity
eq
equalizeinterval
equalizetime
equalizevolts
errno
esac
esupssmart
et
etapro
ev
everups
everyone's
everything's
evilhack
executables
executeCommand
execve
extendedhistory
extradata
fabula
facto
fatalx
faultsensitivity
fc
fcntl
fd
fds
fe
fenton
fentonups
ffff
fi
fieldset
figlineint
figoffline
figonline
filename
filenames
filesystem
filesystems
firewalling
firmwares
flts
fmt
footnoteref
forcessl
formatconfig
formatparam
fp
freeipmi
freqsensitivity
frob
frontends
fs
fsd
fuji
fullload
functionset
gamatronic
gcc
gd
gd's
gdlib
ge
genericsups
genericups
genesisII
gentoo
gestion
getDescription
getDevice
getTrackingResult
getValue
getVariable
getenv
getopt
getvar
gitignore
gitk
gmail
gmake
gnuplot
google
goto
gotos
gpg
groupname
guardpend
guardpstart
guestimate
guez
gufw
gui
gz
gzip
hal
hardcoded
hasFeature
hb
hcl
hg
hh
hibernate's
hiddev
hidparser
hidups
highbattery
highfrequency
hostname
hostnames
hotplug
hotplugging
htaccess
html
htmlpath
http
httpd
https
huawei
iBox
iDowell
iManufacturer
iSerial
iUSB
ib
ibattery
icd
icp
idProduct
idVendor
ident
identifymessage
idleload
idm
ie
ietf
ifdef
ifndef
ignorelb
ignoreoff
ignoresab
ignset
illumos
im
imv
includedir
inductor
infos
infoval
inh
init
init's
initctl
initinfo
initscripts
initups
inline
instcmd
instcmds
intercharacter
internet
interoperability
interoperate
interoperating
interprocess
interruptonly
interruptsize
invcontdelay
invcontpolarity
inverter
inverterlog
inverterminutes
invertervolts
io
iostream
ip
ipE
ipF
ipmi
ipmipsu
ippon
ipv
isbmex
iso
ivtscd
jNUT
jNut
jNutWebAPI
journalctl
jpg
jpgraph
json
jsonify
kVA
kadets
kaminski
kde
keyclick
keyout
killall
killpower
kludgy
kr
krauler
ktrace
labcd
lan
langid
lasaine
ld
len
lf
libaugeas
libc
libcommon
libdir
libexec
libhid
libhidups
libi
libltdl
libmodbus
libneon
libnss
libnut
libnutclient
libnutconfig
libnutscan
libpng
libre
libs
libsnmp
libtool
libupsclient
libusb
libwrap
libxxx
liebert
liebertgxt
linesensitivity
linevoltage
linkdoc
linux
listdef
littleguy
lk
lkp
lm
ln
loadPercentage
localhost
localtime
lockf
lockwashers
logfacility
logfile
login
logins
logout
logrotate
longterm
lookup
loopback
lowbatt
lowbattery
lowfrequency
lowruntime
lowvoltsout
lr
lsusb
lua
luaOutlet
lu
lvo
lxml
lxyz
mA
mDNS
mS
macaddr
macosx
mailx
maintainer's
maj
makevartable
mandir
manpage
manpages
masterguard
maxacvi
maxacvo
maxd
maxdcv
maxlength
maxreport
maxretry
maxstartdelay
maxva
maxvalue
maxvi
maxvo
md
mdadm
mecer
megatec
memset
merchantability
metasys
methodOfFlowControl
mge
mgeups
mgexml
mgmt
mib
mibs
microcontroller
microdowell
microlink
middleware
minacvi
minacvo
mincharge
mindcv
minicol
minruntime
mins
minutalk
minva
minvalue
minvi
minvo
misconfigured
mkdir
mmap
mmddyyyy
mn
modbus
modelname
monmaster
monpasswd
monslave
monuser
morbo
multi
multilink
multimeter
multimon
mustek
mv
myOrg
myauthenticationpassphrase
mybox
mydev
mydevice
mydomain
mydriver
myhostname
mypass
mypassword
myprivatepassphrase
mysecurityname
myups
myupsname
nabcd
namespace
nanosleep
nashkaminski
natively
nb
nbr
nd
ndcv
nearlowbattery
netcat
netclient
netserver
netvision
networkupstools
netxml
newapc
newhidups
newmge
newvictronups
nf
ng
nhnl
nielchiano
nitram
nl
nlb
nn
nnn
noAuthNoPriv
nobody's
noflag
nohang
noimp
noinst
nolock
nomacvoltsin
nomacvoltsout
nombattvolt
nomdcvolts
nomfrequency
noout
norating
notAfter
notifyme
notifytype
notransferoids
novendor
nowait
nowarn
np
nss
ntUPSd
num
numOfBytesFromUPS
numa
numlogins
numq
nutclient
nutdev
nutdrv
nutmon
nutscan
nutsrv
nutupsdrv
nutvalue
nvi
nvo
odette
odt
offdelay
offsite
offt
offtimedays
oftd
oid
oids
ok
ol
oldmac
oldmge
oldnut
onbatt
onbattwarn
onclick
ondelay
oneac
online
ont
ontd
ontimedays
ontiniedays
openSUSE
openlog
opensolaris
openssl
optiups
oq
otherprotocols
pF
paramkeywords
parsability
parsable
parseconf
passname
passwd
passwordlevel
pathname
pathnames
pc
pconf
pcs
pdf
pdu
pe
peername
pem
perl
pfy
ph
phasewindow
phoenixcontact
pid
pidpath
pinout
pinouts
pkg
pkgconfig
plaintext
plugin
plugnplay
pmset
pmu
png
pnp
pollable
pollfreq
pollinterval
pollonly
popa
portname
powercom
powerdev
powerdown
powerfactor
powerman
powermand
powermust
powernet
poweroff
powerofftime
poweronmode
powerontime
powerouts
powerpal
powerpanel
powerup
powervalue
powerware
pprint
ppro
pre
prepend
prepended
preprocess
preprocessing
preprocessor
prerelease
pretentiousVariableNamingSchemes
prgshut
printf
privPassword
privProtocol
probu
proc
productid
prog
psu
pw
pwl
pwro
px
pxgx
py
pycparser
pydoc
pynut
qa
qfs
qgs
qpi
qs
queequeg
qx
qx's
qxflags
rD
rackmount
raritan
ratedva
ratedwatts
rb
readline
readonly
realpower
realups
rebase
rebased
rebasing
rebootdelay
rebranded
receivexhs
reconnection
reentrancy
refactoring
referencenominal
regex
reindex
reposurgeon
repotec
req
resistive
resync
ret
retrydelay
revdate
revnumber
rfc
rh
richcomm
riello
rj
rk
rkm
rktoy
rms
rn
ro
roadmap
rootca
rq
rqt
rsync
rts
runlevel
runtime
runtimecal
runtimek
runtimes
rva
rw
réseau
safenet
sbin
sbindir
scd
schemas
screenshot
screenshots
scriptname
sd
sdb
sddelay
sdl
sdorder
sdtime
sdtype
se
searchable
secLevel
secName
secretpass
securityLevel
securityName
sed
selftest
sendback
sendline
sendmail
ser
seria
serialnumber
servicebypass
setFeature
setaux
setflags
setgid
setinfo
setpci
setpoint
setq
setuid
setvar
setvar's
sgs
shutdownArguments
shutdowndebounce
shutdowndelay
shutdownpolarity
shutdowntime
shutup
si
sigaction
sigmask
simplejson
simu
sitesearch
sizeof
skel
slavesync
slewrate
sm
smartups
sms
sn
snmp
snmpagent
snmpv
snmpwalk
snprintf
snprintfcat
sockdebug
solis
somepass
something's
sp
spanish
spellcheck
splitaddr
splitname
sr
srw
ss
ssl
stan
startIP
startdelay
startup
statepath
stayoff
stderr
stdlib
stdout
stdupsv
stopIP
str
strace
strarr
strcasecmp
strcat
strchr
strcpy
strdup
strerror
strftime
strlen
struct
structs
sts
stst
stylesheets
su
subcommand
subdirectories
subdirectory
subdriver
subdriver's
subdrivers
subdrv
submodule
submodules
subtree
sudo
suid
superset
sv
svc
svn
sw
symlink
symlinking
symlinks
sys
sysDescr
sysOID
sysObjectID
sysV
syscalls
sysconfdir
sysconfig
syslog
systemctl
systemd
systemdsystemunitdir
systemhours
systemmode
systemtest
sysutils
sysvinit
tabledef
tagname
tapswitchdelay
tapswitchphase
tbody
tcflush
tcgetattr
tcp
tcpdump
tcsetattr
td
tdriver
terminal's
termios
testime
testtime
testuser
th
timehead
timeline
timername
tiocm
tios
tmp
tonumber
toolchain
topbot
tport
transmitxhs
tripplite
tripplitesu
troff
tsd
tty
ttyS
ttySx
ttyUSB
ttya
ttyb
ttyc
ttymode
ttyp
tuple
turnon
tw
tx
txt
typedef
uA
uD
uM
ua
uc
udev
udevadm
ufw
ugen
ukUNV
ul
un
undefine
undervoltage
unescaped
uninstall
uninterruptible
unistd
unitidentify
unmapped
unmounts
unpowered
unshutup
updateinfo
upexia
upsBypassCurrent
upsBypassPower
upsBypassVoltage
upsIdent
upsIdentModel
upsMIB
upsObjects
upsc
upscli
upsclient
upscmd
upscode
upscommon
upsct
upsd
upsd's
upsdebug
upsdebugx
upsdev
upsdrv
upsdrvctl
upsdrvsvcctl
upserror
upsfetch
upsgone
upsh
upshandler
upsidentmodel
upsimage
upsload
upslog
upslogx
upsmon
upsmon's
upsmonuser
upsname
upsonbatt
upspasswd
upsrw
upssched
upssched's
upsset
upsstats
upstype
upsuser
uptime
urpmi
usb
usbconfig
usbfs
usbhid
usbmisc
usbups
usbus
usd
usec
userid
usermap
username
usernames
userspace
usleep
usr
utalk
uu
uucp
va
valgrind
validationSequence
valuelen
vaout
var's
varargs
varhigh
variable's
varlow
varname
varvalue
vbatt
vendorid
verifySourceSig
versa
versioned
victron
victronups
vid
vin
virtualenv
virtualization
vo
vod
voltronic
von
wDescriptorLength
wakeup
wastePower
webserver
wf
whitespace
wiki
wmnut
wordformat
workflow
workspace
writability
writeinfo
writeups
xAAAA
xCC
xD
xFF
xXXXX
xYYYY
xZZZZ
xa
xaabbcc
xcalloc
xd
xferdelay
xff
xfff
xffff
xfmrresistance
xh
xhtml
xmalloc
xml
xmlify
xmllint
xmlns
xr
xrealloc
xsd
xsltproc
xstrdup
xu
xxxAP
xxxx
xxxxAP
youruid
yyy
zaac
zinto
zlib
zw
zwfa
zzz
Åstrand
Ørpetveit<|MERGE_RESOLUTION|>--- conflicted
+++ resolved
@@ -1,8 +1,4 @@
-<<<<<<< HEAD
-personal_ws-1.1 en 2479 utf-8
-=======
-personal_ws-1.1 en 2490 utf-8
->>>>>>> f3631387
+personal_ws-1.1 en 2491 utf-8
 AAS
 ACFAIL
 ACFREQ
