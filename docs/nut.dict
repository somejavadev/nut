--- conflicted
+++ resolved
@@ -1,8 +1,4 @@
-<<<<<<< HEAD
-personal_ws-1.1 en 2629 utf-8
-=======
-personal_ws-1.1 en 2682 utf-8
->>>>>>> 8e86544d
+personal_ws-1.1 en 2684 utf-8
 AAS
 ACFAIL
 ACFREQ
