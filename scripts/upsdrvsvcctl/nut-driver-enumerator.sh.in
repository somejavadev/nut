#!/bin/sh
#
# NOTE: This script is intentionally written with portable shell constructs
#       with the aim and hope to work in different interpreters, so it is a
#       bit dumber and less efficient than could be achieved with the more
#       featured shells in the spectrum.
# NOTE ALSO: The configuration parser in this script is not meant to be a
#       reference or 100% compliant with what the binary code uses; its aim
#       is to just pick out some strings relevant for tracking config changes.
#
# Copyright (C) 2016-2018 Eaton
#
# This program is free software; you can redistribute it and/or modify
# it under the terms of the GNU General Public License as published by
# the Free Software Foundation; either version 2 of the License, or
# (at your option) any later version.
#
# This program is distributed in the hope that it will be useful,
# but WITHOUT ANY WARRANTY; without even the implied warranty of
# MERCHANTABILITY or FITNESS FOR A PARTICULAR PURPOSE.  See the
# GNU General Public License for more details.
#
# You should have received a copy of the GNU General Public License along
# with this program; if not, write to the Free Software Foundation, Inc.,
# 51 Franklin Street, Fifth Floor, Boston, MA 02110-1301 USA.
#
#! \file    nut-driver-enumerator.sh(.in)
#  \author  Jim Klimov <EvgenyKlimov@eaton.com>
#  \brief   Enumerate NUT devices for service-unit instance configuration
#  \details This script allows to enumerate UPSes in order to produce the
#           individual service unit instances for each defined configuration.
#           It assumes the user has adequate permissions to inspect and create
#           services (e.g. is a root or has proper RBAC profiles to do so).
#           It helps service frameworks such as Linux systemd and Solaris SMF.
#           When executed, this script looks for all configured ups.conf
#           sections and registered service instances, and makes these two
#           lists match up. It has also a mode to do this in a loop, to keep
#           checking for differences and applying them, on systems where it's
#           problematic to trigger it in response to FS event notifications.
#           Returns exit codes:
#               0   Sections and services already match up
#               42  Sections and services differed, but now match up -
#                   now the caller should likely restart some services.
#                   Note that the drivers' service instances were started or
#                   stopped as required (by AUTO_START=yes) - but maybe the
#                   upsd or upsmon services should restart. If you pass envvar
#                   REPORT_RESTART_42=no then this codepath would return 0.
#                   In default mode, such non-null reconfiguration should cause
#                   the nut-driver-enumerator service to restart and this would
#                   propagate to other NUT services that depend on it.
#               13  Sections and services differed, and still do not match up
#               1   Bad inputs, e.g. unrecognized service management framework
#               2   Absent or unreadable ups.conf file
#

# NOTE: Currently found caveats that might be solved later but require
# considerable effort:
# * Solaris SMF constrains the syntax of valid strings for instance names
#   (e.g. not starting with a digit, no period chars) which blocks creation
#   of some UPS driver instances. This might be worked around by hashing
#   the device name e.g. to base64 (and un-hashing instance name when calling
#   upsdrvctl), but is not quite user-friendly. Also can store device name
#   in a service attribute while mangling the instance name to a valid subset.
#   Comparisons (if devices are already wrapped) becomes more complicated in
#   the script in either case, as well as in the service startup method.
# ** The `+` `/` `=` characters from base64 are also invalid for SMF instance
#    name, but the first two can be sed'ed to `-` `_`  and back, for example.
#    Some prefix word is also needed (avoid starting with a digit).
#    The trailing padding `=` can be dropped, and added until we get a
#    non-empty decode. Conversions can be done by
#    `echo "$string" | openssl base64 -e|-d`
# * Dummy-UPS services that "proxy" another locally defined section are
#   essentially a circular dependency for upsd. While the system might
#   start-up lacking a driver, there should be some timer to re-enable
#   failed not-disabled drivers (would be useful in any case though).

# Directory where NUT configs are located, e.g. /etc/nut or /etc/ups
# Set at package configuration, compiled into daemons and drivers
prefix="@prefix@"
[ -n "${NUT_CONFPATH-}" ] || NUT_CONFPATH="@sysconfdir@"
# Technically this should be a distribution-dependent value configured
# during package build. But everyone has it the same from systemd defaults:
[ -n "${SYSTEMD_CONFPATH-}" ] || SYSTEMD_CONFPATH="/etc/systemd/system"

if [ -n "$ZSH_VERSION" ]; then
    ### Problem: loops like `for UPS in $UPSLIST` do not separate
    ### the UPSLIST into many tokens but use it as one string.
    echo "FATAL: zsh is not supported in this script" >&2
    exit 1
#    setopt noglob
#    setopt +F
#    IFS="`printf ' \t\r\n'`" ; export IFS
fi

# Third-party services to depend on (can be overridden by config file)
### Note that for systemd+udev integration, it may be better to set up
### triggers in udev, see e.g.
###   http://stackoverflow.com/questions/18463755/linux-start-daemon-on-connected-usb-serial-dongle
### Also can tune whether a driver "Wants" another service (would consider
### ordering if that one is enabled, but live if it is disabled), or if it
### "Requires" that (would cause that to start).
DEPSVC_USB_SYSTEMD="systemd-udev.service systemd-udev-settle.service"
DEPREQ_USB_SYSTEMD="Wants"
DEPSVC_NET_FULL_SYSTEMD="network-online.target systemd-resolved.service ifplugd.service"
DEPREQ_NET_FULL_SYSTEMD="Wants"
DEPSVC_NET_LOCAL_SYSTEMD="network.target"
DEPREQ_NET_LOCAL_SYSTEMD="Wants"
SVCNAME_SYSTEMD="nut-driver"

# Some or all of these FMRIs may be related to dynamically changing hardware
#   require_all) ;; # All cited services are running (online or degraded)
#   require_any) ;; # At least one of the cited services is running
#   optional_all) ;; # (All) cited services are running or would not run
#                  # without administrative action (disabled, maintenance,
#                  # not present, or are waiting for dependencies which do
#                  # not start without administrative action).
DEPSVC_USB_SMF="svc:/system/hotplug:default svc:/system/dbus:default svc:/system/hal:default svc:/milestone/devices:default"
DEPREQ_USB_SMF="optional_all"
# By default there are several physical network FMRIs shipped and at most
# only one is enabled on a particular system (e.g. :default or :nwam)
DEPSVC_NET_FULL_SMF="svc:/network/physical svc:/milestone/name-services"
DEPREQ_NET_FULL_SMF="optional_all"
DEPSVC_NET_LOCAL_SMF="svc:/network/loopback:default"
DEPREQ_NET_LOCAL_SMF="optional_all"
SVCNAME_SMF="svc:/system/power/nut-driver"

[ -z "${NUT_DRIVER_ENUMERATOR_CONF-}" ] && \
    NUT_DRIVER_ENUMERATOR_CONF="${NUT_CONFPATH}/nut-driver-enumerator.conf"

[ -s "${NUT_DRIVER_ENUMERATOR_CONF}" ] && \
    echo "Sourcing config file: ${NUT_DRIVER_ENUMERATOR_CONF}" && \
    . "${NUT_DRIVER_ENUMERATOR_CONF}"

[ -z "${UPSCONF-}" ] && \
    UPSCONF="${NUT_CONFPATH}/ups.conf"

# Start a freshly-registered unit?
[ -z "${AUTO_START-}" ] && AUTO_START=yes

# We avoid regex '\t' which gets misinterpreted by some tools
TABCHAR="`printf '\t'`" || TABCHAR='	'

if [ -z "${SERVICE_FRAMEWORK-}" ] ; then
    [ -x /usr/sbin/svcadm ] && [ -x /usr/sbin/svccfg ] && [ -x /usr/bin/svcs ] && [ -x /usr/bin/svcprop ] && \
        SERVICE_FRAMEWORK="smf"
    [ -z "${SERVICE_FRAMEWORK-}" ] && \
        [ -x /bin/systemctl ] && \
        SERVICE_FRAMEWORK="systemd"
fi

# Cache needed bits of ups.conf to speed up later parsing. Note that these
# data are needed for most operations, and populated by upslist_readFile()
UPSCONF_DATA=""
# Subset of normalized data above that only has sections, drivers and ports
UPSCONF_DATA_SDP=""

# List of configured UPSes in the config-file
UPSLIST_FILE=""
# List of configured service instances for UPS drivers
UPSLIST_SVCS=""

# Framework-specific implementations are generally hooked here:
hook_registerInstance=""
hook_unregisterInstance=""
hook_refreshSupervizor=""
hook_listInstances=""
hook_listInstances_raw=""
hook_validInstanceName=""
hook_validFullUnitName=""
hook_validInstanceSuffixName=""
hook_getSavedMD5=""
hook_setSavedMD5=""
hook_restart_upsd=""
hook_restart_drv=""

case "${SERVICE_FRAMEWORK-}" in
    smf)
        hook_registerInstance="smf_registerInstance"
        hook_unregisterInstance="smf_unregisterInstance"
        hook_refreshSupervizor="smf_refreshSupervizor"
        hook_listInstances="smf_listInstances"
        hook_listInstances_raw="smf_listInstances_raw"
        hook_validInstanceName="smf_validInstanceName"
        hook_validFullUnitName="smf_validFullUnitName"
        hook_validInstanceSuffixName="smf_validInstanceSuffixName"
        hook_getSavedMD5="smf_getSavedMD5"
        hook_setSavedMD5="smf_setSavedMD5"
        hook_restart_upsd="smf_restart_upsd"
        hook_restart_drv="smf_restart_drv"
        ;;
    systemd)
        hook_registerInstance="systemd_registerInstance"
        hook_unregisterInstance="systemd_unregisterInstance"
        hook_refreshSupervizor="systemd_refreshSupervizor"
        hook_listInstances="systemd_listInstances"
        hook_listInstances_raw="systemd_listInstances_raw"
        hook_validInstanceName="systemd_validInstanceName"
        hook_validFullUnitName="systemd_validFullUnitName"
        hook_validInstanceSuffixName="systemd_validInstanceSuffixName"
        hook_getSavedMD5="systemd_getSavedMD5"
        hook_setSavedMD5="systemd_setSavedMD5"
        hook_restart_upsd="systemd_restart_upsd"
        hook_restart_drv="systemd_restart_drv"
        ;;
    selftest)
        hook_registerInstance="selftest_NOOP"
        hook_unregisterInstance="selftest_NOOP"
        hook_refreshSupervizor="selftest_NOOP"
        hook_listInstances="selftest_NOOP"
        hook_listInstances_raw="selftest_NOOP"
        hook_validInstanceName="selftest_NOOP"
        hook_validFullUnitName="selftest_NOOP"
        hook_validInstanceSuffixName="selftest_NOOP"
        hook_getSavedMD5="selftest_NOOP"
        hook_setSavedMD5="selftest_NOOP"
        hook_restart_upsd="selftest_NOOP"
        hook_restart_drv="selftest_NOOP"
        ;;
    "")
        echo "Error detecting the service-management framework on this OS" >&2
        exit 1
        ;;
    *)
        echo "Error: User provided an unknown service-management framework '$SERVICE_FRAMEWORK'" >&2
        exit 1
        ;;
esac

selftest_NOOP() {
    echo "NO-OP: Self-testing context does not do systems configuration" >&2
    return 0
}

common_isFiled() {
    [ -n "$UPSLIST_FILE" ] && \
    for UPSF in $UPSLIST_FILE ; do
        [ "$1" = "$UPSF" ] && return 0
        [ "`$hook_validInstanceName "$UPSF"`" = "$1" ] && return 0
    done
    return 1
}

common_isRegistered() {
    [ -n "$UPSLIST_SVCS" ] && \
    for UPSS in $UPSLIST_SVCS ; do
        [ "$1" = "$UPSS" ] && return 0
        [ "`$hook_validInstanceName "$1"`" = "$UPSS" ] && return 0
    done
    return 1
}

upslist_equals() {
    # Compare pre-sorted list of DEVICES ($1) and SVCINSTs ($2) including
    # the possible mangling for service names. Return 0 if lists describe
    # exactly same set of devices and their services.
    # Note: This logic only checks the names, not the contents of device
    # sections, so re-definitions of an existing device configuration
    # would not trigger a service restart by itself. Such deeper check
    # belongs in a different routine, see upssvcconf_checksum_unchanged().

    # Trivial case 0: one string is empty, another is not
    # Note: `echo '' | wc -l` == "1" not "0"!
    [ -n "$1" -a -z "$2" ] && return 1
    [ -z "$1" -a -n "$2" ] && return 1

    # Trivial case 1: equal strings
    [ "$1" = "$2" ] && return 0
    # Trivial case 2: different amount of entries
    [ "`echo "$1" | wc -l`" = "`echo "$2" | wc -l`" ] || return $?

    _TMP_DEV_SVC=""
    for _DEV in $1 ; do
        DEVINST="`$hook_validInstanceName "$_DEV"`"
        for _SVC in $2 ; do
            [ "$_DEV" = "$_SVC" ] \
            || [ "$DEVINST" = "$_SVC" ] \
            && { [ -z "$_TMP_DEV_SVC" ] \
                 && _TMP_DEV_SVC="$_DEV = $_SVC" \
                 || _TMP_DEV_SVC="$_TMP_DEV_SVC
$_DEV = $_SVC" ; }
        done
    done

    # Input was not empty; did anything in output fit?
    [ -z "$_TMP_DEV_SVC" ] && return 1

    # Exit code : is the built mapping as long as the source list(s)?
    [ "`echo "$1" | wc -l`" = "`echo "$_TMP_DEV_SVC" | wc -l`" ]
}

upssvcconf_checksum_unchanged() {
    # $1 = dev, $2 = svc
    # compare checksums of the configuration section from the file and the
    # stashed configuration in a service instance (if any).
    # FIXME : optimize by caching, we likely have quite a few requests
    [ "`upsconf_getSection_MD5 "$1"`" = "`$hook_getSavedMD5 "$2"`" ]
}

upslist_checksums_unchanged() {
    # For each device and its corresponding unit, compare checksums of the
    # configuration section from the file and the stashed configuration in
    # a service instance. Prints a list of mismatching service names that
    # should get reconfigured.
    [ -z "$1" -o -z "$2" ] && return 1

    _TMP_SVC=""
    for _DEV in $1 ; do
        DEVINST="`$hook_validInstanceName "$_DEV"`"
        for _SVC in $2 ; do
            if [ "$_DEV" = "$_SVC" ] \
            || [ "$DEVINST" = "$_SVC" ] \
            ; then
                upssvcconf_checksum_unchanged "$_DEV" "$_SVC" || \
                { [ -z "$_TMP_SVC" ] \
                  && _TMP_SVC="$_SVC" \
                  || _TMP_SVC="$_TMP_SVC
$_SVC" ; }
            fi
        done
    done
    [ -z "$_TMP_SVC" ] && return 0
    echo "$_TMP_SVC"
    return 1
}

upsconf_getSection_content() {
    # "$1" = name of ups.conf section to display in whole, from whatever
    # comes on stdin (file or a pre-made normalized variable)
    # empty "$1" means the global config (before any sections)
    #
    # NOTE (TODO?): This routine finds the one NUT device section, prints it
    # and returns when the section is over. It currently does not cover (in
    # a way allowing to do it efficiently) selection of several sections,
    # or storing each section content in some array or dynamic variables
    # (as would be better fit for portable shells) to later address them
    # quickly without re-parsing the file or big envvar many times.
    #

    CURR_SECTION=""
    SECTION_CONTENT=""
    RES=1
    [ -n "$1" ] || RES=0
    while read LINE ; do
        case "$LINE" in
            \["$1"\])
                if [ "$RES" = 0 ]; then
                    # We have already displayed a section, here is a new one,
                    # and this routine only displays one (TODO: toggle?)
                    break
                fi
                SECTION_CONTENT="$LINE"
                CURR_SECTION="$1"
                RES=0
                continue
                ;;
            \[*\ *\]|\[*"$TABCHAR"*\])
                # Note that section-name brackets should contain a single token
                # Fall through to add the line to contents of existing section
                ;;
            \[*\])
                [ "$CURR_SECTION" = "$1" ] && break
                # Use a value that can not be a section name here:
                CURR_SECTION="[]"
                continue
                ;;
            "") continue ;;
            *)  ;; # Fall through to add the line to contents of existing section
        esac
        if [ "$CURR_SECTION" = "$1" ]; then
            if [ -n "$SECTION_CONTENT" ]; then
                SECTION_CONTENT="$SECTION_CONTENT
$LINE"
            else
                SECTION_CONTENT="$LINE"
            fi
        fi
    done

    if [ -n "$SECTION_CONTENT" ]; then
        echo "$SECTION_CONTENT"
    fi

    [ "$RES" = 0 ] || echo "ERROR: Section [$1] was not found in the '$UPSCONF' file" >&2
    return $RES
}

upsconf_getSection() {
    # Use the whole output of normalization parser
    upslist_normalizeFile_once || return    # Propagate errors upwards
    upsconf_getSection_content "$@" << EOF
${UPSCONF_DATA}
EOF
}

upsconf_getSection_MD5() {
    calc_md5 "`upsconf_getSection "$@"`"
}

upsconf_getSection_SDP() {
    # Use the section-driver-port subset
    upslist_normalizeFile_once || return    # Propagate errors upwards
    upsconf_getSection_content "$@" << EOF
${UPSCONF_DATA_SDP}
EOF
}

upsconf_getValue() {
    # "$1" = name of ups.conf section, may be empty for global config
    # "$2..$N" = name of config key; we will echo its value
###    [ -n "$1" ] || return $?
    [ -n "$2" ] || return $?
    [ -n "$GETSECTION" ] || GETSECTION="upsconf_getSection"
    CURR_SECTION="" # Gets set by a GETSECTION implementation
    RES=0

    # Note: Primary aim of this egrep is to pick either assignments or flags
    # As a by-product it can be used to test if a particular value is set ;)
    SECTION_CONTENT="`$GETSECTION "$1"`" || return
    shift
    KEYS="$*"

    while [ "$#" -gt 0 ] ; do
        RES_L=0
        VALUE=""

        LINE="`echo "$SECTION_CONTENT" | egrep '(^'"$1"'=|^'"$1"'$)'`" \
        && VALUE="$(echo "$LINE" | sed -e "s,^$1=,," -e 's,^\"\(.*\)\"$,\1,' -e "s,^'\(.*\)'$,\1,")" \
        || RES_L=$?

        [ "$RES_L" = 0 ] || { RES="$RES_L" ; echo "ERROR: Section [$CURR_SECTION] or key '$1' in it was not found in the '$UPSCONF' file" >&2 ; }

        echo "$VALUE"
        shift
    done

    [ "$RES" = 0 ] || echo "ERROR: Section [$CURR_SECTION] or key(s) '$KEYS' in it was not found in the '$UPSCONF' file" >&2
    return $RES
}

upsconf_getDriver() {
    # "$1" = name of ups.conf section; return (echo) the driver name used there
    # In the context this function is used, UPSCONF exists and section is there
    GETSECTION="upsconf_getSection_SDP" upsconf_getValue "$1" "driver"
    return $?
}

upsconf_getPort() {
    # "$1" = name of ups.conf section; return (echo) the "port" name used there
    # In the context this function is used, UPSCONF exists and section is there
    GETSECTION="upsconf_getSection_SDP" upsconf_getValue "$1" "port"
    return $?
}

upsconf_getDriverMedia() {
    # "$1" = name of ups.conf section; return (echo) name and type of driver as
    # needed for dependency evaluation (what services we must depend on for this
    # unit), newline-separated (drvname<EOL>type). Empty type for unclassified
    # results, assuming no known special dependencies (note that depending on
    # particular system's physics, both serial and network media may need USB).
    CURR_DRV="`upsconf_getDriver "$1"`" || return $?
    case "$CURR_DRV" in
        *netxml*|*snmp*|*ipmi*|*powerman*|*-mib*|*avahi*|*apcupsd*)
            printf '%s\n%s\n' "$CURR_DRV" "network" ; return ;;
        *usb*)
            printf '%s\n%s\n' "$CURR_DRV" "usb" ; return ;;
        nutdrv_qx) # May be direct serial or USB
            CURR_PORT="`upsconf_getPort "$1"`" || CURR_PORT=""
            case "$CURR_PORT" in
                auto|/dev/*usb*|/dev/*hid*)
                    printf '%s\n%s\n' "$CURR_DRV" "usb" ; return ;;
                /dev/*)
                    # See drivers/nutdrv_qx.c :: upsdrv_initups() for a list
                    if [ -n "`upsconf_getValue "$1" 'subdriver' 'vendorid' 'productid' 'vendor' 'product' 'serial' 'bus' 'langid_fix'`" ] \
                    ; then
                        printf '%s\n%s\n' "$CURR_DRV" "usb" ; return
                    else
                        printf '%s\n%s\n' "$CURR_DRV" "serial" ; return
                    fi
                    ;;
                *)
                    printf '%s\n%s\n' "$CURR_DRV" "" ; return ;;
            esac
            ;;
        *dummy*|*clone*) # May be networked (proxy to remote NUT)
            CURR_PORT="`upsconf_getPort "$1"`" || CURR_PORT=""
            case "$CURR_PORT" in
                *@localhost|*@|*@127.0.0.1|*@::1)
                    printf '%s\n%s\n' "$CURR_DRV" "network-localhost" ; return ;;
                *@*)
                    printf '%s\n%s\n' "$CURR_DRV" "network" ; return ;;
                *)
                    printf '%s\n%s\n' "$CURR_DRV" "" ; return ;;
            esac
            ;;
        *)  printf '%s\n%s\n' "$CURR_DRV" "" ; return ;;
    esac
}

upsconf_getMedia() {
    _DRVMED="`upsconf_getDriverMedia "$1"`" || return
    echo "$_DRVMED" | tail -n +2
    return 0
}

upsconf_debug() {
    _DRV="`upsconf_getDriver "$1"`"
    _PRT="`upsconf_getPort "$1"`"
    _MED="`upsconf_getMedia "$1"`"
    _MD5="`upsconf_getSection_MD5 "$1"`"
    NAME_MD5="`calc_md5 "$1"`"
    echo "INST: ${NAME_MD5}~[$1]: DRV='$_DRV' PORT='$_PRT' MEDIA='$_MED' SECTIONMD5='$_MD5'"
}

calc_md5() {
    # Tries several ways to produce an MD5 of the "$1" argument
    _MD5="`echo "$1" | md5sum 2>/dev/null | awk '{print $1}'`" && [ -n "$_MD5" ] || \
    { _MD5="`echo "$1" | openssl dgst -md5 2>/dev/null | awk '{print $NF}'`" && [ -n "$_MD5" ]; } || \
    return 1

    echo "$_MD5"
}

calc_md5_file() {
    # Tries several ways to produce an MD5 of the file named by "$1" argument
    [ -s "$1" ] || return 2

    _MD5="`md5sum 2>/dev/null < "$1" | awk '{print $1}'`" && [ -n "$_MD5" ] || \
    { _MD5="`openssl dgst -md5 2>/dev/null < "$1" | awk '{print $NF}'`" && [ -n "$_MD5" ]; } || \
    return 1

    echo "$_MD5"
}

smf_validFullUnitName() {
    case "$1" in
        *:*) echo "$1" ;;
        *)   echo "$SVCNAME_SMF:$1" ;;
    esac
}
smf_validInstanceName() {
    echo "MD5_`calc_md5 "$1"`"
}
smf_validInstanceSuffixName() {
    case "$1" in
        *:*) echo "$1" | sed 's,^.*:\([^:]*\)$,\1,' ;;
        *)   echo "$1" ;;
    esac
}
smf_registerInstance() {
    DEVICE="$1"
    SVCINST="$1"
    /usr/sbin/svccfg -s nut-driver add "$DEVICE" || \
    { SVCINST="`smf_validInstanceName "$1"`" && \
      /usr/sbin/svccfg -s nut-driver add "$SVCINST" || return ; }
    echo "Added instance: 'nut-driver:$SVCINST' for NUT configuration section '$DEVICE'" >&2

    DEPSVC=""
    DEPREQ=""
    _MED="`upsconf_getMedia "$DEVICE"`"
    case "$_MED" in
        usb)
            DEPSVC="$DEPSVC_USB_SMF"
            DEPREQ="$DEPREQ_USB_SMF" ;;
        network-localhost)
            DEPSVC="$DEPSVC_NET_LOCAL_SMF"
            DEPREQ="$DEPREQ_NET_LOCAL_SMF" ;;
        network)
            DEPSVC="$DEPSVC_NET_FULL_SMF"
            DEPREQ="$DEPREQ_NET_FULL_SMF" ;;
        serial) ;;
        '') ;;
        *)  echo "WARNING: Unexpected NUT media type ignored: '$_MED'" >&2 ;;
    esac

    TARGET_FMRI="nut-driver:$SVCINST"
    if [ -n "$DEPSVC" ]; then
        [ -n "$DEPREQ" ] || DEPREQ="optional_all"
        echo "Adding '$DEPREQ' dependency for '$SVCINST' on '$DEPSVC'..."

        DEPPG="nut-driver-enumerator-generated"
        RESTARTON="refresh"
        /usr/sbin/svccfg -s "$TARGET_FMRI" addpg "$DEPPG" dependency && \
        /usr/sbin/svccfg -s "$TARGET_FMRI" setprop "$DEPPG"/grouping = astring: "$DEPREQ" && \
        /usr/sbin/svccfg -s "$TARGET_FMRI" setprop "$DEPPG"/restart_on = astring: "$RESTARTON" && \
        /usr/sbin/svccfg -s "$TARGET_FMRI" setprop "$DEPPG"/type = astring: service && \
        /usr/sbin/svccfg -s "$TARGET_FMRI" setprop "$DEPPG"/entities = fmri: "($DEPSVC)" && \
        echo "OK" || echo "FAILED to define the dependency" >&2
    fi

    smf_setSavedMD5 "$SVCINST" "`upsconf_getSection_MD5 "$DEVICE"`"

    /usr/sbin/svcadm refresh "${TARGET_FMRI}" || return
    if [ "$AUTO_START" = yes ] ; then
        /usr/sbin/svcadm clear "${TARGET_FMRI}" 2>/dev/null || true
        /usr/sbin/svcadm enable "${TARGET_FMRI}" || return
        echo "Started instance: 'nut-driver:$SVCINST' for NUT configuration section '$DEVICE'" >&2
    fi
}
smf_unregisterInstance() {
    echo "Removing instance: 'nut-driver:$1' ..." >&2
    /usr/sbin/svcadm disable -ts 'nut-driver:'"$1" || false
    /usr/sbin/svccfg -s nut-driver delete "$1"
}
smf_refreshSupervizor() {
    :
}
smf_listInstances_raw() {
    # Newer versions have pattern matching; older SMF might not have this luxury
    /usr/bin/svcs -a -H -o fmri | egrep '/nut-driver:'
}
smf_listInstances() {
    smf_listInstances_raw | sed 's/^.*://' | sort -n
}
smf_getSavedMD5() {
    # Query service instance $1
    PG="nut-driver-enumerator-generated-checksum"
    PROP="SECTION_CHECKSUM"

    if [ -n "$1" ]; then
        TARGET_FMRI="nut-driver:$1"
    else
        # Global section
        TARGET_FMRI="nut-driver"
        PROP="SECTION_CHECKSUM_GLOBAL"
    fi

    # Note: lookups for GLOBAL cause each service instance to show up
    /usr/bin/svcprop -p "$PG/$PROP" "$TARGET_FMRI" | head -1 | awk '{print $NF}'
}
smf_setSavedMD5() {
    # Save checksum value $2 into service instance $1
    PG="nut-driver-enumerator-generated-checksum"
    PROP="SECTION_CHECKSUM"

    if [ -n "$1" ]; then
        TARGET_FMRI="nut-driver:$1"
    else
        # Global section
        TARGET_FMRI="nut-driver"
        PROP="SECTION_CHECKSUM_GLOBAL"
    fi

    /usr/sbin/svccfg -s "$TARGET_FMRI" delprop "$PG" || true
    /usr/sbin/svccfg -s "$TARGET_FMRI" addpg "$PG" application && \
    /usr/sbin/svccfg -s "$TARGET_FMRI" setprop "$PG/$PROP" = astring: "$2"
    [ $? = 0 ] && echo "OK" || { echo "FAILED to stash the checksum">&2 ; return 1 ; }
    /usr/sbin/svcadm refresh "${TARGET_FMRI}" || return
}
smf_restart_upsd() {
    echo "Restarting NUT data server to make sure it knows new configuration..."
    /usr/sbin/svcadm enable "nut-server" 2>/dev/null
    /usr/sbin/svcadm clear "nut-server" 2>/dev/null
    /usr/sbin/svcadm refresh "nut-server" || \
    /usr/sbin/svcadm restart "nut-server"
}
smf_restart_drv() {
    echo "Restarting NUT driver instance '$1' to make sure it knows new configuration..."
    /usr/sbin/svcadm enable "nut-driver:$1" 2>/dev/null
    /usr/sbin/svcadm clear "nut-driver:$1" 2>/dev/null
    /usr/sbin/svcadm refresh "nut-driver:$1" || \
    /usr/sbin/svcadm restart "nut-driver:$1"
}

systemd_validFullUnitName() {
    case "$1" in
        *@*.*) echo "$1" ;;
        *@*) echo "$1.service" ;;
        *)   echo "$SVCNAME_SYSTEMD@$1.service" ;;
    esac
}
systemd_validInstanceName() {
    echo "MD5_`calc_md5 "$1"`"
}
systemd_validInstanceSuffixName() {
    echo "$1" | sed -e 's,^.*@,,' -e 's,\.service$,,'
}
systemd_registerInstance() {
    # Instance is registered by device section name; ultimate name in systemd may differ
    DEVICE="$1"
    SVCINST="$1"
    /bin/systemctl enable 'nut-driver@'"$DEVICE".service || \
    { SVCINST="`systemd_validInstanceName "$1"`" && \
      /bin/systemctl enable 'nut-driver@'"$SVCINST".service || return ; }
    echo "Enabled instance: 'nut-driver@$SVCINST' for NUT configuration section '$DEVICE'" >&2

    DEPSVC=""
    DEPREQ=""
    _MED="`upsconf_getMedia "$DEVICE"`"
    case "$_MED" in
        usb)
            DEPSVC="$DEPSVC_USB_SYSTEMD"
            DEPREQ="$DEPREQ_USB_SYSTEMD" ;;
        network-localhost)
            DEPSVC="$DEPSVC_NET_LOCAL_SYSTEMD"
            DEPREQ="$DEPREQ_NET_LOCAL_SYSTEMD" ;;
        network)
            DEPSVC="$DEPSVC_NET_FULL_SYSTEMD"
            DEPREQ="$DEPREQ_NET_FULL_SYSTEMD" ;;
        serial) ;;
        '') ;;
        *)  echo "WARNING: Unexpected NUT media type ignored: '$_MED'" >&2 ;;
    esac
    if [ -n "$DEPSVC" ]; then
        [ -n "$DEPREQ" ] || DEPREQ="#Wants"
        echo "Adding '$DEPREQ'+After dependency for '$SVCINST' on '$DEPSVC'..."
        mkdir -p "${SYSTEMD_CONFPATH}/nut-driver@$SVCINST.service.d" && \
        cat > "${SYSTEMD_CONFPATH}/nut-driver@$SVCINST.service.d/nut-driver-enumerator-generated.conf" <<EOF
# Customization generated `date -u` by nut-driver-enumerator for NUT device '$DEVICE'
# DO NOT EDIT: This file would be removed or overwritten by that service
[Unit]
Description=Network UPS Tools - device driver for NUT device '$DEVICE'
${DEPREQ}=${DEPSVC}
After=${DEPSVC}
EOF
        [ $? = 0 ] && echo "OK" || echo "FAILED to define the dependency" >&2
    fi

    systemd_setSavedMD5 "$SVCINST" "`upsconf_getSection_MD5 "$DEVICE"`"

    if [ "$AUTO_START" = yes ] ; then
        /bin/systemctl start --no-block 'nut-driver@'"$SVCINST".service || return
        echo "Started instance: 'nut-driver@$SVCINST' for NUT configuration section '$DEVICE'" >&2
    fi
}
systemd_unregisterInstance() {
    echo "Removing instance: 'nut-driver@$1' ..." >&2
    /bin/systemctl stop 'nut-driver@'"$1".service || false
    /bin/systemctl disable 'nut-driver@'"$1".service
    rm -rf "${SYSTEMD_CONFPATH}/nut-driver@$1.service.d"
    /bin/systemctl reset-failed 'nut-driver@'"$1".service
}
systemd_refreshSupervizor() {
    /bin/systemctl daemon-reload
}
systemd_listInstances_raw() {
    /bin/systemctl show 'nut-driver@*' -p Id | egrep '=nut-driver' | sed 's,^Id=,,'
}
systemd_listInstances() {
    systemd_listInstances_raw | sed -e 's/^.*@//' -e 's/\.service$//' | sort -n
}
systemd_getSavedMD5() {
    # Query service instance $1 or global section
    PROP="SECTION_CHECKSUM"
    [ -n "$1" ] || PROP="SECTION_CHECKSUM_GLOBAL"
    [ -s "${SYSTEMD_CONFPATH}/nut-driver@$1.service.d/nut-driver-enumerator-generated-checksum.conf" ] \
    && grep "Environment='$PROP=" "${SYSTEMD_CONFPATH}/nut-driver@$1.service.d/nut-driver-enumerator-generated-checksum.conf" | sed -e "s,^Environment='$PROP=,," -e "s,'\$,," \
    || { echo "Did not find '${SYSTEMD_CONFPATH}/nut-driver@$1.service.d/nut-driver-enumerator-generated-checksum.conf' with a $PROP" ; return 1; }
}
systemd_setSavedMD5() {
    # Save checksum value $2 into service instance $1
    PROP="SECTION_CHECKSUM"
    [ -n "$1" ] || PROP="SECTION_CHECKSUM_GLOBAL"
    mkdir -p "${SYSTEMD_CONFPATH}/nut-driver@$1.service.d" && \
    cat > "${SYSTEMD_CONFPATH}/nut-driver@$1.service.d/nut-driver-enumerator-generated-checksum.conf" << EOF
[Service]
Environment='$PROP=$2'
EOF
    [ $? = 0 ] && echo "OK" || { echo "FAILED to stash the checksum">&2 ; return 1 ; }
}
systemd_restart_upsd() {
    # Do not restart/reload if not already running
    case "`/bin/systemctl is-active "nut-server"`" in
        active|unknown) ;; # unknown meant "starting" in our testing...
        *) return 0 ;;
    esac

    echo "Restarting NUT data server to make sure it knows new configuration..."
    # Note: reload is a better way to go about this, so the
    # data service is not interrupted by re-initialization
    # of the daemon. But systemd/systemctl sometimes stalls...
    # Coreutils timeout
    TIMEOUT=""
    if which timeout 2>/dev/null >/dev/null ; then
        # Systemd default timeout for unit start/stop
        TIMEOUT="timeout 90s "
    fi

    $TIMEOUT /bin/systemctl reload-or-restart "nut-server" || \
    $TIMEOUT /bin/systemctl restart "nut-server"
}

systemd_restart_drv() {
    # Do not restart/reload if not already running
    case "`/bin/systemctl is-active "nut-driver@$1"`" in
        active|unknown) ;;
        *) return 0 ;;
    esac

    echo "Restarting NUT driver instance '$1' to make sure it knows new configuration..."
    TIMEOUT=""
    if which timeout 2>/dev/null >/dev/null ; then
        # Systemd default timeout for unit start/stop
        TIMEOUT="timeout 90s "
    fi

    # Full restart, e.g. in case we changed the user= in configs
    $TIMEOUT /bin/systemctl restart "nut-driver@$1"
}

upslist_normalizeFile_filter() {
    # See upslist_normalizeFile() detailed comments below; this routine
    # is a pipe worker to prepare the text into a simpler expected form.

    # Pick the lines which contain a bracket or assignment character,
    # or a single token (certain keywords come as just NUT "flags"),
    # trim leading and trailing whitespace, comment-only lines, and in
    # assignment lines trim the spaces around equality character and
    # quoting characters around assignment of values without whitespaces.
    # Any whitespace characters around a section name (single token that
    # starts the line and is enclosed in brackets) and a trailing comment
    # are dropped. Note that brackets with spaces inside, and brackets
    # that do not start the non-whitespace payload of the line, are not
    # sections.
    egrep -v '(^$|^#)' | \
    sed -e 's,^['"$TABCHAR"'\ ]*,,' \
        -e 's,^\#.*$,,' \
        -e 's,['"$TABCHAR"'\ ]*$,,' \
        -e 's,^\([^=\ '"$TABCHAR"']*\)['"$TABCHAR"'\ ]*=['"$TABCHAR"'\ ]*,\1=,g' \
        -e 's,=\"\([^\ '"$TABCHAR"']*\)\"$,=\1,' \
        -e 's,^\(\[[^]'"$TABCHAR"'\ ]*\]\)['"$TABCHAR"'\ ]*\(#.*\)*$,\1,' \
    | egrep -v '^$' \
    | egrep '([\[\=]|^[^ '"$TABCHAR"']*$|^[^ '"$TABCHAR"']*[ '"$TABCHAR"']*\#.*$)'
}

upslist_normalizeFile() {
    # Read the ups.conf file and find all defined sections (names of
    # configuration blocks for drivers that connect to a certain device
    # using specified protocol and media); normalize section contents
    # as detailed below, to simplify subsequent parsing and comparison.

    # File contents
    UPSCONF_DATA=""
    UPSCONF_DATA_SDP=""
    if [ -n "$UPSCONF" ] && [ -f "$UPSCONF" ] && [ -r "$UPSCONF" ]; then
        [ ! -s "$UPSCONF" ] \
        && echo "WARNING: The '$UPSCONF' file exists but is empty" >&2 \
        && return 0
        # Ok to continue - we may end up removing all instances
    else
        echo "FATAL: The '$UPSCONF' file does not exist or is not readable" >&2
        return 2
    fi

    # Store a normalized version of NUT configuration file contents.
    # Also use a SDP subset with just section, driver and port info
    # for faster parsing when determining driver-required media etc.
    UPSCONF_DATA="$(upslist_normalizeFile_filter < "$UPSCONF")" \
        && [ -n "$UPSCONF_DATA" ] \
        && UPSCONF_DATA_SDP="`egrep '^(\[.*\]|driver=|port=)' << EOF
$UPSCONF_DATA
EOF`" \
        ||  { echo "Error reading the '$UPSCONF' file or it does not declare any device configurations: nothing left after normalization" >&2
              UPSCONF_DATA=""
              UPSCONF_DATA_SDP=""
            }
}

upslist_normalizeFile_once() {
    # Wrapper that ensures that the parsing is only done once
    # (will re-parse if there were no devices listed on the
    # first time, though)
    [ -z "$UPSCONF_DATA" ] && [ -z "$UPSCONF_DATA_SDP" ] || return 0
    upslist_normalizeFile
}

upslist_readFile() {
    # Use the routine above (unconditionally) to get or update the
    # listing of device sections known at this moment.

    # List of devices from the config file
    UPSLIST_FILE=""
    if [ "$DO_NORMALIZE_ONCE" = yes ]; then
        upslist_normalizeFile_once || return    # Propagate errors upwards
    else
        upslist_normalizeFile || return    # Propagate errors upwards
    fi

    if [ -n "$UPSCONF_DATA" ] ; then
        # Note that section-name brackets should contain a single token
        UPSLIST_FILE="$(echo "$UPSCONF_DATA_SDP" | egrep '^\[[^'"$TABCHAR"'\ ]*\]$' | sed 's,^\[\(.*\)\]$,\1,' | sort -n)" \
            || UPSLIST_FILE=""
        if [ -z "$UPSLIST_FILE" ] ; then
            echo "Error reading the '$UPSCONF' file or it does not declare any device configurations: no section declarations in parsed normalized contents" >&2
        fi
    fi
    # Ok to continue with empty results - we may end up removing all instances
}

upslist_readFile_once() {
    # Wrapper that ensures that the parsing is only done once
    # (will re-parse if there were no devices listed on the
    # first time, though)
    [ -z "$UPSLIST_FILE" ] || return 0
    DO_NORMALIZE_ONCE=yes upslist_readFile
}

upslist_readSvcs() {
    UPSLIST_SVCS="`$hook_listInstances`" || UPSLIST_SVCS=""
    if [ -z "$UPSLIST_SVCS" ] && [ "$1" != "-" ] ; then
        EXPLAIN=""
        [ -z "$1" ] || EXPLAIN=" - $1"
        echo "Error reading the list of ${SERVICE_FRAMEWORK-} service instances for UPS drivers, or none are defined${EXPLAIN}" >&2
        # Ok to continue - we may end up defining new instances
    fi
}

upslist_debug() {
    for UPSF in "" $UPSLIST_FILE ; do
        upsconf_debug "$UPSF"
    done
}

upslist_addSvcs() {
    # Note: This routine registers service instances for device config sections
    # that are not wrapped currently. Support for redefined previously existing
    # sections - is attained by removing the old service instance elsewhere and
    # recreating it here, since any data could change including the dependency
    # list, etc.
    for UPSF in $UPSLIST_FILE ; do
        if ! common_isRegistered "$UPSF" ; then
            echo "Adding new ${SERVICE_FRAMEWORK} service instance for power device [${UPSF}]..." >&2
            $hook_registerInstance "$UPSF"
        fi
    done
}

upslist_delSvcs() {
    for UPSS in $UPSLIST_SVCS ; do
        if ! common_isFiled "$UPSS" ; then
            echo "Dropping old ${SERVICE_FRAMEWORK} service instance for power device [${UPSS}] which is no longer in config file..." >&2
            $hook_unregisterInstance "$UPSS"
        fi
    done
}

upslist_restartSvcs() {
    for UPSS in $UPSLIST_SVCS ; do
        if common_isFiled "$UPSS" ; then
            $hook_restart_drv "$UPSS"
        fi
    done
}

# FIXME : process via kill -l?
# Different shells use a SIG prefix or not to signal names
# so standard numbers are in fact more portable :\
TERMINATION_SIGNALS="2 3 15"
RECONFIGURATION_SIGNALS="1"

TERMINATE_ASAP=false
trap_handle_interruption_exit() {
    # Handle SIGINT, SIGQUIT, SIGTERM with a message
    echo "`date -u` : Received an interruption signal, terminating the script now" >&2
    exit 0
}

trap_handle_interruption() {
    # Handle SIGINT, SIGQUIT, SIGTERM gracefully - tell the main
    # iteration to complete and just then abort
    echo "`date -u` : Received an interruption signal, will terminate the script after ending the main routine. Repeat the signal if urgent!" >&2
    TERMINATE_ASAP=true
    trap 'trap_handle_interruption_exit' $TERMINATION_SIGNALS
}

nut_driver_enumerator_main() {
    ################# MAIN PROGRAM by default
    TERMINATE_ASAP=false
    trap 'trap_handle_interruption' $TERMINATION_SIGNALS

    # Note: do not use the read..._once() here, to ensure that the
    # looped daemon sees the whole picture, which can be new every time
    upslist_readFile || return $?
    #upslist_debug
    upslist_readSvcs "before manipulations"

    # Test if global config has changed since last run
    RESTART_ALL=no
    upssvcconf_checksum_unchanged "" || { echo "`date -u` : Detected changes in global section of '$UPSCONF', will restart all drivers"; RESTART_ALL=yes; }

    # Quickly exit if there's nothing to do; note the lists are pre-sorted
    # Otherwise a non-zero exit will be done below
    # Note: We implement testing in detail whether section definitions were
    # changed since last run, as a first step before checking that name
    # lists are still equivalent, because we need to always have the result
    # of the "has it changed?" check as a hit-list of something to remove,
    # while the check for no new device section definitions is just boolean.
    # We can only exit quickly if both there are no changed sections and no
    # new or removed sections since last run.
    NEW_CHECKSUM="`upslist_checksums_unchanged "$UPSLIST_FILE" "$UPSLIST_SVCS"`" \
    && [ -z "$NEW_CHECKSUM" ] \
    && upslist_equals "$UPSLIST_FILE" "$UPSLIST_SVCS" \
    && if [ -z "$DAEMON_SLEEP" -o "${VERBOSE_LOOP}" = yes ] ; then \
        echo "`date -u` : OK: No changes to reconcile between ${SERVICE_FRAMEWORK} service instances and device configurations in '$UPSCONF'" ; \
       fi \
    && [ "$RESTART_ALL" = no ] && return 0

    if [ -n "$NEW_CHECKSUM" ]; then
        for UPSS in $NEW_CHECKSUM ; do
            echo "Dropping old ${SERVICE_FRAMEWORK} service instance ${UPSS} whose section in config file has changed..." >&2
            $hook_unregisterInstance "$UPSS"
        done
        upslist_readSvcs "after updating for new config section checksums"
    fi

    if [ -n "$UPSLIST_SVCS" ]; then
        # Drop services that are not in config file (any more?)
        upslist_delSvcs

        if [ "$RESTART_ALL" = yes ] && [ "$AUTO_START" = yes ] ; then
            # Here restart only existing services; new ones will (try to)
            # start soon after creation and upsd is handled below
            upslist_restartSvcs
        fi
    fi

    if [ "$RESTART_ALL" = yes ] ; then
        # Save new checksum of global config
        $hook_setSavedMD5 "" "`upsconf_getSection_MD5 ""`"
    fi

    if [ -n "$UPSLIST_FILE" ]; then
        # Add services for sections that are in config file but not yet wrapped
        upslist_addSvcs
        $hook_refreshSupervizor
        upslist_readSvcs "after checking for new config sections to define service instances"
    fi

    upslist_readSvcs
    if [ -n "$UPSLIST_SVCS" ] ; then
        echo "=== The currently defined service instances are:"
        echo "$UPSLIST_SVCS"
    fi

    if [ -n "$UPSLIST_FILE" ] ; then
        echo "=== The currently defined configurations in '$UPSCONF' are:"
        echo "$UPSLIST_FILE"
    fi

    # We had some changes to the config file; upsd must be made aware
    if [ "$AUTO_START" = yes ] ; then
        $hook_restart_upsd
    fi

    # Return 42 if there was a change applied succesfully
    # (but e.g. some services should restart - upsd, maybe upsmon)
    UPSLIST_EQ_RES=0
    upslist_equals "$UPSLIST_FILE" "$UPSLIST_SVCS" || UPSLIST_EQ_RES=$?

    # File processing and service startups take a while;
    # make sure upsconf did not change while we worked...
    # NOTE: Check this at the last moment to minimize
    # the chance of still not noticing the change made
    # at just the wrong moment.
    UPSCONF_CHECKSUM_END="`calc_md5_file "$UPSCONF"`" || true
    if [ "$UPSCONF_CHECKSUM_END" != "$UPSCONF_CHECKSUM_START" ] ; then
        # NOTE: even if daemonized, the sleep between iterations
        # can be configured into an uncomfortably long lag, so
        # we should re-sync the system config in any case.
        echo "`date -u` : '$UPSCONF' changed while $0 $* was processing its older contents; re-running the script to pick up the late-coming changes"
        # Make sure the cycle does not repeat itself due to diffs
        # from an ages-old state of the file from when we started.
        UPSCONF_CHECKSUM_START="$UPSCONF_CHECKSUM_END"
        ( nut_driver_enumerator_main ) ; return $?
        # The "main" routine at the end of recursions will
        # do REPORT_RESTART_42 logic or the error exit-code
    fi

    if [ "$UPSLIST_EQ_RES" = 0 ] ; then
        echo "`date -u` : OK: No more changes to reconcile between ${SERVICE_FRAMEWORK} service instances and device configurations in '$UPSCONF'"
        [ "${REPORT_RESTART_42-}" = no ] && return 0 || return 42
    fi
    return 13
}

RECONFIGURE_ASAP=false
trap_handle_hup_main() {
    echo "`date -u` : Received a HUP during processing, scheduling reconfiguration to repeat ASAP (after the current iteration is done)" >&2
    # Note: in the worst case the reconfig would run twice;
    # we do not update UPSCONF_CHECKSUM_START in this case
    # to avoid corrupting decisions of the currently running
    # processing.
    RECONFIGURE_ASAP=true
}

trap_handle_hup_sleep() {
<<<<<<< HEAD
    echo "`date -u` : Received a HUP in my sleep, reprocessing reconfigs right now!" >&2
=======
    echo "`date -u` : Received a HUP in my sleep, reprocessing configs right now!" >&2
>>>>>>> 53612ea8
    # Avoid re-parsing main twice, though don't recalculate
    # checksums needlessly on every loop cycle, either...
    UPSCONF_CHECKSUM_START="`calc_md5_file "$UPSCONF"`" || true
    RECONFIGURE_ASAP=true
    if [ -n "$1" ] ; then
        # Kill the sleeper PID
        kill "$1"
    fi
}

daemonize() {
    # Note: do not further sub-shell this routine, so systemd
    # is not confused whom to signal.
<<<<<<< HEAD
=======
    echo "`date -u` : Daemonizing $0 with config re-evaluation frequency $DAEMON_SLEEP" >&2
>>>>>>> 53612ea8

    # Support (SIG)HUP == signal code 1 to quickly reconfigure,
    # e.g. to request it while the sleep is happening or while
    # "main" is processing an earlier change of the file.
    RECONFIGURE_ASAP=false
    trap 'trap_handle_hup_main' $RECONFIGURATION_SIGNALS

    # Note: this loop would die on errors with config file or
    # inability to ensure that it matches the list of services.
    # If caller did not `export REPORT_RESTART_42=no` then the
    # loop would exit with code 42, and probably trigger restart
    # of the service which wraps this daemon do topple others that
    # depend on it.
    # Note: do not quickly skip the "main" based on full-file
    # checksum refresh, to ensure that whatever is configured
    # gets applied (e.g. if user disabled some services or they
    # died, or some config was not applied due to coding error).
    while nut_driver_enumerator_main ; do
        trap 'trap_handle_interruption_exit' $TERMINATION_SIGNALS
        if $TERMINATE_ASAP ; then
            echo "`date -u` : Trapped a SIGTERM/SIGINT/SIGQUIT during last run of nut_driver_enumerator_main, terminating gracefully now" >&2
            exit 0
        fi

        if $RECONFIGURE_ASAP ; then
            echo "`date -u` : Trapped a SIGHUP during last run of nut_driver_enumerator_main, repeating reconfiguration quickly" >&2
        else
            sleep $DAEMON_SLEEP &
            trap "trap_handle_hup_sleep $!" $RECONFIGURATION_SIGNALS
            wait $!
        fi
        RECONFIGURE_ASAP=false
        trap 'trap_handle_hup_main' $RECONFIGURATION_SIGNALS
    done
    exit $?
}

# Save the checksum of ups.conf as early as possible,
# to test in the end that it is still the same file.
UPSCONF_CHECKSUM_START="`calc_md5_file "$UPSCONF"`" || true

# By default, update wrapping of devices into services
if [ $# = 0 ]; then
    nut_driver_enumerator_main ; exit $?
fi

if [ $# = 1 ] ; then
    [ -n "$DAEMON_SLEEP" ] || DAEMON_SLEEP=60
    # Note: Not all shells have 'case ... ;&' support
    case "$1" in
        --daemon=*) DAEMON_SLEEP="`echo "$1" | sed 's,^--daemon=,,'`" ;;
        --daemon-after=*) DAEMON_SLEEP="`echo "$1" | sed 's,^--daemon-after=,,'`" ;;
    esac
    case "$1" in
        --daemon-after|--daemon-after=*)
            REPORT_RESTART_42=no nut_driver_enumerator_main || exit $?
            daemonize &
            exit $?
            ;;
        --daemon|--daemon=*)
            daemonize &
            exit $?
            ;;
    esac
fi
unset DAEMON_SLEEP

usage() {
    cat << EOF
$0 (no args)
        Update wrapping of devices into services
$0 --daemon(=freq)
        Update wrapping of devices into services in an infinite loop
        Default freq is 60 sec
$0 --daemon-after(=freq)
        Update wrapping of devices into services in an infinite loop
        First do one run of the loop though
        Default freq is 60 sec
$0 --reconfigure
        Stop and un-register all service instances and recreate them
        (e.g. if new dependency template was defined in a new
        version of this script and/or NUT package)
$0 --get-service-framework
        Print the detected service
        management framework in this OS
$0 --list-devices
        Print list of devices in NUT config
$0 --list-services
        Print list of service instances which wrap registered
        NUT devices (full name of service unit)
$0 --list-instances
        Print list of service instances which wrap registered
        NUT devices (just instance suffix)
$0 --get-service-for-device DEV
        Print the full name of service unit which wraps a NUT
        device named "DEV"
$0 --get-device-for-service SVC
        Print the NUT device name for full or instance-suffix name of
        a service unit which wraps it
$0 --list-services-for-devices
        Print a TAB-separated list of service units and corresponding
        NUT device names which each such unit wraps
$0 --show-configs|--show-all-configs
        Show the complete normalized list of device configuration blocks
$0 --show-config DEV
$0 --show-device-config DEV
        Show configuration block of the specified NUT device
$0 --show-device-config-value DEV KEY [KEY...]
        Show single configuration key value of the specified NUT device
        For flags, shows the flag name if present in the section
        If several keys or flags are requested, their values are reported
        one per line in the same order (including empty lines for missing
        values); any missing value yields a non-zero exit code.
EOF
}

while [ $# -gt 0 ]; do
    case "$1" in
        --help|-h|-help) usage; exit 0 ;;
        --get-service-framework) echo "${SERVICE_FRAMEWORK}" ; exit 0 ;;
        --reconfigure)
            upslist_readFile_once || exit $?
            upslist_readSvcs "before manipulations"

            if [ -n "$UPSLIST_SVCS" ]; then
                for UPSS in $UPSLIST_SVCS ; do
                    echo "Dropping old ${SERVICE_FRAMEWORK} service instance for power device [${UPSS}] to reconfigure the service unit..." >&2
                    $hook_unregisterInstance "$UPSS"
                done
                upslist_readSvcs "after dropping"
            fi

            if [ -n "$UPSLIST_FILE" ]; then
                upslist_addSvcs
                upslist_readSvcs "after checking for new config sections to define service instances"
            fi

            # Save new checksum of global config
            $hook_setSavedMD5 "" "`upsconf_getSection_MD5 ""`"

            # Service units were manipulated, including saving of checksums;
            # refresh the service management daemon if needed
            $hook_refreshSupervizor

            if [ -n "$UPSLIST_SVCS" ] ; then
                echo "=== The currently defined service instances are:"
                echo "$UPSLIST_SVCS"
            fi

            if [ -n "$UPSLIST_FILE" ] ; then
                echo "=== The currently defined configurations in '$UPSCONF' are:"
                echo "$UPSLIST_FILE"
            fi

            # We had some changes to the config file; upsd must be made aware
            if [ "$AUTO_START" = yes ] ; then
                $hook_restart_upsd
            fi

            # Return 42 if there was a change applied succesfully
            # (but e.g. some services should restart - upsd, maybe upsmon)
            UPSLIST_EQ_RES=0
            upslist_equals "$UPSLIST_FILE" "$UPSLIST_SVCS" || UPSLIST_EQ_RES=$?

            # File processing and service startups take a while;
            # make sure upsconf did not change while we worked...
            # NOTE: Check this at the last moment to minimize
            # the chance of still not noticing the change made
            # at just the wrong moment.
            UPSCONF_CHECKSUM_END="`calc_md5_file "$UPSCONF"`" || true
            if [ "$UPSCONF_CHECKSUM_END" != "$UPSCONF_CHECKSUM_START" ] ; then
                echo "`date -u` : '$UPSCONF' changed while $0 $* was processing its older contents; re-running the script to pick up the late-coming changes"
                $0 ; exit $?
                # The "main" routine will do REPORT_RESTART_42 logic too
            fi

            if [ "$UPSLIST_EQ_RES" = 0 ] ; then
                echo "`date -u` : OK: No more changes to reconcile between ${SERVICE_FRAMEWORK} service instances and device configurations in '$UPSCONF'"
                [ "${REPORT_RESTART_42-}" = no ] && exit 0 || exit 42
            fi

            exit 13
            ;;
        --list-devices)
            upslist_readFile_once && \
            if [ -n "$UPSLIST_FILE" ] ; then
                echo "=== The currently defined configurations in '$UPSCONF' are:" >&2
                echo "$UPSLIST_FILE"
                exit 0
            fi
            echo "No devices detected in '$UPSCONF'" >&2
            exit 1
            ;;
        --list-services)
            UPSLIST_SVCS_RAW="`$hook_listInstances_raw`" && \
            if [ -n "$UPSLIST_SVCS_RAW" ] ; then
                echo "=== The currently defined service units are:" >&2
                echo "$UPSLIST_SVCS_RAW"
                exit 0
            fi
            echo "No service units detected" >&2
            exit 1
            ;;
        --list-instances)
            upslist_readSvcs "by user request" && \
            if [ -n "$UPSLIST_SVCS" ] ; then
                echo "=== The currently defined service instances are:" >&2
                echo "$UPSLIST_SVCS"
                exit 0
            fi
            echo "No service instances detected" >&2
            exit 1
            ;;
        --get-service-for-device) [ -z "$2" ] && echo "Device name argument required" >&2 && exit 1
            DEV="$2"
            upslist_readSvcs "by user request" && [ -n "$UPSLIST_SVCS" ] \
                || { echo "No service instances detected" >&2 ; exit 1; }
            UPSLIST_SVCS_RAW="`$hook_listInstances_raw`" && [ -n "$UPSLIST_SVCS_RAW" ] \
                || { echo "No service units detected" >&2 ; exit 1; }
            vINST="`$hook_validInstanceName "$DEV"`"
            vUNITD="`$hook_validFullUnitName "$DEV"`"
            vUNITI="`$hook_validFullUnitName "$vINST"`"
            # First pass over simple verbatim names
            for INST in $UPSLIST_SVCS ; do
                if [ "$INST" = "$DEV" ] ; then
                    for UNIT in $UPSLIST_SVCS_RAW ; do
                        if [ "$UNIT" = "$vUNITD" ] ; then
                            echo "$UNIT"
                            exit 0
                        fi
                    done
                fi
            done
            for INST in $UPSLIST_SVCS ; do
                if [ "$INST" = "$vINST" ] ; then
                    for UNIT in $UPSLIST_SVCS_RAW ; do
                        if [ "$UNIT" = "$vUNITI" ] ; then
                            echo "$UNIT"
                            exit 0
                        fi
                    done
                fi
            done
            echo "No service instances detected that match device '$2'" >&2
            exit 1
            ;;
        --get-device-for-service) [ -z "$2" ] && echo "Service (instance) name argument required" >&2 && exit 1
            # Instance name can be a hash or "native" NUT section name
            SVC="`$hook_validInstanceSuffixName "$2"`"
            case "$SVC" in
                MD5_*) ;; # fall through to the bulk of code
                *)  upslist_readFile_once || exit $?
                    echo "$UPSLIST_FILE" | egrep "^$SVC\$"
                    exit $?
                    ;;
            esac
            FINAL_RES=0
            OUT="`"$0" --list-services-for-devices`" && [ -n "$OUT" ] || FINAL_RES=$?
            if [ "$FINAL_RES" = 0 ]; then
                echo "$OUT" | grep "$SVC" | ( \
                    while read _SVC _DEV ; do
                        _SVC="`$hook_validInstanceSuffixName "${_SVC}"`" || exit
                        [ "${_SVC}" = "${SVC}" ] && echo "$_DEV" && exit 0
                    done ; exit 1 ) && exit 0
            fi
            echo "No service instance '$2' was detected that matches a NUT device" >&2
            exit 1
            ;;
        --list-services-for-devices)
            FINAL_RES=0
            upslist_readFile_once && [ -n "$UPSLIST_FILE" ] \
                || { echo "No devices detected in '$UPSCONF'" >&2 ; exit 1 ; }
            upslist_readSvcs "by user request" && [ -n "$UPSLIST_SVCS" ] \
                || { echo "No service instances detected" >&2 ; exit 1; }
            UPSLIST_SVCS_RAW="`$hook_listInstances_raw`" && [ -n "$UPSLIST_SVCS_RAW" ] \
                || { echo "No service units detected" >&2 ; exit 1; }
            for DEV in $UPSLIST_FILE ; do
                vINST="`$hook_validInstanceName "$DEV"`"
                vUNITD="`$hook_validFullUnitName "$DEV"`"
                vUNITI="`$hook_validFullUnitName "$vINST"`"
                # First pass over simple verbatim names
                for INST in $UPSLIST_SVCS ; do
                    if [ "$INST" = "$DEV" ] ; then
                        for UNIT in $UPSLIST_SVCS_RAW ; do
                            if [ "$UNIT" = "$vUNITD" ] ; then
                                printf '%s\t%s\n' "$UNIT" "$DEV"
                                continue 3
                            fi
                        done
                    fi
                done
                for INST in $UPSLIST_SVCS ; do
                    if [ "$INST" = "$vINST" ] ; then
                        for UNIT in $UPSLIST_SVCS_RAW ; do
                            if [ "$UNIT" = "$vUNITI" ] ; then
                                printf '%s\t%s\n' "$UNIT" "$DEV"
                                continue 3
                            fi
                        done
                    fi
                done
                echo "WARNING: no service instances detected that match device '$DEV'" >&2
                FINAL_RES=1
            done
            exit $FINAL_RES
            ;;
        --show-configs|--show-device-configs|--show-all-configs|--show-all-device-configs)
            RES=0
            upslist_readFile_once || RES=$?
            [ "$RES" != 0 ] && { echo "ERROR: upslist_readFile_once () failed with code $RES" >&2; exit $RES; }
            [ -n "$UPSLIST_FILE" ] \
                || { echo "WARNING: No devices detected in '$UPSCONF'" >&2 ; RES=1 ; }
            echo "$UPSCONF_DATA"
            exit $RES
            ;;
        --show-config|--show-device-config)
            [ -z "$2" ] && echo "WARNING: Device name argument empty, will show global config" >&2
            DEV="$2"
            upsconf_getSection "$DEV"
            exit $?
            ;;
        --show-config-value|--show-device-config-value)
            [ -z "$3" ] && echo "At least one configuration key name argument is required" >&2 && exit 1
            [ -z "$2" ] && echo "WARNING: Device name argument empty, will show global config" >&2
            DEV="$2"
            shift 2
            upsconf_getValue "$DEV" "$@"
            exit $?
            ;;
        upsconf_debug) # Not public, not in usage()
            [ -z "$2" ] && echo "Device name argument required" >&2 && exit 1
            upsconf_debug "$2"
            exit $?
            ;;
        upslist_debug) # Not public, not in usage()
            upslist_readFile_once || exit
            upslist_debug
            exit $?
            ;;
        *) echo "Unrecognized argument: $1" >&2 ; exit 1 ;;
    esac
    shift
done<|MERGE_RESOLUTION|>--- conflicted
+++ resolved
@@ -1083,11 +1083,7 @@
 }
 
 trap_handle_hup_sleep() {
-<<<<<<< HEAD
-    echo "`date -u` : Received a HUP in my sleep, reprocessing reconfigs right now!" >&2
-=======
     echo "`date -u` : Received a HUP in my sleep, reprocessing configs right now!" >&2
->>>>>>> 53612ea8
     # Avoid re-parsing main twice, though don't recalculate
     # checksums needlessly on every loop cycle, either...
     UPSCONF_CHECKSUM_START="`calc_md5_file "$UPSCONF"`" || true
@@ -1101,10 +1097,7 @@
 daemonize() {
     # Note: do not further sub-shell this routine, so systemd
     # is not confused whom to signal.
-<<<<<<< HEAD
-=======
     echo "`date -u` : Daemonizing $0 with config re-evaluation frequency $DAEMON_SLEEP" >&2
->>>>>>> 53612ea8
 
     # Support (SIG)HUP == signal code 1 to quickly reconfigure,
     # e.g. to request it while the sleep is happening or while
