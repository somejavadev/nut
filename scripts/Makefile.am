--- conflicted
+++ resolved
@@ -25,13 +25,9 @@
     Windows/halt.c \
     Windows/Makefile
 
-<<<<<<< HEAD
-SUBDIRS = augeas devd hotplug python systemd udev Solaris upsdrvsvcctl
+SUBDIRS = augeas devd hotplug python systemd udev ufw Solaris upsdrvsvcctl
 if WITH_SNMP
 if WITH_NEON
   SUBDIRS += DMF
 endif
-endif
-=======
-SUBDIRS = augeas devd hotplug python systemd udev ufw Solaris upsdrvsvcctl
->>>>>>> 8809800f
+endif