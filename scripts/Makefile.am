# Network UPS Tools: scripts (root)

EXTRA_DIST = \
    README.adoc \
    avahi/nut.service.in \
    HP-UX/nut-drvctl \
    HP-UX/nut-drvctl.sh \
    HP-UX/nut-upsd \
    HP-UX/nut-upsd.sh \
    HP-UX/nut-upsmon \
    HP-UX/nut-upsmon.sh \
    logrotate/nutlogd \
    misc/nut.bash_completion \
    misc/osd-notify \
    perl/Nut.pm \
    RedHat/halt.patch \
    RedHat/README.adoc \
    RedHat/ups.in \
    RedHat/upsd.in \
    RedHat/upsmon.in \
    Solaris8/S99upsmon \
    subdriver/gen-usbhid-subdriver.sh \
    subdriver/gen-snmp-subdriver.sh \
    upower/95-upower-hid.hwdb \
    upower/95-upower-hid.rules \
    usb_resetter/README.adoc \
    usb_resetter/nut-driver.service \
    Windows/halt.c \
    Windows/Makefile

<<<<<<< HEAD

SUBDIRS = augeas devd hotplug python systemd udev ufw Solaris Windows upsdrvsvcctl
=======
SUBDIRS = augeas devd hotplug installer python systemd udev ufw Solaris Windows upsdrvsvcctl
>>>>>>> 6abd95e3

if WITH_SNMP
if WITH_NEON
  SUBDIRS += DMF
endif
endif

SPELLCHECK_SRC = README.adoc RedHat/README.adoc usb_resetter/README.adoc

# NOTE: Due to portability, we do not use a GNU percent-wildcard extension:
#%-spellchecked: % Makefile.am $(top_srcdir)/docs/Makefile.am $(abs_srcdir)/$(NUT_SPELL_DICT)
#	$(MAKE) -s -f $(top_builddir)/docs/Makefile SPELLCHECK_SRC_ONE="$<" SPELLCHECK_SRCDIR="$(srcdir)" SPELLCHECK_BUILDDIR="$(builddir)" $@

# NOTE: Portable suffix rules do not allow prerequisites, so we shim them here
# by a wildcard target in case the make implementation can put the two together.
*-spellchecked: Makefile.am $(top_srcdir)/docs/Makefile.am $(abs_srcdir)/$(NUT_SPELL_DICT)

.sample.sample-spellchecked:
	$(MAKE) -s -f $(top_builddir)/docs/Makefile SPELLCHECK_SRC_ONE="$<" SPELLCHECK_SRCDIR="$(srcdir)" SPELLCHECK_BUILDDIR="$(builddir)" $@

.in.in-spellchecked:
	$(MAKE) -s -f $(top_builddir)/docs/Makefile SPELLCHECK_SRC_ONE="$<" SPELLCHECK_SRCDIR="$(srcdir)" SPELLCHECK_BUILDDIR="$(builddir)" $@

spellcheck spellcheck-interactive spellcheck-sortdict:
	$(MAKE) -f $(top_builddir)/docs/Makefile SPELLCHECK_SRC="$(SPELLCHECK_SRC)" SPELLCHECK_SRCDIR="$(srcdir)" SPELLCHECK_BUILDDIR="$(builddir)" $@

CLEANFILES = *-spellchecked RedHat/*-spellchecked usb_resetter/*-spellchecked

MAINTAINERCLEANFILES = Makefile.in .dirstamp<|MERGE_RESOLUTION|>--- conflicted
+++ resolved
@@ -28,12 +28,7 @@
     Windows/halt.c \
     Windows/Makefile
 
-<<<<<<< HEAD
-
-SUBDIRS = augeas devd hotplug python systemd udev ufw Solaris Windows upsdrvsvcctl
-=======
 SUBDIRS = augeas devd hotplug installer python systemd udev ufw Solaris Windows upsdrvsvcctl
->>>>>>> 6abd95e3
 
 if WITH_SNMP
 if WITH_NEON
