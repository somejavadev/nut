<?xml version="1.0" ?>
<nut>
	<lookup name="pw_alarm_lb">
		<lookup_info oid="1" value="LB"/>
		<lookup_info oid="2" value=""/>
	</lookup>
	<lookup name="pw_mode_info">
		<lookup_info oid="1" value=""/>
		<lookup_info oid="2" value=""/>
		<lookup_info oid="3" value="normal"/>
		<lookup_info oid="4" value=""/>
		<lookup_info oid="5" value=""/>
		<lookup_info oid="6" value=""/>
		<lookup_info oid="7" value=""/>
		<lookup_info oid="8" value="parallel capacity"/>
		<lookup_info oid="9" value="parallel redundancy"/>
		<lookup_info oid="10" value="high efficiency"/>
		<lookup_info oid="240" value=""/>
		<lookup_info oid="100" value=""/>
		<lookup_info oid="96" value=""/>
		<lookup_info oid="81" value="high efficiency"/>
		<lookup_info oid="80" value="normal"/>
		<lookup_info oid="64" value=""/>
		<lookup_info oid="16" value=""/>
	</lookup>
	<lookup name="pw_batt_test_info">
		<lookup_info oid="1" value="Unknown"/>
		<lookup_info oid="2" value="Done and passed"/>
		<lookup_info oid="3" value="Done and error"/>
		<lookup_info oid="4" value="In progress"/>
		<lookup_info oid="5" value="Not supported"/>
		<lookup_info oid="6" value="Inhibited"/>
		<lookup_info oid="7" value="Scheduled"/>
	</lookup>
	<lookup name="pw_alarm_ob">
		<lookup_info oid="1" value="OB"/>
		<lookup_info oid="2" value=""/>
	</lookup>
	<lookup name="eaton_abm_status_info">
		<lookup_info oid="1" value="charging"/>
		<lookup_info oid="2" value="discharging"/>
		<lookup_info oid="3" value="floating"/>
		<lookup_info oid="4" value="resting"/>
		<lookup_info oid="5" value="unknown"/>
		<lookup_info oid="6" value="disabled"/>
	</lookup>
	<lookup name="ietf_yes_no_info">
		<lookup_info oid="1" value="yes"/>
		<lookup_info oid="2" value="no"/>
	</lookup>
	<lookup name="pw_battery_abm_status">
		<lookup_info oid="1" value="CHRG"/>
		<lookup_info oid="2" value="DISCHRG"/>
	</lookup>
	<lookup name="pw_pwr_info">
		<lookup_info oid="1" value=""/>
		<lookup_info oid="2" value="OFF"/>
		<lookup_info oid="3" value="OL"/>
		<lookup_info oid="4" value="BYPASS"/>
		<lookup_info oid="5" value="OB"/>
		<lookup_info oid="6" value="OL BOOST"/>
		<lookup_info oid="7" value="OL TRIM"/>
		<lookup_info oid="8" value="OL"/>
		<lookup_info oid="9" value="OL"/>
		<lookup_info oid="10" value="OL"/>
		<lookup_info oid="240" value="OB"/>
		<lookup_info oid="100" value="BYPASS"/>
		<lookup_info oid="96" value="BYPASS"/>
		<lookup_info oid="81" value="OL"/>
		<lookup_info oid="80" value="OL"/>
		<lookup_info oid="64"/>
		<lookup_info oid="16" value="OFF"/>
	</lookup>
	<alarm name="pw_alarms">
		<info_alarm alarm="None" status="LB"/>
		<info_alarm alarm="Output overload!" oid=".1.3.6.1.4.1.534.1.7.7" status="OVER"/>
		<info_alarm alarm="Internal failure!" oid=".1.3.6.1.4.1.534.1.7.8"/>
		<info_alarm alarm="Battery discharged!" oid=".1.3.6.1.4.1.534.1.7.9" status="None"/>
		<info_alarm alarm="Inverter failure!" oid=".1.3.6.1.4.1.534.1.7.10" status="None"/>
		<info_alarm alarm="On bypass!" oid=".1.3.6.1.4.1.534.1.7.11" status="BYPASS"/>
		<info_alarm alarm="Bypass not available!" oid=".1.3.6.1.4.1.534.1.7.12" status="None"/>
		<info_alarm alarm="Output off!" oid=".1.3.6.1.4.1.534.1.7.13" status="OFF"/>
		<info_alarm alarm="Input failure!" oid=".1.3.6.1.4.1.534.1.7.14" status="None"/>
		<info_alarm alarm="Building alarm!" oid=".1.3.6.1.4.1.534.1.7.15" status="None"/>
		<info_alarm alarm="Shutdown imminent!" oid=".1.3.6.1.4.1.534.1.7.16" status="None"/>
		<info_alarm alarm="On inverter!" oid=".1.3.6.1.4.1.534.1.7.17" status="None"/>
		<info_alarm alarm="Breaker open!" oid=".1.3.6.1.4.1.534.1.7.20" status="None"/>
		<info_alarm alarm="Battery bad!" oid=".1.3.6.1.4.1.534.1.7.23" status="RB"/>
		<info_alarm alarm="Output off as requested!" oid=".1.3.6.1.4.1.534.1.7.24" status="OFF"/>
		<info_alarm alarm="Diagnostic test failure!" oid=".1.3.6.1.4.1.534.1.7.25" status="None"/>
		<info_alarm alarm="Communication with UPS lost!" oid=".1.3.6.1.4.1.534.1.7.26" status="None"/>
		<info_alarm alarm="Shutdown pending!" oid=".1.3.6.1.4.1.534.1.7.27" status="None"/>
		<info_alarm alarm="Bad ambient temperature!" oid=".1.3.6.1.4.1.534.1.7.29" status="None"/>
		<info_alarm alarm="Redundancy lost!" oid=".1.3.6.1.4.1.534.1.7.30" status="None"/>
		<info_alarm alarm="Bad temperature!" oid=".1.3.6.1.4.1.534.1.7.31" status="None"/>
		<info_alarm alarm="Charger failure!" oid=".1.3.6.1.4.1.534.1.7.32" status="None"/>
		<info_alarm alarm="Fan failure!" oid=".1.3.6.1.4.1.534.1.7.33" status="None"/>
		<info_alarm alarm="Fuse failure!" oid=".1.3.6.1.4.1.534.1.7.34" status="None"/>
		<info_alarm alarm="Powerswitch failure!" oid=".1.3.6.1.4.1.534.1.7.35" status="None"/>
		<info_alarm alarm="Parallel or composite module failure!" oid=".1.3.6.1.4.1.534.1.7.36" status="None"/>
		<info_alarm alarm="Using alternative power source!" oid=".1.3.6.1.4.1.534.1.7.37" status="None"/>
		<info_alarm alarm="Alternative power source unavailable!" oid=".1.3.6.1.4.1.534.1.7.38" status="None"/>
		<info_alarm alarm="Bad remote temperature!" oid=".1.3.6.1.4.1.534.1.7.40" status="None"/>
		<info_alarm alarm="Bad remote humidity!" oid=".1.3.6.1.4.1.534.1.7.41" status="None"/>
		<info_alarm alarm="Bad output condition!" oid=".1.3.6.1.4.1.534.1.7.42" status="None"/>
		<info_alarm alarm="Awaiting power!" oid=".1.3.6.1.4.1.534.1.7.43" status="None"/>
		<info_alarm alarm="On maintenance bypass!" oid=".1.3.6.1.4.1.534.1.7.44" status="BYPASS"/>
		<info_alarm alarm="None" status="None"/>
	</alarm>
</nut>
<<<<<<< HEAD
=======
<!--


<snmp name = "name">

    <info
        name = "<string>"
        multiplier = "0.2" or constant if string = "yes"
        oid = "<string>" or NULL
        default = "<string>" or NULL
        lookup = "<string>" or NUUL
        ?setvar? = "(input_phases|output_phases|bypass_phases)"
        ^^^ implies SU_FLAG_SETINT if setvar is not NULL

        // flags
        SU_FLAG_STATIC ->
        static = "1"
        absent = "1"

        optimize: check the ( value[0] == 'y' || value[0] == '1')

        // info_flags
        0   - no attribute
        ST_FLAG_RW - readwrite/writtable="yes"
        ST_FLAG_STRING - string = "yes"

    />
</snmp>
     -->
>>>>>>> 45064085
<|MERGE_RESOLUTION|>--- conflicted
+++ resolved
@@ -107,36 +107,4 @@
 		<info_alarm alarm="On maintenance bypass!" oid=".1.3.6.1.4.1.534.1.7.44" status="BYPASS"/>
 		<info_alarm alarm="None" status="None"/>
 	</alarm>
-</nut>
-<<<<<<< HEAD
-=======
-<!--
-
-
-<snmp name = "name">
-
-    <info
-        name = "<string>"
-        multiplier = "0.2" or constant if string = "yes"
-        oid = "<string>" or NULL
-        default = "<string>" or NULL
-        lookup = "<string>" or NUUL
-        ?setvar? = "(input_phases|output_phases|bypass_phases)"
-        ^^^ implies SU_FLAG_SETINT if setvar is not NULL
-
-        // flags
-        SU_FLAG_STATIC ->
-        static = "1"
-        absent = "1"
-
-        optimize: check the ( value[0] == 'y' || value[0] == '1')
-
-        // info_flags
-        0   - no attribute
-        ST_FLAG_RW - readwrite/writtable="yes"
-        ST_FLAG_STRING - string = "yes"
-
-    />
-</snmp>
-     -->
->>>>>>> 45064085
+</nut>