#!/bin/sh

# This script requires both nut-server (drivers)
# and nut-client (upsmon) to be present locally
# and on mounted filesystems
[ -x "@SBINDIR@/upsmon" ] && [ -x "@SBINDIR@/upsdrvctl" ] || exit

if @SBINDIR@/upsmon -K >/dev/null 2>&1; then
<<<<<<< HEAD
  wait_delay="`/bin/sed -ne 's#^ *POWEROFF_WAIT= *\(.*\)$#\1#p' @CONFPATH@/nut.conf`" || wait_delay=5
  [ "$wait_delay" -ge 0 ] || wait_delay=5
=======
  # The argument may be anything compatible with sleep
  # (not necessarily a non-negative integer)
  wait_delay="`/bin/sed -ne 's#^ *POWEROFF_WAIT= *\(.*\)$#\1#p' @CONFPATH@/nut.conf`" || wait_delay=""
>>>>>>> fb32b179

  @SBINDIR@/upsdrvctl shutdown

  if [ -n "$wait_delay" ] ; then
    /bin/sleep $wait_delay
    # We need to pass --force twice here to bypass systemd and execute the
    # reboot directly ourself.
    /bin/systemctl reboot --force --force
  fi
fi

exit 0<|MERGE_RESOLUTION|>--- conflicted
+++ resolved
@@ -6,14 +6,9 @@
 [ -x "@SBINDIR@/upsmon" ] && [ -x "@SBINDIR@/upsdrvctl" ] || exit
 
 if @SBINDIR@/upsmon -K >/dev/null 2>&1; then
-<<<<<<< HEAD
-  wait_delay="`/bin/sed -ne 's#^ *POWEROFF_WAIT= *\(.*\)$#\1#p' @CONFPATH@/nut.conf`" || wait_delay=5
-  [ "$wait_delay" -ge 0 ] || wait_delay=5
-=======
   # The argument may be anything compatible with sleep
   # (not necessarily a non-negative integer)
   wait_delay="`/bin/sed -ne 's#^ *POWEROFF_WAIT= *\(.*\)$#\1#p' @CONFPATH@/nut.conf`" || wait_delay=""
->>>>>>> fb32b179
 
   @SBINDIR@/upsdrvctl shutdown
 
